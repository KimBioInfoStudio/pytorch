--- conflicted
+++ resolved
@@ -5,10 +5,7 @@
 import functools
 from functools import lru_cache
 import traceback
-<<<<<<< HEAD
-=======
 import collections
->>>>>>> 86147b43
 
 try:
     import sympy  # type: ignore[import]
@@ -79,37 +76,6 @@
         strides.append(dim * strides[-1])
     return list(reversed(strides))
 
-<<<<<<< HEAD
-def is_symbolic_op(func):
-    return func in [aten.sym_size.default, aten.dim.default,
-                    aten.is_contiguous.default, aten.sym_stride.default, aten.sym_numel.default,
-                    aten.sym_storage_offset.default
-                    ]
-
-def handle_symbolic_op(func, args, kwargs):
-    assert is_symbolic_op(func)
-    if func == torch.ops.aten.sym_size.default:
-        return None
-    if func == torch.ops.aten.sym_stride.default:
-        return None
-    if func == torch.ops.aten.sym_storage_offset.default:
-        return 0  # TODO: this is wrong
-    if func == torch.ops.aten.dim.default:
-        return len(args[0].shape)
-    if func == torch.ops.aten.sym_numel.default:
-        # TODO: this cache can become stale
-        if not hasattr(args[0], "_cached_numel"):
-            res = 1
-            for s in args[0].shape:
-                res = res * s
-            args[0]._cached_numel = res
-        return args[0]._cached_numel
-    # TODO: hack, need to make is_contiguous calls symbolic (probably through computing on symbolic strides)
-    if func == torch.ops.aten.is_contiguous.default:
-        return True
-
-=======
->>>>>>> 86147b43
 def _handle_sym_dispatch(func, args, kwargs):
     global SYM_FUNCTION_MODE
     mode = SYM_FUNCTION_MODE
@@ -183,45 +149,13 @@
     def __str__(self):
         return f"{self.expr}"
 
-<<<<<<< HEAD
-class FloorDiv(sympy.Function):
-    """
-    a // b on integers.
-
-    We specially simplify floordiv using divisibility constraints that we acquire.
-    """
-
-    nargs = (2,)
-
-    @classmethod
-    def eval(cls, base, divisor):
-        if base == 0:
-            return sympy.Integer(0)
-        if divisor == 1:
-            return base
-        if isinstance(base, sympy.Integer) and isinstance(divisor, sympy.Integer):
-            return base // divisor
-        if isinstance(base, FloorDiv):
-            return FloorDiv(base.args[0], base.args[1] * divisor)
-        gcd = sympy.gcd(base, divisor)
-        if gcd != 1:
-            return FloorDiv(
-                sympy.simplify(base / gcd), sympy.simplify(divisor / gcd)
-            )
-
-=======
->>>>>>> 86147b43
 # Methods that have a `__foo__` as well as `__rfoo__`
 reflectable_magic_methods = {
     'add': lambda a, b: a + b,
     'sub': lambda a, b: a - b,
     'mul': lambda a, b: a * b,
     'mod': lambda a, b: a % b,
-<<<<<<< HEAD
-    'floordiv': lambda a, b: FloorDiv(a, b),
-=======
     'floordiv': lambda a, b: (a - (a % b)) / b
->>>>>>> 86147b43
 }
 
 magic_methods = {
@@ -258,8 +192,6 @@
         setattr(PySymInt, f"__r{method}__", _create_magic_impl(_func))
 
 def _lru_cache(fn, maxsize=None):
-<<<<<<< HEAD
-=======
     """
     Wrapper around lru_cache that clears when new info about shapes has been
     updated.
@@ -269,7 +201,6 @@
 
     Use _lru_cache otherwise.
     """
->>>>>>> 86147b43
     fn_cache = lru_cache(maxsize)(fn)
     prior_key = None
 
@@ -281,11 +212,7 @@
             fn_cache.cache_clear()
         return fn_cache(self, *args, **kwargs)
 
-<<<<<<< HEAD
-    wrapper.cache_info = fn_cache.cache_info
-=======
     wrapper.cache_info = fn_cache.cache_info  # type: ignore[attr-defined]
->>>>>>> 86147b43
     return wrapper
 
 
@@ -295,11 +222,6 @@
         self.guards = []
         self.var_to_val = {}
         self.replacements = {}
-<<<<<<< HEAD
-        self.divisible = set()
-
-    def _get_key(self):
-=======
         self.divisible = {}
 
     def _get_key(self):
@@ -307,7 +229,6 @@
         Defines the current "state" of the guards we've accumulated in this ShapeEnv.
         Determines when we need to invalidate our cache
         """
->>>>>>> 86147b43
         return (len(self.replacements), len(self.divisible))
 
     def create_symint(self, name, val):
@@ -320,18 +241,10 @@
         sympy_expr = sympy.Symbol(name, positive=True, integer=True)
         py_sym_int = PySymInt(sympy_expr, self)
         cpp_sym_int = torch.SymIntNode.new_symint(py_sym_int)  # type: ignore[attr-defined]
-<<<<<<< HEAD
-        self.var_to_val[sympy_expr] = val
-        return cpp_sym_int
-
-    def create_shapes_for_args(self, args):
-        # Takes pytrees and returns a flat list
-=======
         self.var_to_val[sympy_expr] = sympy.Integer(val)
         return cpp_sym_int
 
     def create_shapes_for_args(self, args):
->>>>>>> 86147b43
         arg_cnt = 0
 
         def create_shape(x):
@@ -345,14 +258,6 @@
         return list(map(create_shape, pytree.tree_flatten(args)[0]))
 
     def evaluate_guards_for_args(self, *args):
-<<<<<<< HEAD
-        env: Dict[Any, Any] = {}
-        _ = self.create_shapes_for_args(args, var_to_val=env)
-        return all(guard.xreplace(env) == value for guard, value in self.guards)
-
-    @_lru_cache
-    def maybe_evaluate_static(self, expr):
-=======
         new_env = ShapeEnv()
         _ = new_env.create_shapes_for_args(args)
         return all(guard.xreplace(new_env.var_to_val) == value for guard, value, _ in self.guards)
@@ -370,7 +275,6 @@
 
     @_lru_cache
     def _maybe_evaluate_static(self, expr: sympy.Expr) -> Optional[sympy.Expr]:
->>>>>>> 86147b43
         """
         Tries to evaluate expr without introducing guards
         """
@@ -387,19 +291,6 @@
         return None
 
     @_lru_cache
-<<<<<<< HEAD
-    def replace(self, expr):
-        replacements = {s: self.find(s) for s in expr.free_symbols}
-        return sympy.expand(expr.xreplace(replacements))
-
-    @_lru_cache
-    def update_divisible(self):
-        new_divisible = set()
-        for a in self.divisible:
-            res = sympy.expand(self.replace(a))
-            if len(res.free_symbols) > 0:
-                new_divisible.add(res)
-=======
     def replace(self, expr: sympy.Expr) -> sympy.Expr:
         replacements = {s: self._find(s) for s in expr.free_symbols}
         return sympy.expand(expr.xreplace(replacements))
@@ -411,30 +302,10 @@
             res = self.replace(k)
             if len(res.free_symbols) > 0:
                 new_divisible[k] = 0
->>>>>>> 86147b43
 
         self.divisible = new_divisible
 
     @_lru_cache
-<<<<<<< HEAD
-    def simplify(self, expr):
-        expr = sympy.expand(self.replace(expr))
-        if len(expr.atoms(FloorDiv)) > 0:
-            self.update_divisible()
-            for atom in expr.atoms(FloorDiv):
-                if atom in self.divisible:
-                    expr = expr.xreplace({atom: atom.args[0] / atom.args[1]})
-            expr = sympy.expand(expr)
-        return expr
-
-    @lru_cache
-    def size_hint(self, expr: sympy.Expr):
-        result_expr = sympy.expand(expr).xreplace(self.var_to_val)
-        assert (not isinstance(result_expr, sympy.Expr)) or len(result_expr.free_symbols) == 0, "Size hint has variables we don't have underlying values for"
-        return result_expr
-
-    def find(self, a):
-=======
     def simplify(self, expr: sympy.Expr) -> sympy.Expr:
         expr = self.replace(expr)
         if len(expr.atoms(sympy.Mod)) > 0:
@@ -454,7 +325,6 @@
         Implements a DSU to find the variable that represents a
         TODO: Improve this to handle non-identity transitive replacements
         """
->>>>>>> 86147b43
         acopy = a
         while a in self.replacements:
             a = self.replacements[a]
@@ -462,29 +332,20 @@
             self.replacements[acopy], acopy = a, self.replacements[acopy]
         return a
 
-<<<<<<< HEAD
-    def evaluate_eq(self, expr: sympy.Eq):
-=======
     def _maybe_guard_eq(self, expr: sympy.Eq) -> None:
         """
         Evaluates the result of an eq call. If true, uses information to
         simplify shapes (i.e. a == b or a % 5 == 0)
         """
->>>>>>> 86147b43
         concrete_bool = bool(self.size_hint(expr))
         if not concrete_bool:
             return
         free = list(expr.free_symbols)
 
         assert len(free) > 0, "The expression should not be static by this point"
-<<<<<<< HEAD
-        if len(free) in (1, 2, 3):
-            free = sorted(free, key=lambda x: (-self.size_hint(x), x.name))
-=======
         # In case of really gnarly expression, we don't blow up
         if len(free) <= 4:
             free = sorted(free, key=lambda x: (self.size_hint(x), x.name), reverse=True)  # type: ignore[attr-defined]
->>>>>>> 86147b43
             lhs = expr.lhs
             rhs = expr.rhs
             solutions = sympy.solveset(lhs - rhs, free[0], domain=sympy.S.Integers)
@@ -493,59 +354,36 @@
                     mod_expr = tuple(expr.atoms(sympy.Mod))[0]
                     solutions = sympy.solveset(lhs - rhs, mod_expr, domain=sympy.S.Integers)
                     if solutions.is_finite_set and len(solutions) == 1 and tuple(solutions)[0] == 0:
-<<<<<<< HEAD
-                        self.divisible.add(FloorDiv(mod_expr.args[0], mod_expr.args[1]))
-                return
-
-            if len(solutions) != 1:
-=======
                         self.divisible[mod_expr] = 0
                 return
 
             if not isinstance(solutions, sympy.FiniteSet):
->>>>>>> 86147b43
                 return
 
             solutions = tuple(solutions)
             if len(solutions) == 1 and "/" not in str(solutions[0]):
                 new_var = solutions[0]
-<<<<<<< HEAD
-                new_var = self.find(solutions[0])
-=======
                 new_var = self._find(solutions[0])
->>>>>>> 86147b43
                 self.replacements[free[0]] = new_var
 
         return
 
     @lru_cache(256)
-<<<<<<< HEAD
-    def evaluate_expr(self, expr):
-=======
     def evaluate_expr(self, expr: sympy.Expr):
         """
         Given an expression, evaluates it, adding guards if necessary
         """
->>>>>>> 86147b43
         try:
             if len(list(expr.free_symbols)) == 0:
                 return expr
             expr = self.simplify(expr)
 
-<<<<<<< HEAD
-            static_expr = self.maybe_evaluate_static(expr)
-=======
             static_expr = self._maybe_evaluate_static(expr)
->>>>>>> 86147b43
             if static_expr is not None:
                 return static_expr
 
             if isinstance(expr, sympy.Eq):
-<<<<<<< HEAD
-                self.evaluate_eq(expr)
-=======
                 self._maybe_guard_eq(expr)
->>>>>>> 86147b43
             concrete_val = self.size_hint(expr)
 
             # Uncomment this to see what code triggered this guard.
@@ -556,9 +394,5 @@
             return concrete_val
         except Exception as e:
             print(e)
-<<<<<<< HEAD
-            breakpoint()
-=======
->>>>>>> 86147b43
             print()
             raise e