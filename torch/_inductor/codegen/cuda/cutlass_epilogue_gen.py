--- conflicted
+++ resolved
@@ -17,46 +17,6 @@
 _MAGIC_SYMPY_ERROR_STRING = "[!sympy: unsupported expr!]"
 
 
-<<<<<<< HEAD
-=======
-def map_pointwise_index_to_read_strides(
-    index_expr: sympy.Expr, master_layout: Layout, flip_mn: bool
-) -> List[int]:
-    """
-    Converts a sympy index expression to a list of strides, mapped to the master layout
-    """
-    free_symbols = list(index_expr.free_symbols)
-    assert len(free_symbols) <= len(
-        master_layout.stride
-    ), f"Too many free symbols in index expression {index_expr} for layout {master_layout}"
-    subs = {sym: 0 for sym in free_symbols}
-    result_strides = [0] * len(master_layout.stride)
-    sym_idx_map = list(range(len(result_strides)))
-    # flip m and n dimensions in this mapping
-    if flip_mn and len(master_layout.stride) >= 2:
-        sym_idx_map[-1] = len(master_layout.stride) - 2
-        sym_idx_map[-2] = len(master_layout.stride) - 1
-    for i in range(len(free_symbols)):
-        sym_name = free_symbols[i].name
-        assert sym_name[0] == "i"
-        sym_idx = sym_idx_map[int(sym_name[1:])]
-        assert sym_idx >= 0 and sym_idx < len(
-            master_layout.stride
-        ), f"Invalid symbol name {sym_name} in index expression {index_expr} for layout {master_layout}"
-        if i > 0:
-            subs[free_symbols[i - 1]] = 0
-        subs[free_symbols[i]] = 1
-        stride = index_expr.evalf(subs=subs)
-        assert (
-            math.isfinite(stride) and stride >= 0.0
-        ), f"Invalid stride {stride} for symbol {free_symbols[i]} in index expression {index_expr}"
-        stride = int(stride)
-        result_strides[sym_idx] = stride
-
-    return result_strides
-
-
->>>>>>> c846ce38
 def _arg_parse(a):
     if isinstance(a, sympy.Expr):
         return a
