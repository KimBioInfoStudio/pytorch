--- conflicted
+++ resolved
@@ -298,11 +298,7 @@
         layout: Layout,
         make_kernel_render: Callable[[CUDATemplateBuffer, Optional[List[IRNode]]], str],
         bmreq: CUDABenchmarkRequest,
-<<<<<<< HEAD
         template: "CUDATemplate",  # type: ignore[name-defined]
-=======
-        template: "CUDATemplate",
->>>>>>> 90284eb2
         info_kwargs: Optional[dict[str, PrimitiveInfoType]],  # type: ignore[type-arg]
     ):
         super().__init__(name, input_nodes, layout)
