import itertools
from contextlib import nullcontext
from functools import partial, wraps
from typing import Any, Callable, Dict, List, Optional, Tuple
from unittest.mock import patch

import torch
import torch.nn as nn
import torch.utils._pytree as pytree
import torch.utils.dlpack
from torch import Tensor
from torch._dispatch.python import enable_python_dispatcher
from torch._dynamo import compiled_autograd
from torch._dynamo.utils import dynamo_timed, preserve_rng_state
from torch._guards import detect_fake_mode
from torch._subclasses import FakeTensor, FakeTensorMode
from torch.fx.experimental.proxy_tensor import make_fx
from torch.fx.experimental.symbolic_shapes import (
    ShapeEnv
)
from torch.utils._python_dispatch import is_traceable_wrapper_subclass
from torch._decomp.decompositions_for_rng import PhiloxStateTracker, rng_decompositions
from . import config
from .partitioners import default_partition

from ._aot_autograd.utils import (  # noqa: F401
    strict_zip,
    _get_symint_hints,
    KNOWN_TYPES,
    partial_flatten_asdict,
    normalize_as_list,
    _get_autocast_states,
    make_boxed_func,
    make_boxed_compiler,
    call_func_at_runtime_with_args,
    create_tree_flattened_fn,
    maybe_to_fresh_input,
)
from ._aot_autograd.logging_utils import (  # noqa: F401
    graph_being_compiled,
    nth_graph,
    model_name,
    set_model_name,
    get_aot_compilation_context,
    get_aot_graph_name,
    get_graph_being_compiled,
    track_graph_compiling,
    callback_set,
    setup_stacktrace_preservation_hooks,
    describe_input,
    format_guard_bug_msg,
)
from ._aot_autograd.functional_utils import (  # noqa: F401
    is_fun,
    to_fun,
    from_fun,
    sync_functional_tensor,
    has_metadata_mutation,
    has_data_mutation,
    are_all_mutations_hidden_from_autograd,
    are_all_mutations_under_no_grad_or_inference_mode,
    gen_alias_from_base,
    assert_functional_graph,
    _get_mutation_type,
    _check_if_mutation_can_be_in_graph,
)
from ._aot_autograd.schemas import (  # noqa: F401
    OutputType,
    OutputAliasInfo,
    MutationType,
    InputAliasInfo,
    SubclassCreationMeta,
    ViewAndMutationMeta,
    SubclassMeta,
    TensorAlias,
    BackwardSignature,
    GraphOutputName,
    GraphInputName,
    FQN,
    GraphSignature,
    AOTConfig,
)
from ._aot_autograd.subclass_utils import (  # noqa: F401
    requires_subclass_dispatch,
    unwrap_tensor_subclasses,
    wrap_tensor_subclasses,
    wrap_tensor_subclasses_maybe_joint,
    create_metadata_for_subclass,
)
from ._aot_autograd.collect_metadata_analysis import (  # noqa: F401
    run_functionalized_fw_and_collect_metadata,
)
from ._aot_autograd.input_output_analysis import (  # noqa: F401
    remove_dupe_metadata,
    create_synthetic_base_metadata,
    _tensors_definitely_do_not_overlap,
    compute_overlapping_inputs,
    create_graph_signature,
)
from ._aot_autograd.traced_function_transforms import (  # noqa: F401
    fn_input_mutations_to_outputs,
    fn_prepped_for_autograd,
    create_functionalized_fn,
    create_functionalized_rng_ops_wrapper,
    aot_dispatch_subclass,
    create_functional_call,
    create_joint,
)
from ._aot_autograd.runtime_wrappers import (  # noqa: F401
    create_runtime_wrapper,
    functionalized_rng_runtime_epilogue,
    aot_dispatch_subclass_wrapper,
    aot_wrapper_dedupe,
    aot_wrapper_synthetic_base,
    merge_view_inputs,
)
from ._aot_autograd.dispatch_and_compile_graph import (  # noqa: F401
    aot_dispatch_base_graph,
    aot_dispatch_autograd_graph,
)
from ._aot_autograd.jit_compile_runtime_wrappers import (  # noqa: F401
    aot_dispatch_base,
    aot_dispatch_autograd,
)

zip = strict_zip

# This global counter increments every time we compile a graph with
# AOTAutograd.  You can use this to correlate runtime error messages
# with compile time (e.g., if you get an error at runtime saying
# compiled graph 3 failed, you can set a breakpoint at compile time
# for this graph number to investigate further at compile time.)
#
# NB: this is different from get_aot_compilation_context, which tracks
# each underlying graph that is compiled.  In contrast, AOT_COUNTER
# corresponds to top-level invocations of aot_module/aot_function;
# one counter is allocated per entire compiled block (but this block
# may involve compiling multiple subgraphs; e.g., for forwards/backwards)
AOT_COUNTER = itertools.count()

# ~~~~~~~~~~~~~~~~~~~~~~~~~~~~~~~~~~~~~~~~~~~~~~~~~~~~~~~~~~~~~~~~~~~~~~~~~~~~~~~~~~~~~~~~~~~~~~~~~~~~~~~~~~~~~~~~~~~~~
# ~~~~~~~~~~~~~~~~~~~~~~~~~~~~~~~~~~~~~~~~~~~~~~~~~~~~~~~~~~~~~~~~~~~~~~~~~~~~~~~~~~~~~~~~~~~~~~~~~~~~~~~~~~~~~~~~~~~~~
#
# AOT Autograd contains a pretty non-trivial amount of logic to handle edge cases around aliasing and mutation
# that are external to the graph (they show up as side effects in some way when you run the graph).
#
# Take a look at `test_aotdispatch.py TestAOTAutograd.test_input_mutation*` tests for some examples functions
# and what they're compiled graphs looks like.
# Below is a very long comment detailing several edge cases, and showing how AOT Autograd handles them.
#
# Note [AOT Autograd: input data mutations]
#
# If we compile a function that mutates inputs, then those input mutations are real side effects
# that a user expects to see after running the compiled graph.
# However, the graph that we want to send to a backend needs to be *entirely* functional.
# The way we reconcile this difference is that we remove the mutations completely from the graph that we compile
# but we update the graph to return (updated_inputs, user_outputs).
# In the epilogue that runs after the compiled graph is executed, we copy the updated inputs back to the originals.
#
# Example: original user code:
# def f(x):
#     x.mul_(2)
#     out = x.mul(3)
#     return out
#
# After AOT Autograd compiles, we end up with a:
# (a) compiled graph
# (b) autograd.Function.forward() method, that executes the compiled graph
# (c) wrapper function, that calls the autograd.Function.forward() and performs the epilogue
#
# The output of (a, b, c) are all written below.
#
# def compiled_forward_graph(x):
#     x_updated = x.mul(2)
#     out = x_updated.mul(3)
#     return x_updated, out
#
# # x_updated gets a gradient in the compiled backward
# def compiled_backward_graph(grad_x_updated, grad_out):
#     grad_x = ...
#     return grad_x
#
# def autograd.Function.forward(x):
#     x_updated, out = compiled_forward_graph(x)
#     return x_updated, out
#
# def compiled_wrapper(x):
#     x_updated, out = autograd.Function.apply(x)
#     x.copy_(x_updated)
#     return out
#
# Another important thing to note is that updated inputs (due to data mutations) *do* participate
# in the compiled backward graph! Since the compiled forward graph gets N extra outputs
# (due to updated inputs showing up as graph outputs),
# The compiled backward gets an additional N inputs.
# That way, during the x.copy_(x_updated) bit in the epilogue, gradients will flow from the updated input
# back to the original input.


# Note [AOT Autograd: input metadata mutations]
#
# For the same reason as input mutations, we also don't put input metadata mutations in the graph.
# Instead, we return the updated version of the input (a view), and mutate the input's metadata outside of the graph
#
# Example: original user code:
# def f(x):
#     x.t_()
#     out = x.mul(3)
#     return out
#
# AOT Autograd output (compiled graph, autograd.Function.forward(), wrapper function):
# def compiled_forward_graph(x):
#     x_updated = x.t()
#     out = x_updated.mul(3)
#     return x_updated, out
#
# # x_updated does *not* get a gradient in the compiled backward
# def compiled_backward_graph(grad_out):
#     grad_x = ...
#     return grad_x
#
# def autograd.Function.forward(x):
#     x_updated, out = compiled_forward_graph(x)
#     return x_updated, out
#
# def compiled_wrapper(x):
#     x_updated, out = autograd.Function.apply(x)
#     x.as_strided_(x_updated)
#     return out


# Note [AOT Autograd: outputs aliasing inputs or intermediates!]
#
# AOT Autograd needs special handling for outputs that alias graph inputs or intermediates!
# Why?
# (1) autograd.Function.forward() has a limitation, where views that returned in the forward cannot later be mutated.
# (2) views don't need to be compiled in the graph anyway - it's cheap to generate them outside of the compiled graph,
#     in an epilogue.
# For outputs that alias inputs, we do the following:
# (a) *still* return the aliased output as a graph output
# (b) In the AOT Autograd wrapper/epilogue, we don't return that aliased output. Instead, we use it to regenerate the output.
#
# For outputs that alias *intermediates*, we do the following:
# (a) Return the output in the compiled forward, **and** return it's ._base (a graph intermediates) as an output in the forward
# (b) Use (output, graph_intermediate) to regenerate the alias, and return that to the user (instead of the compiled fw output).
# You might wonder why we return the aliased output directly in the graph (and making the graph compute it),
# only to not return it and instead generate a fresh alias off of the intermediate,
# instead of (say) just storing metadata about the size/stride of the output somewhere to generate the alias. There are two reasons:
# (1) Getting the actual alias tensor allows us to use view-replay to generate the alias, instead of an as_strided() call
# (2) Inductor (and other backends) are free to change the memory format of graph outputs, if it results in better performance.
#     This can result in problems if a user later tries to .view() that output expecting it to have one set of strides,
#     when it has a different set of strides.
#     By including the view op directly in the graph, inductor takes that into account when deciding what memory format
#     the graph intermediate should be.
#
# Another important thing to note is how our traced backward() graph handles aliases.
# (this applies to outputs aliasing inputs, outputs aliasing intermediates,
#  *and* updated inputs returned in the compiled forward due to metadata-only mutations).
# Any outputs that alias (either inputs or intermediates) do NOT participate in the compiled backward graph
# It would be wasteful to include them in the compiled backward(), because we regenerate them eagerly
# at the end of the forward.
#
# Example: original user code:
# def f(x):
#     out1 = x.t()
#     intermediate = x.mul(2)
#     out2 = intermediate.view(-1)
#     return out1, out2
#
# AOT Autograd output (compiled graph, autograd.Function.forward(), wrapper function):
# def compiled_forward_graph(x):
#     out1 = x.t()
#     intermediate = x.mul(2)
#     out2 = intermediate.view(-1)
#     # the compiled graph also returns the intermediate
#     return out1, out2, intermediate
#
# # intermediate gets a gradient in the compiled backward.
# # both output aliases (out1 and out2) do not.
# def compiled_backward_graph(grad_intermediate):
#     grad_x = ...
#     return grad_x
#
# def autograd.Function.forward(x):
#     out1, out2, intermediate = compiled_forward_graph(x)
#     return out1, out2, intermediate
#
# def compiled_wrapper(x):
#     out1, out2, intermediate = autograd.Function.apply(x)
#     # regenerate out1 from the input
#     out1_regenerated = out1._view_func(x)
#     # regenerate out1 from the intermediate
#     out2_regenerated = out2._view_func(intermediate)
#     return out1_regenerated, out2_regenerated


# Note [AOT Autograd: mutations to inputs that alias other inputs]
#
# Another edge case that is (only partially) handled today is when an input is mutated, but itself aliases another input.
# AOT Autograd needs to **ensure** that functionalization knows that the two inputs are aliased to each other.
# That way, when the aliased input is accessed later in the graph, functionalization knows to "update" the alias
# given the mutation that occurred.
#
# This is handled by updating the calling convention: we create a "synthetic base" that becomes a new input
# in the compiled function, and we regenerate the original (aliased) inputs directly off of the base
# inside of the compiled function.
#
# This logic is fully encapsulated in aot_wrapper_synthetic_base()
#
# Example: original user code:
# def f(x, x_view):
#     x.mul_(2)
#     out = x * x_view
#     return out
# f(x, x.view(-1))
#
# AOT Autograd output (compiled graph, autograd.Function.forward(), wrapper function):
# def compiled_forward_graph(base)
#     x = generate_x(base)
#     x_view = generate_x_view(base)
#     x_updated = x.mul(2)
#     x_view_updated = x_updated.view(-1)
#     out = x_updated * x_view_updated
#     return x_updated, out
#
# # The calling convention change from (aliases) -> (base) happens
# # *outside* of the autograd.Function.forward().
# # That means the forward() only has 1 input (base),
# # and the backward() only has 1 output (grad_base)
# def compiled_backward_graph(grad_out):
#     grad_base = ...
#     return grad_base
#
# def autograd.Function.forward(base):
#     x_updated, out = compiled_forward_graph(base)
#     return x_updated, out
#
# # The compiled wrapper is where we create synthetic bases.
# # The info on which inputs are mutated is also tracked *before* synthetic base creation.
# def compiled_wrapper(x, x_view):
#     base = merge_view_inputs(x, x_view)
#     x_updated, out = autograd.Function.apply(base)
#     # x and x_view are aliased in eager mode, so this mutation to x will automatically affect x_view.
#     x.copy_(x_updated)
#     return out


# Note [AOT Autograd: Views to avoid tangents aliasing inputs]
#
# We view every forward output when creating out tangent tensors to handle the problematic
# case in which a subclass does extra aliasing between graph outputs/inputs in a way that
# is not visible above the sublass.
#
# Ordinarily, when constructing the joint function that we want to trace in AOTAutograd,
# we're guaranteed that the tangent tensors that we pass
# into the joint are distinct tensors from the primals. This is because when
# decide which forward outputs to create tangents for, we only create tangents
# for forward outputs that are not aliases of inputs (See Note
# [AOT Autograd: outputs aliasing inputs or intermediates!]).
#
# However, when wrapper tensor subclasses enter the picture, it is possible
# to have an output of the forward that is a subclass that is not an
# input / alias of an input, but one of its inner tensors is an alias!
# NestedTensor is an example: Performing an out-of-place pointwise op on a
# NestedTensor constructs a fresh NestedTensor that holds onto the input's
# offsets tensor directly.
#
# Having tangent tensors that are the same as the (primal) forward inputs,
# can cause problems during tracing as make_fx() will specialize on our
# duplicate inputs: If we passed in the same tensor for primals_1 and
# tangents_1 during tracing, make_fx() will happily sub out all usages of
# tangents_1 with primals_1 in the graph, which is not what we want.
#
# To work around this, we view every forward output when creating out tangent
# tensors so that tangents can never be the same as forward inputs even if
# forward inputs alias forward outputs.
#
#
# ~~~~~~~~~~~~~~~~~~~~~~~~~~~~~~~~~~~~~~~~~~~~~~~~~~~~~~~~~~~~~~~~~~~~~~~~~~~~~~~~~~~~~~~~~~~~~~~~~~~~~~~~~~~~~~~~~~~~~
# ~~~~~~~~~~~~~~~~~~~~~~~~~~~~~~~~~~~~~~~~~~~~~~~~~~~~~~~~~~~~~~~~~~~~~~~~~~~~~~~~~~~~~~~~~~~~~~~~~~~~~~~~~~~~~~~~~~~~~


aot_autograd_decompositions = {}

@dynamo_timed
def create_aot_dispatcher_function(
    flat_fn, flat_args: List[Any], aot_config: AOTConfig
):
    """
    Traces the forward and backward graphs of the attr:`flat_fn` to generate a
    joint graph. The joint graph is an Fx graph with Aten ops. Please refer to
    the tracing mechanism to understand the graph capturing details.

    The joint graph is then passed through attr:`partition_fn` to isolate the
    forward and backward portions, which are then respectively compiled via the
    provided attr:`fw_compiler` and attr:`bw_compiler`.

    The resulting compiled forward and backward graphs are then wrapped up in a
    ``torch.autograd.Function`` object.

    The calling convention here is that the first aot_config.num_params_buffers
    inputs in flat_args are parameters and buffers, and the rest are inputs.

    We use this to assume that parameters/buffer's shapes don't change.

    Note: this function is used both by aot_function and aot_export (controlled by aot_config.is_export)
        When aot_config.is_export is True, we return an FX graph + metadata
        When aot_config.is_export is False, we return an ordinary runtime function
    """

    # This is the main entry point.
    # TODO: Chillee argues that dynamo itself should pass in fake tensors to
    # the list of arguments when compiling; at the moment we do not do this

    if aot_config.decompositions is None:
        aot_config.decompositions = {}


    aot_config.decompositions = {
        **aot_autograd_decompositions,
        **aot_config.decompositions,
    }

    if config.functionalize_rng_ops:
        # Update the decompositions with functionalized random decompositions
        aot_config.decompositions = {
            **rng_decompositions,
            **aot_config.decompositions,
        }

    # Check flat_args to see if they're already fake.  If so, use that fake
    # mode instead.

    fake_mode = detect_fake_mode(flat_args)
    if fake_mode is None:
        shape_env = ShapeEnv() if aot_config.dynamic_shapes else None
        fake_mode = FakeTensorMode(shape_env=shape_env)
    else:
        shape_env = fake_mode.shape_env

    python_dispatcher_mode = (
        enable_python_dispatcher() if shape_env is not None else nullcontext()
    )

    with torch.autograd.set_multithreading_enabled(
        False
    ), preserve_rng_state(), fake_mode, python_dispatcher_mode, PhiloxStateTracker():

        def process_inputs(flat_args):
            def convert(idx, x):
                if shape_env is not None:
                    from torch._dynamo.source import ConstantSource
                    if isinstance(x, int):
                        # We always specialize on scalar values in export.
                        if aot_config.is_export:
                            return x
                        source = ConstantSource(f"sym_{idx}")
                        return shape_env.create_symintnode(
                            shape_env.create_symbol(x, source),
                            hint=x,
                            source=source
                        )
                if not isinstance(x, torch.Tensor):
                    return x
                if isinstance(x, FakeTensor):
                    assert x.fake_mode is fake_mode
                    return x
                if is_traceable_wrapper_subclass(x):
                    attrs, _ = x.__tensor_flatten__()
                    if all(isinstance(getattr(x, attr), FakeTensor) for attr in attrs):
                        assert all(getattr(x, attr).fake_mode is fake_mode for attr in attrs)
                        return x


                # see note [Tensor Fakification and Symbol Caching]
                symbolic_context = None
                source = None
                if tracing_context := torch._guards.TracingContext.try_get():
                    if x in tracing_context.tensor_to_context:
                        symbolic_context = tracing_context.tensor_to_context[x]
                        source = symbolic_context.tensor_source
                if (
                    idx < aot_config.num_params_buffers
                    and config.static_weight_shapes
                    and not symbolic_context
                ):
                    # TODO: Ensure that this codepath is never exercised from
                    # Dynamo
                    return fake_mode.from_tensor(x, static_shapes=True)

                return fake_mode.from_tensor(
                    x, static_shapes=False, symbolic_context=symbolic_context, source=source
                )
            return [convert(idx, x) for idx, x in enumerate(flat_args)]

        fake_flat_args = process_inputs(flat_args)

        needs_autograd = (
            any(x.requires_grad for x in fake_flat_args if isinstance(x, Tensor))
            and torch.is_grad_enabled()
        )

        with enable_python_dispatcher():
            # Patch set_rng_state as set_rng_state with fake tensors is
            # nonsensical. This does not affect the collection of metadata.
            with patch("torch.cuda.set_rng_state", lambda *args: None):
                fw_metadata = run_functionalized_fw_and_collect_metadata(
                    flat_fn,
                    keep_input_mutations=aot_config.keep_inference_input_mutations,
                    is_train=needs_autograd,
                    pre_dispatch=aot_config.pre_dispatch,
                )(*fake_flat_args)

                req_subclass_dispatch = requires_subclass_dispatch(fake_flat_args, fw_metadata)

                if needs_autograd and not any(x.requires_grad for x in fw_metadata.output_info):
                    # We realized that none of the outputs require grad,
                    # so we actually have an inference graph.
                    needs_autograd = False
                    # A bit silly: right now in the subclass codepath, our ViewAndMutationMeta
                    # changes depending on whether we pass in is_train / keep_input_mutations,
                    # so we're forced to recompute the metadata.
                    # TODO: refactor the subclass path of run_functionalized_fw_and_collect_metadata
                    # so that this is unnecessary.
                    if req_subclass_dispatch:
                        fw_metadata = run_functionalized_fw_and_collect_metadata(
                            flat_fn,
                            keep_input_mutations=aot_config.keep_inference_input_mutations and not needs_autograd,
                            is_train=needs_autograd,
                            pre_dispatch=aot_config.pre_dispatch,
                        )(*fake_flat_args)
                    else:
                        fw_metadata = ViewAndMutationMeta(
                            input_info=fw_metadata.input_info,
                            output_info=fw_metadata.output_info,
                            num_intermediate_bases=fw_metadata.num_intermediate_bases,
                            keep_input_mutations=aot_config.keep_inference_input_mutations and not needs_autograd,
                            traced_tangents=fw_metadata.traced_tangents,
                            subclass_inp_meta=fw_metadata.subclass_inp_meta,
                            subclass_fw_graph_out_meta=fw_metadata.subclass_fw_graph_out_meta,
                            subclass_tangent_meta=fw_metadata.subclass_tangent_meta,
                            is_train=needs_autograd,
                        )


        if fw_metadata.num_intermediate_bases > 0:
            assert not req_subclass_dispatch, f"""\
torch.compile is currently being used with tensor subclass inputs:
{','.join([str(type(x)) for x in fake_flat_args])}. We are attempting to a compile a graph with two graph outputs
that alias one another, which is currently unsupported in the subclass use case. If you run into this,
please file a github issue"""

        if aot_config.is_export:
            # aot_export: ban input metadata mutations for now to keep shared code paths simpler.
            # Keeping .resize_() in the graph will require some work
            # Allowing it but keeping the graph functional will require some calling convention changes.
            if len([x for x in fw_metadata.input_info if x.mutates_metadata]) != 0:
                raise RuntimeError(f"""\
Found an input that received a metadata mutation, through e.g. a call to `.resize_()` or `.transpose_()`.
This is currently banned in the aot_export workflow. If you need this functionality, please file a github issue.

fw_metadata={str(fw_metadata)}""")
            # In export, banning data mutations on inputs that require grad for now.
            # This should be rare, and is tricky to get right. When we trace the backward,
            # we currently trace with autograd.grad instead of .backward(), which makes it difficult
            # to ensure that we run autograd all the way through the input **before** it saw the mutation.
            if len([x for x in fw_metadata.input_info if x.requires_grad and x.mutates_data]) != 0:
                raise RuntimeError(f"""\
Found a graph input that requires gradients, and received a mutation.
This is currently banned in the aot_export workflow. If you need this functionality, please file a github issue.

fw_metadata={str(fw_metadata)}""")
            if req_subclass_dispatch:
                raise RuntimeError("""\
aot_export is not currently supported with traceable tensor subclass.
If you need this feature, please comment on <CREATE_ISSUE_LINK>""")

            # Need to decide on a strategy for functionalized RNG: toggling via global config seems bad,
            # and turning it on will require a non-trivial calling convention change for any export runtime.
            if config.functionalize_rng_ops:
                raise RuntimeError("""\
Functionalized RNG is not currently supported in the aot_export workflow. Please file a github issue,
or otherwise set torch._functorch.config.functionalize_rng_ops = False.""")

        # crappy version of dispatcher
        # TODO: Do this properly
        if needs_autograd:
            # For now, aot_dispatch_autograd knows to explicitly return a graph
            # when run with export, and an opaque callable otherwise.
            # In theory we could factor these out, but I wanted to let the dust
            # settle on how functionalized rng fits into export first.
            compiler_fn = aot_dispatch_autograd_graph if aot_config.is_export else aot_dispatch_autograd
        else:
            # aot_dispatch_base_graph contains only the "graph bits", while aot_dispatch_base
            # includes some extra work around handling a runtime epilogue.
            compiler_fn = aot_dispatch_base_graph if aot_config.is_export else aot_dispatch_base

        compiler_fn = partial(aot_wrapper_synthetic_base, compiler_fn=compiler_fn, needs_autograd=needs_autograd)
        compiler_fn = partial(aot_wrapper_dedupe, compiler_fn=compiler_fn)
        # You can put more passes here

        compiled_fn = compiler_fn(flat_fn, fake_flat_args, aot_config, fw_metadata=fw_metadata)
        if aot_config.is_export:
            mutated_user_inp_locs = [
                idx - aot_config.num_params_buffers
                for idx in fw_metadata.mutated_inp_runtime_indices
                if idx >= aot_config.num_params_buffers
            ]
            if len(mutated_user_inp_locs) > 0:
                raise RuntimeError(f"""
Found following user inputs located at {mutated_user_inp_locs} are mutated. This is currently banned in the aot_export workflow.
If you need this functionality, please file a github issue.

fw_metadata={str(fw_metadata)}""")

            # During export, we don't get back a callable - we get back the raw fx graph
            # (either a joint or an inference-only graph)
            assert isinstance(compiled_fn, torch.fx.GraphModule)
            return compiled_fn, fw_metadata

        if not hasattr(compiled_fn, "_boxed_call"):
            compiled_fn = make_boxed_func(compiled_fn)

        return compiled_fn


def aot_function(
    fn: Callable,
    fw_compiler: Callable,
    bw_compiler: Optional[Callable] = None,
    partition_fn: Callable = default_partition,
    decompositions: Optional[Dict] = None,
    num_params_buffers: int = 0,
    keep_inference_input_mutations: bool = False,
    inference_compiler: Optional[Callable] = None,
    *,
    # Whether or not to trace with dynamic shapes
    dynamic=False,
    enable_log=True,
) -> Callable:
    """
    Traces the forward and backward graph of :attr:`fn` using torch dispatch
    mechanism, and then compiles the generated forward and backward graphs
    through :attr:`fw_compiler` and :attr:`bw_compiler`.

    :func:`aot_function` traces the forward and backward graph ahead of time,
    and generates a joint forward and backward graph.  :attr:`partition_fn` is
    then used to separate out forward and backward graphs. The partitioner
    function can be used to perform optimizations such as recomputation. One can
    set `decompositions` dictionary to decompose the operators into a sequence
    of core or simpler operators supported by the backend compilers.

    .. warning::
        This API is experimental and likely to change.

    Args:
        fn (Callable): A Python function that takes one ore more arguments. Must
            return one or more Tensors.
        fw_compiler (Callable): A Python function that accepts an Fx graph with
            Aten ops and input args, and returns a Callable that semantically is
            equivalent to the input Fx graph.
        bw_compiler (Optional[Callable]): A Python function that accepts an
            Fx graph with Aten ops and input args, and returns a Callable that
            semantically is equivalent to the input Fx graph.  Default: None
            (when None, it defaults to the :attr:`fw_compiler`)
        partition_fn (Callable): A Python function that takes a joint forward
            and backward graph, and partitions it into separate forward and
            backward graphs.
        decompositions (Dict): A dictionary to define the decomposition of
            larger Aten ops into simpler or core Aten ops.
        inference_compiler (Optional[Callable]): A Python function that accepts an
            Fx graph with Aten ops and input args, and returns a Callable that
            semantically is equivalent to the input Fx graph. inference_compiler is invoked
            if no autograd is needed. Default: None
            (when None, it defaults to the :attr:`fw_compiler`)
    Returns:
        Returns a ``Callable`` that retains the eager behavior of the original
        :attr:`fn`, but with forward and backward graph compiled via
        :attr:`fw_compile` and :attr:`bw_compile`.

    A simple example usage of :func:`aot_function` is as follows. This example
    will print the forward and backward graphs of the function ``fn``

        >>> fn = lambda x : x.sin().cos()
        >>> def print_compile_fn(fx_module, args):
        >>>     print(fx_module)
        >>>     return fx_module
        >>> aot_fn = aot_function(fn, print_compile_fn)
        >>> x = torch.randn(4, 5, requires_grad=True)
        >>> aot_fn(x)
    """

    if bw_compiler is None:
        bw_compiler = fw_compiler
    if inference_compiler is None:
        inference_compiler = fw_compiler
    aot_config = AOTConfig(
        fw_compiler=fw_compiler,
        bw_compiler=bw_compiler,
        inference_compiler=inference_compiler,
        partition_fn=partition_fn,
        decompositions=decompositions,
        num_params_buffers=num_params_buffers,
        aot_id=next(AOT_COUNTER),
        keep_inference_input_mutations=keep_inference_input_mutations,
        dynamic_shapes=dynamic,
        aot_autograd_arg_pos_to_source=None,
        is_export=False,
        no_tangents=False,
        enable_log=enable_log,
    )
    cached_res = None

    @wraps(fn)
    def returned_function(*args, **kwargs):
        nonlocal cached_res
        # Now flatten the tensor args
        flat_args = pytree.arg_tree_leaves(*args, **kwargs)

        # Compile the function and save it in the cache
        if cached_res is None:
            flat_fn, out_spec = create_tree_flattened_fn(fn, args, kwargs)

            compiled_fn = create_aot_dispatcher_function(
                flat_fn,
                flat_args,
                aot_config,
            )
            cached_res = (compiled_fn, out_spec)

        cached_fn, out_spec = cached_res
        out = cached_fn(flat_args)
        return out_spec.unflatten(out)

    return returned_function


def aot_module(mod: nn.Module, *args, **kwargs) -> nn.Module:
    """
    Traces the forward and backward graph of :attr:`mod` using torch dispatch
    tracing mechanism. It is wrapper function, that underneath uses
    :func:`aot_function` to perform tracing and compilation.

    :func:`aot_module` lifts the parameters and buffers of ``nn.Module`` as inputs
    to a new callable which is then compiled through :func:`aot_function`.

    .. warning::
        This API is experimental and likely to change.

    Args:
        mod (Callable): A ``nn.Module`` module.
        args : args to be passed to :func:`aot_function`
        kwargs : kwargs to be passed to :func:`aot_function`

    Returns:
        Returns a ``nn.Module`` that retains the eager behavior of the original
        :attr:`mod`, but with forward and backward graph compiled.

    """
    # See Note: [Fake Modules and AOTAutograd]
    torch._dynamo.utils.assert_no_fake_params_or_buffers(mod)

    def functional_call(named_params, named_buffers, *args, **kwargs):
        params_and_buffers = {**named_params, **named_buffers}
        return torch.func.functional_call(mod, params_and_buffers, args, kwargs)

    named_params = dict(mod.named_parameters(remove_duplicate=False))
    named_buffers = dict(mod.named_buffers(remove_duplicate=False))
    num_params_buffers = len(named_params) + len(named_buffers)
    compiled_f = aot_function(
        functional_call, *args, num_params_buffers=num_params_buffers, **kwargs
    )

    class AOTModule(nn.Module):
        def __init__(self):
            super().__init__()
            self.orig_module = mod

        def forward(self, *args, **kwargs):
            return compiled_f(
                named_params,
                named_buffers,
                *args,
                **kwargs,
            )

    return AOTModule()


def aot_module_simplified(
    mod: nn.Module,
    args,
    fw_compiler: Callable,
    bw_compiler: Optional[Callable] = None,
    partition_fn: Callable = default_partition,
    decompositions: Optional[Dict] = None,
    keep_inference_input_mutations=False,
    inference_compiler: Optional[Callable] = None,
) -> nn.Module:
    """
    This is the simplified or low overhead version of aot_module. For frontends
    like TorchDynamo, the input functions/modules to AOT are static and have
    unpacked inputs/outputs. This gives us an opportunity to remove the
        (1) pytree overhead to parse inputs/outputs,
        (2) AOT Autograd cache,
        (3) Reading of params/buffers in every forward call

    :func:`aot_module_simplified` removes these overheads.
    """
    params = {
        **dict(mod.named_parameters(remove_duplicate=False)),
        **dict(mod.named_buffers(remove_duplicate=False)),
    }
    params_flat, params_spec = pytree.tree_flatten(params)
    params_flat = list(params_flat)
    params_len = len(params_flat)

    functional_call = create_functional_call(mod, params_spec, params_len)

    if bw_compiler is None:
        bw_compiler = fw_compiler
    if inference_compiler is None:
        inference_compiler = fw_compiler

    seen_sources = set()

    full_args = []
    # First, the params
    full_args.extend(params_flat)

    if tracing_context := torch._guards.TracingContext.try_get():
        tracing_context.params_flat = params_flat

    aot_autograd_arg_pos_to_source = None
    # Then, the params 1:1 mapped sources, if relevant.
    if hasattr(mod, "_param_name_to_source"):
        aot_autograd_arg_pos_to_source = []
        # We now know this came from dynamo, and (1) we care about guards,
        # so setting up aot_autograd_arg_pos_to_source for downstream dedup guards
        # can now be done safely. (2) Dynamo logic protects the 1:1 sizing below.
        for name in params.keys():
            assert name in mod._param_name_to_source, f"{name} not found."
            source = mod._param_name_to_source[name]
            assert source not in seen_sources, source
            seen_sources.add(source)
            aot_autograd_arg_pos_to_source.append(source)

    # Next, the input args
    full_args.extend(args)

    if hasattr(mod, "graph"):
        # Non dynamo entrypoints can get to here...
        for i, node in enumerate(mod.graph.nodes):
            if node.op == "placeholder":
                if hasattr(node, "_dynamo_source"):
                    # ... but not here!
                    if aot_autograd_arg_pos_to_source is None:
                        aot_autograd_arg_pos_to_source = []
                    source = node._dynamo_source
                    assert source not in seen_sources, source
                    seen_sources.add(source)
                    aot_autograd_arg_pos_to_source.append(source)

    if aot_autograd_arg_pos_to_source is not None:
        assert len(full_args) == len(aot_autograd_arg_pos_to_source)

    dynamic_shapes = False
    for x in full_args:
        if isinstance(x, FakeTensor):
            dynamic_shapes = x.fake_mode.shape_env is not None
            break

    aot_config = AOTConfig(
        fw_compiler=fw_compiler,
        bw_compiler=bw_compiler,
        inference_compiler=inference_compiler,
        partition_fn=partition_fn,
        decompositions=decompositions,
        num_params_buffers=params_len,
        aot_id=next(AOT_COUNTER),
        keep_inference_input_mutations=keep_inference_input_mutations,
        dynamic_shapes=dynamic_shapes,
        aot_autograd_arg_pos_to_source=aot_autograd_arg_pos_to_source,
        is_export=False,
        no_tangents=False,
    )

    with compiled_autograd.disable():
        compiled_fn = create_aot_dispatcher_function(
            functional_call,
            full_args,
            aot_config,
        )

    # TODO: There is something deeply wrong here; compiled_fn running with
    # the boxed calling convention, but aot_module_simplified somehow
    # historically returned a function that was not the boxed calling
    # convention.  This should get fixed...
    def forward(*runtime_args):
        full_args = []
        full_args.extend(params_flat)
        full_args.extend(runtime_args)
        return compiled_fn(full_args)

    # Just for convenience
    forward.zero_grad = mod.zero_grad
    forward.named_parameters = mod.named_parameters
    forward.named_buffers = mod.named_buffers

    return forward

def aot_export_module(
    mod: nn.Module,
    args,
    *,
    decompositions: Optional[Dict] = None,
    # If true, we'll return a joint forward-backward graph,
    # As well as metadata on the loss + gradients in the backward.
    trace_joint: bool,
    # If trace_joint is True, we expect your module to return a scalar loss.
    # Your module can return multiple outputs, so you must specify which output the loss is.
    output_loss_index: Optional[int] = None,
    pre_dispatch: bool = False,
) -> Tuple[torch.fx.GraphModule, GraphSignature]:
    """
    This function takes in a module, and returns:
    (1) an FX graph that can be exported
    (2) some metadata about the graph

    If `trace_joint=True` we will return a joint graph of the forward + backward.

    The traced FX graph will have the following properties compared to the original module:
    (1) Inputs and outputs to the module will be pytree-flattened
    (2) Parameters and buffers on the module will be lifted into graph inputs,
        graph_inputs = (*parameters, *buffers, *user_inputs)
    (3) The graph will be fully functionalized
    (4) Any input mutations will be converted into additional outputs in the graph,
        meaning whoever calls this graph is responsible for applying the mutations
        back to the original inputs.
    (5) If is_joint is provided the graph will return parameter gradients in addition to user outputs.
        The graph output will look like:
        graph_outputs = (*updated_inputs, *user_outputs, *param_gradients)

    There are also several restrictions on what modules can use this API. In particular:
    (1) If trace_joint is specified, we expect the loss function to be **fused**
        into the module forward. One of the outputs to the forward must be a scalar loss,
        which is specified with `output_loss_index`.
        All other outputs to the forward are presumed to not require gradients.
    (2) This API cannot capture optimizers (although in theory we could build an API for this).
    (3) Metadata mutations on params/buffers/inputs are banned.
    (4) Data mutations on anything that requires gradients are banned (parameters)
    (5) If an input is mutated, it is not allowed to alias any other inputs.
    (6) Parameters must not be duplicated.
    """
<<<<<<< HEAD

    if pre_dispatch and trace_joint:
        raise RuntimeError("pre_dispatch is not supported when trace_joint is True.")
=======
>>>>>>> b6473065
    named_parameters = dict(mod.named_parameters(remove_duplicate=False))
    named_buffers = dict(mod.named_buffers(remove_duplicate=False))
    params_and_buffers = {
        **dict(named_parameters),
        **dict(named_buffers),
    }
    params_and_buffers_flat, params_spec = pytree.tree_flatten(params_and_buffers)
    params_and_buffers_flat = tuple(params_and_buffers_flat)
    params_len = len(params_and_buffers_flat)

    functional_call = create_functional_call(mod, params_spec, params_len)

    num_fw_outs = None

    if trace_joint:
        # This helper effectively just adds some extra asserts about what the backward will look like:
        # Outputs must include a scalar loss, that we compute gradients w.r.t.
        # We don't compute gradients w.r.t. anything else: so just in case we detach()
        # and other output tensors.
        def fn_to_trace(*args):
            nonlocal num_fw_outs
            out = functional_call(*args)
            if output_loss_index is None:
                raise RuntimeError("""\
If trace_joint=Trueit is required that one of your forward outputs must be a scalar loss.
You must specify the which (index) output is the loss with output_loss_index.""")
            if isinstance(out, (torch.Tensor)):
                out = (out,)
            if not isinstance(out, (tuple, list)):
                raise RuntimeError(f"Expected forward output to be either a tensor or a list/tuple of tensors. found {type(out)}")

            for i, o in enumerate(out):
                # We only want to create a backward graph w.r.t. the loss that the user passed in.
                # This implies that every other output should not require gradients.
                # Instead of making this an error (and forcing the user to detach all other outputs
                # of their forward),
                # we'll automatically detach them here.
                if o.requires_grad and i != output_loss_index:
                    raise RuntimeError(f"""\
Found an output of the forward that requires gradients, that was not the scalar loss.
We require all outputs to the forward that are not the scalar loss to not require gradient,
because we will only compute a backward graph against the scalar loss.
You can fix this by calling .detach() on each of your forward outputs that is not the loss.
You specified that output index {output_loss_index} is the loss, but we found that
the output at index {i} requires gradients.""")
            out_loss = out[output_loss_index]
            num_fw_outs = len(out)
            if not out_loss.requires_grad:
                raise RuntimeError(f"""\
The output at index {output_loss_index} was marked as the loss, but it does not require gradients""")
            if out_loss.numel() != 1:
                raise RuntimeError(f"""\
We require the output marked as the loss (at index {output_loss_index}) to be a scalar, but it has shape {out_loss.shape}""")
            return out
        ctx = nullcontext
    else:
        # Run under no_grad, so our tracing machinery only traces an inference graph.
        ctx = torch.no_grad
        fn_to_trace = functional_call

    full_args = []
    # First, the params
    # NB: It is REQUIRED that parameters come first, Inductor infers "fixed"
    # parameters by looking at the difference in parameter count outside
    # and inside AOTAutograd, and assumes the prefix of arguments are fixed
    # arguments
    full_args.extend(params_and_buffers_flat)
    # Next, the input args
    full_args.extend(args)

    with ctx():
        fx_g, metadata, in_spec, out_spec = _aot_export_function(
            fn_to_trace,
            full_args,
            decompositions=decompositions,
            num_params_buffers=params_len,
            no_tangents=True,
            pre_dispatch=pre_dispatch,
        )
    if trace_joint:
        def flattened_joint(*args):
            # The idea here is that the joint graph that AOTAutograd creates has some strict properties:
            # (1) It accepts two arguments (primals, tangents), and pytree_flattens them
            # (2) It returns a tuple of (fw_outs, gradients)
            # This is a very useful convention for anyone who wants to partition the joint graph
            # into a separate forward and backward graph.
            # However,
            # (1) for people exporting a single joint graph, it would be preferable not to have
            #     any pytrees in the graph.
            # (2) We are guaranteed in the aot_export_module case that the forward outputs a loss,
            #     and there are therefore no tangents that are needed to run the joint graph.
            # (3) AOTAutograd creates a grad_input for every input in the forward,
            #     including None's for inputs that are not grad-requiring tensors.
            #     we don't want these in our export graph.
            #     and there are therefore no tangents that are needed to run the joint graph.
            # This function "fixes" both of the above by removing any tangent inputs,
            # and removing pytrees from the original FX graph.
            fake_tangents = [None for _ in range(metadata.num_outputs + metadata.num_mutated_inp_runtime_indices)]
            fw_outs, gradients = fx_g(args, fake_tangents)
            assert len(gradients) == len(args)
            output_gradients = []
            for i, (a, grad) in enumerate(zip(args, gradients)):
                if isinstance(a, torch.Tensor) and a.requires_grad:
                    assert grad is not None, """\
Found a parameter that did not receive a gradient.
"This is most likely a bug, but if this needs to be supported please comment on this Github issue:
https://github.com/pytorch/pytorch/issues/101192
"""
                    output_gradients.append(grad)
                else:
                    assert grad is None
            return *fw_outs, *output_gradients
        fx_g = make_fx(flattened_joint)(*full_args)

    user_args_flat = pytree.arg_tree_leaves(*args)
    return fx_g, create_graph_signature(
        fx_g,
        metadata,
        in_spec,
        out_spec,
        user_args_flat=user_args_flat,
        params_and_buffers_flat=params_and_buffers_flat,
        param_names=list(named_parameters.keys()),
        buffer_names=list(named_buffers.keys()),
        trace_joint=trace_joint,
        num_user_fw_outs=num_fw_outs,
        loss_index=output_loss_index,
    )

def aot_export_joint_simple(
    func: Callable,
    args,
    *,
    trace_joint: bool,
    # It looks like the main consequence of this API is that for dynamic shapes,
    # it will assume that parms/buffers are static.
    # With the new inferred dynamic shapes API, maybe this doesn't matter?
    num_params_buffers: int = 0,
    decompositions: Optional[Dict] = None,
) -> torch.fx.GraphModule:
    """
    A simplified version of export. Used by higher order operators.

    This function makes a high-level "no calling convention changes" guarantee:
    - If no inputs require grad (so we export an inference graph),
      there are *no* calling convention change between the exported graph, and "func".
    - If at least one input requires grad (so we trace out and export a joint fw-bw graph),
      Then if you were partition the graph into a separate forward and backward graph,
      The forward graph will have no calling convention changes compared to "func".

    The above also relies on some strong restrictions around which functions this API accepts:
    (1) `args` cannot contain any pytrees (they must have been pytree_flattened already)
    (2) `func` cannot mutate any inputs
    (3) The outputs of `func` cannot alias any inputs.

    Note: this function is only lightly tested today. It will probably be tested more heavily by higher order ops.
    """
    if trace_joint:
        ctx = nullcontext
    else:
        # Run under no_grad, so our tracing machinery only traces an inference graph.
        ctx = torch.no_grad

    with ctx():
        fx_g, metadata, in_spec, out_spec = _aot_export_function(
            func,
            args,
            decompositions=decompositions,
        )
    # At this point, we can just directly return the (joint or inference graph) that we traced.
    # First though: a bunch of assertions to make sure that our graph doesn't require
    # any calling convention changes compared to the original function.
    # These restrictions are *in addition to* the general restrictions on export.

    # No input mutations
    if len([x for x in metadata.input_info if x.mutates_data or x.mutates_metadata]) != 0:
        raise RuntimeError(f"aot_export_joint_simple does not support input mutations. {str(metadata)}")
    # No output aliasing
    if len([x for x in metadata.output_info if x.output_type != OutputType.non_alias]) != 0:
        raise RuntimeError(f"aot_export_joint_simple does not support outputs that alias inputs. {str(metadata)}")
    # No pytrees
    if type(in_spec) == pytree.LeafSpec:
        raise RuntimeError(f"aot_export_joint_simple requires inputs to be a single list/tuple. in_spec={str(in_spec)}")
    if len([x for x in in_spec.children_specs if type(x) != pytree.LeafSpec]) != 0:
        raise RuntimeError(f"aot_export_joint_simple requires individual inputs not to be pytrees. in_spec={str(in_spec)}")
    if type(out_spec) == pytree.LeafSpec:
        raise RuntimeError(f"aot_export_joint_simple requires outputs to be a single list/tuple. out_spec={str(out_spec)}")
    if len([x for x in out_spec.children_specs if type(x) != pytree.LeafSpec]) != 0:
        raise RuntimeError(f"aot_export_joint_simple requires individual outputs not to be pytrees. out_spec={str(out_spec)}")
    # TODO: we might have to temporarily patch config.functionalize_rng
    # so that it doesn't run when we're exporting a higher order op.

    if config.debug_assert:
        # Smoke test that after partitioning, we can run the forward without any calling convention changes.
        fw_module, bw_module = aot_config.default_partition(
            fx_g, args, num_fwd_outputs=len(fw_metadata.output_infos)
        )
        # Attempt to run the fw_module with the original user inputs
        fake_mode = detect_fake_mode(args)
        if fake_mode is None:
            fake_mode = FakeTensorMode()
        with fake_mode:
            fw_module(*args)
    return fx_g

# Private for now because we aren't providing a contract on what to return
# for joint graphs (we could when there's a clearer use case)
# In the future, we may need to add more export API's that provide their own strong guarantees.
# This is meant as a general helper function for handling various export-y use cases.
def _aot_export_function(
    func: Callable,
    args,
    *,
    num_params_buffers: int = 0,
    decompositions: Optional[Dict] = None,
    # If we're exporting a joint graph and we don't want any tangent inputs in the graph
    # (because we are backpropping through a scalar 1 loss),
    # we need to explicitly specify not to include tangents in the graph.
    # It's not enough just to check that our tangent is a scalar, since we also
    # need to know if it is a 1 (no need to make it a graph input), or something else
    # (requiring it to be a graph input).
    # We don't know this info at trace time though, so we need to make it an explicit config.
    no_tangents: bool = False,
    pre_dispatch: bool = False,
) -> Tuple[torch.fx.GraphModule, ViewAndMutationMeta, pytree.TreeSpec, pytree.TreeSpec]:
    dynamic_shapes = False
    for x in args:
        if isinstance(x, FakeTensor):
            dynamic_shapes = x.fake_mode.shape_env is not None
            break

    flat_fn, out_spec = create_tree_flattened_fn(func, args)
    flat_args, in_spec = pytree.tree_flatten(args)

    # The export use case doesn't care about several bits of AOTConfig
    # (1) compilers (we just export the graph)
    # (2) partitioners (export is only full graph, user can partition themselves)
    aot_config = AOTConfig(
        fw_compiler=None,
        bw_compiler=None,
        inference_compiler=None,
        partition_fn=None,
        decompositions=decompositions,
        num_params_buffers=num_params_buffers,
        aot_id=next(AOT_COUNTER),
        # For now there's no use case involving keeping input mutations in the graph
        # (which we can only do in the inference case anyway).
        # We can add this later if we need to.
        keep_inference_input_mutations=False,
        dynamic_shapes=dynamic_shapes,
        aot_autograd_arg_pos_to_source=None,
        is_export=True,
        no_tangents=no_tangents,
        pre_dispatch=pre_dispatch,
    )

    fx_g, meta = create_aot_dispatcher_function(
        flat_fn,
        flat_args,
        aot_config,
    )
    return fx_g, meta, in_spec, out_spec.spec


compiled_function = aot_function
compiled_module = aot_module<|MERGE_RESOLUTION|>--- conflicted
+++ resolved
@@ -508,7 +508,6 @@
                     flat_fn,
                     keep_input_mutations=aot_config.keep_inference_input_mutations,
                     is_train=needs_autograd,
-                    pre_dispatch=aot_config.pre_dispatch,
                 )(*fake_flat_args)
 
                 req_subclass_dispatch = requires_subclass_dispatch(fake_flat_args, fw_metadata)
@@ -527,7 +526,6 @@
                             flat_fn,
                             keep_input_mutations=aot_config.keep_inference_input_mutations and not needs_autograd,
                             is_train=needs_autograd,
-                            pre_dispatch=aot_config.pre_dispatch,
                         )(*fake_flat_args)
                     else:
                         fw_metadata = ViewAndMutationMeta(
@@ -920,7 +918,6 @@
     # If trace_joint is True, we expect your module to return a scalar loss.
     # Your module can return multiple outputs, so you must specify which output the loss is.
     output_loss_index: Optional[int] = None,
-    pre_dispatch: bool = False,
 ) -> Tuple[torch.fx.GraphModule, GraphSignature]:
     """
     This function takes in a module, and returns:
@@ -952,12 +949,6 @@
     (5) If an input is mutated, it is not allowed to alias any other inputs.
     (6) Parameters must not be duplicated.
     """
-<<<<<<< HEAD
-
-    if pre_dispatch and trace_joint:
-        raise RuntimeError("pre_dispatch is not supported when trace_joint is True.")
-=======
->>>>>>> b6473065
     named_parameters = dict(mod.named_parameters(remove_duplicate=False))
     named_buffers = dict(mod.named_buffers(remove_duplicate=False))
     params_and_buffers = {
@@ -1035,7 +1026,6 @@
             decompositions=decompositions,
             num_params_buffers=params_len,
             no_tangents=True,
-            pre_dispatch=pre_dispatch,
         )
     if trace_joint:
         def flattened_joint(*args):
@@ -1181,7 +1171,6 @@
     # (requiring it to be a graph input).
     # We don't know this info at trace time though, so we need to make it an explicit config.
     no_tangents: bool = False,
-    pre_dispatch: bool = False,
 ) -> Tuple[torch.fx.GraphModule, ViewAndMutationMeta, pytree.TreeSpec, pytree.TreeSpec]:
     dynamic_shapes = False
     for x in args:
@@ -1211,7 +1200,6 @@
         aot_autograd_arg_pos_to_source=None,
         is_export=True,
         no_tangents=no_tangents,
-        pre_dispatch=pre_dispatch,
     )
 
     fx_g, meta = create_aot_dispatcher_function(
