--- conflicted
+++ resolved
@@ -1,21 +1,13 @@
 import random
-<<<<<<< HEAD
 from typing import Any, List, Optional, Tuple, Union
-=======
-from typing import Any, List, Optional
->>>>>>> d14a0d84
 
 import torch
 from torch.testing._internal.inputgen.argument.type import ArgType
 from torch.testing._internal.inputgen.attribute.engine import AttributeEngine
-<<<<<<< HEAD
+from torch.testing._internal.inputgen.attribute.model import Attribute
 from torch.testing._internal.inputgen.attribute.solve import AttributeSolver
 from torch.testing._internal.inputgen.specs.model import Constraint, ConstraintSuffix
 from torch.testing._internal.inputgen.variable.type import ScalarDtype
-=======
-from torch.testing._internal.inputgen.attribute.model import Attribute
-from torch.testing._internal.inputgen.specs.model import Constraint
->>>>>>> d14a0d84
 
 
 class StructuralEngine:
@@ -59,8 +51,7 @@
         attr = self.hierarchy[-(depth + 1)]
 
         if attr in self.gen_list_mode:
-            for s in self.gen_structure_with_depth(depth, focus, length):
-                yield s
+            yield from self.gen_structure_with_depth(depth, focus, length)
             return
 
         focus_ixs = range(length) if focus == attr else (random.choice(range(length)),)
@@ -108,10 +99,7 @@
 
     def gen(self, focus: Attribute):
         depth = len(self.hierarchy) - 1
-<<<<<<< HEAD
-
-        for s in self.gen_structure_with_depth(depth, focus):
-            yield s
+        yield from self.gen_structure_with_depth(depth, focus)
 
 
 class MetaArg:
@@ -145,7 +133,7 @@
             ):
                 raise ValueError("Only TensorOptList can have None in list of dtypes")
 
-        if not self.optional and not Attribute.DTYPE in Attribute.hierarchy(
+        if not self.optional and Attribute.DTYPE not in Attribute.hierarchy(
             self.argtype
         ):
             if argtype.is_list():
@@ -208,10 +196,9 @@
         if self.argtype.is_scalar():
             yield None
         else:
-            for s in StructuralEngine(
+            yield from StructuralEngine(
                 self.argtype, self.constraints, self.deps, self.valid
-            ).gen(focus):
-                yield s
+            ).gen(focus)
 
     def gen_dtypes(self, focus):
         if not Attribute.DTYPE in Attribute.hierarchy(self.argtype):
@@ -269,7 +256,4 @@
                         for space in self.gen_value_spaces(focus):
                             yield MetaArg(
                                 self.argtype, dtype=dtype, structure=struct, value=space
-                            )
-=======
-        yield from self.gen_structure_with_depth(depth, focus)
->>>>>>> d14a0d84
+                            )