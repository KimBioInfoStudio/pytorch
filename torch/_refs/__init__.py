import builtins
import collections
import math
import operator
import warnings

from collections.abc import Iterable
from enum import Enum
from functools import partial, reduce, singledispatch, wraps
from typing import Callable, List, Optional, overload, Sequence, Tuple, Union

import torch

import torch._prims as prims
import torch._prims_common as utils
from torch._prims_common import (
    check,
    DeviceLikeType,
    Dim,
    DimsSequenceType,
    DimsType,
    dtype_to_type,
    ELEMENTWISE_TYPE_PROMOTION_KIND,
    FloatLike,
    IntLike,
    is_weakly_lesser_type,
    Number,
    NumberType,
    REDUCTION_OUTPUT_TYPE_KIND,
    ShapeType,
    StrideType,
    TensorLike,
    TensorLikeType,
    TensorOrNumberLikeType,
    TensorSequenceType,
)
from torch._prims_common.wrappers import (
    _maybe_convert_to_dtype,
    _maybe_resize_out,
    _safe_copy_out,
    elementwise_type_promotion_wrapper,
    elementwise_unary_scalar_wrapper,
    out_wrapper,
)
from torch.fx.experimental.symbolic_shapes import sym_float, sym_int

# Experimental module containing prototype Python references for existing
#   PyTorch operations.

__all__ = [
    #
    # Elementwise Unary References
    #
    "abs",
    "acos",
    "acosh",
    "asinh",
    "asin",
    "atan",
    "atanh",
    "bitwise_not",
    # "cbrt",  # No corresponding torch operation
    "ceil",
    "conj_physical",
    "cos",
    "cosh",
    "digamma",
    "erf",
    "erfinv",
    "erfc",
    "exp",
    "expm1",
    "exp2",
    "fill",
    "floor",
    "frac",
    "index_add",
    "index_copy",
    "index_copy_",
    "index_select",
    "index_fill",
    "index_fill_",
    "isfinite",
    "isinf",
    "isnan",
    "isreal",
    "i0",
    "lerp",
    "lgamma",
    "log",
    "log1p",
    "log2",
    "log10",
    "log_softmax",
    "nan_to_num",
    "neg",
    "positive",
    "reciprocal",
    "round",  # TODO: model kwargs
    "sigmoid",
    "sgn",
    "sign",
    "signbit",
    "sin",
    "sinc",
    "sinh",
    "softmax",
    "sqrt",
    "square",
    "tan",
    "tanh",
    "trace",
    "trunc",
    #
    # Elementwise Binary References
    #
    "add",
    "atan2",
    "bitwise_and",
    "bitwise_left_shift",
    "bitwise_or",
    "bitwise_right_shift",
    "bitwise_xor",
    "clamp_min",
<<<<<<< HEAD
    "clamp_max",
    # "complex",
=======
>>>>>>> f6a534a2
    "copysign",
    "div",
    "eq",
    "float_power",
    "floor_divide",
    "fmax",
    "fmin",
    "fmod",
    "gcd",
    "ge",
    "gt",
    "heaviside",
    "hypot",
    "igamma",
    "igammac",
    "imag",
    "isclose",
    "lcm",
    # 'ldexp',
    "le",
    "logical_and",
    "logical_not",
    "logical_or",
    "logical_xor",
    "lt",
    # 'max', # implement with reductions
    "maximum",
    # 'min', # implement with reductions
    "minimum",
    "mul",
    "ne",
    "nextafter",
    # 'polar',  # abs, cos, sin
    "pow",
    "real",
    "rpow",
    "remainder",
    "rsub",
    "rtruediv",
    "rfloordiv",
    "sub",
    "true_divide",
    "trunc_divide",
    "xlogy",
    #
    # Elementwise Ternary References
    #
    "addcdiv",
    "addcmul",
    "clamp",
    #
    # Conditional references
    #
    "masked_fill",
    "where",
    #
    # Data conversion and movement references
    #
    "clone",
    "copy_to",  # TODO: add OpInfo (or implement .to)
    "item",  # TODO: add OpInfo
    "to",
    #
    # Reduction ops
    #
    "all",
    "amax",
    "amin",
    "any",
    "mean",
    "std_mean",
    "var_mean",
    "sum",
    "sum_to_size",
    "prod",
    "var",
    #
    # Linear algebra ops
    #
    "addr",
    #
    # View & Shape Ops
    #
    "atleast_1d",
    "atleast_2d",
    "atleast_3d",
    "as_strided",
    "broadcast_shapes",
    "broadcast_tensors",
    "broadcast_to",
    "cat",
    "chunk",
    "column_stack",
    "conj",
    "constant_pad_nd",
    "contiguous",
    "diag_embed",
    "diag",
    "diagonal",
    "diagonal_copy",
    "diagonal_scatter",
    "dsplit",
    "dstack",
    "expand",
    "expand_as",
    "flatten",
    "flip",
    "fliplr",
    "flipud",
    "hsplit",
    "hstack",
    "meshgrid",
    "movedim",
    "narrow",
    "narrow_copy",
    "native_group_norm",
    "native_layer_norm",
    "permute",
    "ravel",
    "repeat",
    "reshape",
    "roll",
    "rot90",
    "rsqrt",
    "stack",
    "swap_axes",  # alias for transpose
    "squeeze",
    "t",
    "T",
    "tensor_split",
    "transpose",
    "unfold",
    "unfold_copy",
    "unsqueeze",
    "view",
    "vsplit",
    "vstack",
    "unflatten",
    "unbind",
    "triu",
    "tril",
    "triu_indices",
    "tril_indices",
    #
    # Tensor Creation
    #
    "arange",
    "empty",
    "empty_like",
    "empty_strided",
    "eye",
    "full",
    "full_like",
    "linspace",
    "logspace",
    "ones",
    "ones_like",
    "randn",
    "scalar_tensor",
    "zeros",
    "zeros_like",
    #
    # Randomness References
    #
    "uniform",  # TODO: add OpInfo -- and testing for randomness?
    #
    # Test-related functions
    #
    "allclose",
    "equal",  # TODO: add OpInfo
    #
    # Statistical operations
    #
    "bucketize",
]

Tensor = torch.Tensor
DispatchKey = torch._C.DispatchKey  # type: ignore[attr-defined]


def _broadcast_shapes(*_shapes):
    shapes = tuple(
        (x,) if isinstance(x, IntLike) else x
        for x in filter(lambda x: x is not None, _shapes)
    )

    # Short-circuits on no input
    if len(shapes) == 0:
        return None

    # Type checking
    # TODO: make common validations available as utils
    for shape in shapes:
        assert isinstance(shape, Sequence)

    # Computes common shape
    common_shape = [
        1,
    ] * reduce(max, (len(shape) for shape in shapes))
    for arg_idx, shape in enumerate(shapes):
        for idx in range(-1, -1 - len(shape), -1):
            if common_shape[idx] == 1:
                if shape[idx] < 0:
                    raise ValueError(
                        "Attempting to broadcast a dimension with negative length!"
                    )
                common_shape[idx] = shape[idx]
            elif shape[idx] != 1:
                if common_shape[idx] != shape[idx]:
                    raise RuntimeError(
                        f"Attempting to broadcast a dimension of length {shape[idx]} at {idx}! "
                        f"Mismatching argument at index {arg_idx} had {shape}; but expected shape "
                        f"should be broadcastable to {common_shape}"
                    )

    return common_shape


def _maybe_broadcast(*args, preserve_cpu_scalar_tensors=True):
    # Computes common shape
    common_shape = _broadcast_shapes(
        *map(lambda t: t.shape if isinstance(t, TensorLike) else None, args)
    )

    def __maybe_broadcast(x, shape):
        if x is None:
            return None
        elif isinstance(x, Number):
            return x
        elif isinstance(x, TensorLike):
            if preserve_cpu_scalar_tensors and utils.is_cpu_scalar_tensor(x):
                return x

            if not utils.same_shape(x.shape, common_shape):
                return x.expand(common_shape)

            return x
        else:
            raise RuntimeError(
                "Unexpected type when broadcasting: " + str(type(x)) + "!"
            )

    return tuple(__maybe_broadcast(x, common_shape) for x in args)


# Utilities should come BEFORE this import
from torch._decomp import register_decomposition

#
# Elementwise unary references
#

infer_aten_op = object()

# TODO: add type promotion support
def _make_elementwise_unary_reference(
    type_promotion_kind,
    *,
    aten_op=infer_aten_op,
    extra_meta=None,
) -> Callable:
    def inner(prim: Callable):
        nonlocal aten_op

        @wraps(prim)
        @out_wrapper()
        @elementwise_unary_scalar_wrapper
        @elementwise_type_promotion_wrapper(
            type_promoting_args=("a",),
            type_promotion_kind=type_promotion_kind,
        )
        def _ref(a: TensorLikeType) -> TensorLikeType:
            if extra_meta is not None:
                extra_meta(a)

            return prim(a)

        if aten_op is infer_aten_op:
            aten_op = utils.get_aten_op(prim, prim.__name__)
        if aten_op is not None:
            register_decomposition(aten_op)(_ref)

        return _ref

    return inner


def _make_alias(fn, name):
    """
    This function defines an alias of another function and sets its __name__argument
    Note that when naïvely doing `alias = fn`, we have that `alias.__name__ == "fn"`.
    """

    def _fn(*args, **kwargs):
        return fn(*args, **kwargs)

    _fn.__name__ = name
    return _fn


def _make_inplace(fn):
    """
    Given a function with out variant (i.e. using `out_wrapper()), it returns its in-place variant
    See https://github.com/pytorch/pytorch/wiki/Developer-FAQ#how-do-in-place-operations-work-in-pytorch
    """

    # nb. We use the name of the first argument used in the unary references
    @wraps(fn)
    def _fn(a, *args, **kwargs):
        return fn(a, *args, out=a, **kwargs)

    inplace_name = f"{fn.__name__}_"
    _fn.__name__ = inplace_name
    _fn = register_decomposition(getattr(torch.ops.aten, inplace_name))(_fn)

    # We access the __all__ attribute of the module where fn is defined
    # There may be a cleaner way of doing this...
    from inspect import getmodule

    _all = getmodule(fn).__all__  # type: ignore[union-attr]
    if inplace_name not in _all:
        _all.append(inplace_name)
    return _fn


@_make_elementwise_unary_reference(ELEMENTWISE_TYPE_PROMOTION_KIND.COMPLEX_TO_FLOAT)
def abs(a):
    return prims.abs(a)


@_make_elementwise_unary_reference(ELEMENTWISE_TYPE_PROMOTION_KIND.INT_TO_FLOAT)
def acos(a):
    return prims.acos(a)


@_make_elementwise_unary_reference(ELEMENTWISE_TYPE_PROMOTION_KIND.INT_TO_FLOAT)
def acosh(a):
    return prims.acosh(a)


@_make_elementwise_unary_reference(ELEMENTWISE_TYPE_PROMOTION_KIND.INT_TO_FLOAT)
def asin(a):
    return prims.asin(a)


@_make_elementwise_unary_reference(ELEMENTWISE_TYPE_PROMOTION_KIND.INT_TO_FLOAT)
def asinh(a):
    return prims.asinh(a)


@_make_elementwise_unary_reference(ELEMENTWISE_TYPE_PROMOTION_KIND.INT_TO_FLOAT)
def atan(a):
    return prims.atan(a)


@_make_elementwise_unary_reference(ELEMENTWISE_TYPE_PROMOTION_KIND.INT_TO_FLOAT)
def atanh(a):
    return prims.atanh(a)


@_make_elementwise_unary_reference(ELEMENTWISE_TYPE_PROMOTION_KIND.DEFAULT)
def bitwise_not(a):
    return prims.bitwise_not(a)


@_make_elementwise_unary_reference(ELEMENTWISE_TYPE_PROMOTION_KIND.DEFAULT)
def ceil(a):
    return prims.ceil(a)


@register_decomposition(torch.ops.aten.conj_physical)
@out_wrapper()
def conj_physical(input: TensorLikeType):
    if not utils.is_complex_dtype(input.dtype):
        return input
    return prims.conj_physical(input)


@_make_elementwise_unary_reference(ELEMENTWISE_TYPE_PROMOTION_KIND.INT_TO_FLOAT)
def cos(a):
    return prims.cos(a)


@_make_elementwise_unary_reference(ELEMENTWISE_TYPE_PROMOTION_KIND.INT_TO_FLOAT)
def cosh(a):
    return prims.cosh(a)


@_make_elementwise_unary_reference(ELEMENTWISE_TYPE_PROMOTION_KIND.INT_TO_FLOAT)
def digamma(a):
    return prims.digamma(a)


@_make_elementwise_unary_reference(ELEMENTWISE_TYPE_PROMOTION_KIND.INT_TO_FLOAT)
def erf(a):
    return prims.erf(a)


@_make_elementwise_unary_reference(ELEMENTWISE_TYPE_PROMOTION_KIND.INT_TO_FLOAT)
def erfinv(a):
    return prims.erf_inv(a)


@_make_elementwise_unary_reference(ELEMENTWISE_TYPE_PROMOTION_KIND.INT_TO_FLOAT)
def erfc(a):
    return prims.erfc(a)


@_make_elementwise_unary_reference(ELEMENTWISE_TYPE_PROMOTION_KIND.INT_TO_FLOAT)
def exp(a):
    return prims.exp(a)


@_make_elementwise_unary_reference(ELEMENTWISE_TYPE_PROMOTION_KIND.INT_TO_FLOAT)
def expm1(a):
    return prims.expm1(a)


@_make_elementwise_unary_reference(ELEMENTWISE_TYPE_PROMOTION_KIND.INT_TO_FLOAT)
def exp2(a):
    return prims.exp2(a)


# Fill has its own implementation because it has a value parameter
# CompositeImplicitAutograd - don't register decomp
@out_wrapper()
@elementwise_type_promotion_wrapper(
    type_promoting_args=("a,"),
    type_promotion_kind=ELEMENTWISE_TYPE_PROMOTION_KIND.NO_OPMATH,
)
def fill(a: TensorLikeType, value: NumberType) -> TensorLikeType:

    assert isinstance(a, TensorLike)
    assert isinstance(value, Number)

    python_type = utils.dtype_to_type(a.dtype)
    if not utils.is_weakly_lesser_type(type(value), python_type):
        msg = "value argument of type {0} cannot be safely cast to type {1}!".format(
            type(value), python_type
        )
        raise ValueError(msg)

    return prims.fill(a, value)


def fill_(a: TensorLikeType, value: NumberType) -> TensorLikeType:
    r = prims.fill(a, value)
    prims.copy_to(a, r)
    return a


def zero_(a: TensorLikeType) -> TensorLikeType:
    r = prims.fill(a, 0)
    prims.copy_to(a, r)
    return a


@_make_elementwise_unary_reference(ELEMENTWISE_TYPE_PROMOTION_KIND.DEFAULT)
def floor(a):
    return prims.floor(a)


@_make_elementwise_unary_reference(ELEMENTWISE_TYPE_PROMOTION_KIND.DEFAULT)
def frac(x: TensorLikeType) -> TensorLikeType:
    trunc_x = mul(floor(abs(x)), sign(x))
    return sub(x, trunc_x)


# imag does not use _make_elementwise_unary_reference because it does not support out
def imag(a: TensorLikeType) -> TensorLikeType:
    assert isinstance(a, TensorLike)
    utils.check(
        utils.is_complex_dtype(a.dtype), lambda: "imag only supports complex tensors."
    )
    return prims.imag(a)


@_make_elementwise_unary_reference(
    ELEMENTWISE_TYPE_PROMOTION_KIND.ALWAYS_BOOL,
    aten_op=None,  # CompositeImplicitAutograd
)
def isfinite(a: TensorLikeType) -> TensorLikeType:
    if utils.is_float_dtype(a.dtype) or utils.is_complex_dtype(a.dtype):
        return prims.isfinite(a)

    return ones_like(a, dtype=torch.bool)


@_make_elementwise_unary_reference(ELEMENTWISE_TYPE_PROMOTION_KIND.ALWAYS_BOOL)
def isinf(a: TensorLikeType) -> TensorLikeType:
    if utils.is_complex_dtype(a.dtype):
        return logical_or(isinf(real(a)), isinf(imag(a)))
    return logical_not(logical_or(isnan(a), isfinite(a)))


@_make_elementwise_unary_reference(ELEMENTWISE_TYPE_PROMOTION_KIND.ALWAYS_BOOL)
def isposinf(a: TensorLikeType) -> TensorLikeType:
    utils.check(
        not utils.is_complex_dtype(a.dtype),
        lambda: f"Complex dtype is not supported for isposinf, got dtype {a.dtype}",
    )
    if utils.is_float_dtype(a.dtype):
        return eq(a, float("inf"))
    return zeros_like(a, dtype=torch.bool)


@_make_elementwise_unary_reference(ELEMENTWISE_TYPE_PROMOTION_KIND.ALWAYS_BOOL)
def isneginf(a: TensorLikeType) -> TensorLikeType:
    utils.check(
        not utils.is_complex_dtype(a.dtype),
        lambda: f"Complex dtype is not supported for isneginf, got dtype {a.dtype}",
    )
    if utils.is_float_dtype(a.dtype):
        return eq(a, float("-inf"))
    return zeros_like(a, dtype=torch.bool)


@_make_elementwise_unary_reference(ELEMENTWISE_TYPE_PROMOTION_KIND.ALWAYS_BOOL)
def isnan(a: TensorLikeType) -> TensorLikeType:
    return prims.ne(a, a)


# alias
mvlgamma = _make_alias(torch.special.multigammaln, "mvlgamma")  # type: ignore[has-type]


@_make_elementwise_unary_reference(
    ELEMENTWISE_TYPE_PROMOTION_KIND.ALWAYS_BOOL,
    aten_op=None,  # CompositeImplicitAutograd
)
def isreal(a: TensorLikeType) -> TensorLikeType:
    if utils.is_complex_dtype(a.dtype):
        return torch.imag(a) == 0
    return torch.ones_like(a, dtype=torch.bool)


# TODO: if this is special maybe it should be defined there and imported here?
@_make_elementwise_unary_reference(
    ELEMENTWISE_TYPE_PROMOTION_KIND.INT_TO_FLOAT, aten_op=torch.ops.aten.special_i0
)
def i0(a):
    return prims.bessel_i0(a)


@_make_elementwise_unary_reference(ELEMENTWISE_TYPE_PROMOTION_KIND.INT_TO_FLOAT)
def lgamma(a):
    return prims.lgamma(a)


@_make_elementwise_unary_reference(ELEMENTWISE_TYPE_PROMOTION_KIND.INT_TO_FLOAT)
def log(a):
    return prims.log(a)


@_make_elementwise_unary_reference(ELEMENTWISE_TYPE_PROMOTION_KIND.INT_TO_FLOAT)
def log1p(a):
    return prims.log1p(a)


@_make_elementwise_unary_reference(ELEMENTWISE_TYPE_PROMOTION_KIND.INT_TO_FLOAT)
def log2(a):
    return prims.log2(a)


@_make_elementwise_unary_reference(ELEMENTWISE_TYPE_PROMOTION_KIND.INT_TO_FLOAT)
def log10(a):
    return prims.log10(a)


# CompositeImplicitAutograd - don't register decomp
@out_wrapper()
def log_softmax(
    a: TensorLikeType,
    dim: int,
    dtype: Optional[torch.dtype] = None,
) -> TensorLikeType:
    result_dtype = dtype or a.dtype
    computation_dtype = utils.get_computation_dtype(result_dtype)
    a_ = _maybe_convert_to_dtype(a, computation_dtype)
    return _maybe_convert_to_dtype(a_ - logsumexp(a_, dim, keepdim=True), result_dtype)  # type: ignore[return-value]


@out_wrapper()
def logsumexp(
    a: TensorLikeType,
    dim: DimsType,
    keepdim: bool = False,
) -> TensorLikeType:
    dim = utils.canonicalize_dims(a.ndim, dim)
    # ATen specifies int[1] type dims which expands integers to tuples of length 1
    if not isinstance(dim, Iterable):
        dim = (dim,)
    if utils.is_float_dtype(a.dtype) or utils.is_complex_dtype(a.dtype):
        # For float and complex dtypes, we shift input to exp by a constant to avoid overflow
        a_max = amax(a, dim, keepdim=True)
        a_max = where(abs(a_max) == float("inf"), 0.0, a_max)
        a_max_squeezed = prims.squeeze(a_max, dim) if not keepdim else a_max
        result = log(sum(exp(a - a_max), dim, keepdim=keepdim)) + a_max_squeezed
    else:
        # This case covers boolean and integer dtypes and we use non-stabilized computation
        result = log(sum(exp(a), dim, keepdim=keepdim))
    return result


@register_decomposition(torch.ops.aten.nan_to_num)
@out_wrapper()
def nan_to_num(
    a: TensorLikeType,
    nan: Optional[NumberType] = 0.0,
    posinf: Optional[NumberType] = None,
    neginf: Optional[NumberType] = None,
) -> TensorLikeType:
    assert isinstance(a, TensorLike)

    if utils.is_boolean_dtype(a.dtype) or utils.is_integer_dtype(a.dtype):
        return clone(a)

    if nan is None:
        nan = 0.0

    if posinf is None:
        posinf = prims.maximum_value(a.dtype)

    if neginf is None:
        neginf = prims.minimum_value(a.dtype)

    result = where(isnan(a), nan, a)

    is_neg = signbit(a)
    is_neginf = bitwise_and(isinf(a), is_neg)
    result = where(is_neginf, neginf, result)

    is_posinf = bitwise_and(isinf(a), bitwise_not(is_neg))
    result = where(is_posinf, posinf, result)
    return result


def _neg_meta(a: TensorLikeType):
    if a.dtype is torch.bool:
        msg = "neg is not supported on bool tensors."
        raise RuntimeError(msg)


@_make_elementwise_unary_reference(
    ELEMENTWISE_TYPE_PROMOTION_KIND.DEFAULT, extra_meta=_neg_meta
)
def neg(a):
    return prims.neg(a)


# positive does not use _make_elementwise_unary_reference because it does not support out
# CompositeImplicitAutograd - don't register decomp
def positive(a: TensorLikeType) -> TensorLikeType:
    assert isinstance(a, TensorLike)
    if a.dtype is torch.bool:
        msg = "positive does not support bool tensors."
        raise RuntimeError(msg)
    return a


# real does not use _make_elementwise_unary_reference because it does not support out
def real(a: TensorLikeType) -> TensorLikeType:
    assert isinstance(a, TensorLike)
    if utils.is_complex_dtype(a.dtype):
        return prims.real(a)
    return a


@_make_elementwise_unary_reference(ELEMENTWISE_TYPE_PROMOTION_KIND.INT_TO_FLOAT)
def reciprocal(a):
    return prims.reciprocal(a)


# TODO: round takes additional kwargs
@_make_elementwise_unary_reference(
    ELEMENTWISE_TYPE_PROMOTION_KIND.DEFAULT,
    aten_op=None,  # TODO: this does need a decomp, but kwarg handling is needed
)
def round(a):
    return prims.round(a)


@_make_elementwise_unary_reference(ELEMENTWISE_TYPE_PROMOTION_KIND.INT_TO_FLOAT)
def rsqrt(a):
    return prims.rsqrt(a)


@_make_elementwise_unary_reference(ELEMENTWISE_TYPE_PROMOTION_KIND.INT_TO_FLOAT)
def sigmoid(a: TensorLikeType) -> TensorLikeType:
    return true_divide(1, add(1, exp(neg(a))))


@_make_elementwise_unary_reference(ELEMENTWISE_TYPE_PROMOTION_KIND.DEFAULT)
def sgn(a):
    if utils.is_complex_dtype(a.dtype):
        a_abs = a.abs()
        return torch.where(a_abs == 0, 0, a / a_abs)
    else:
        return a.sign()


@_make_elementwise_unary_reference(ELEMENTWISE_TYPE_PROMOTION_KIND.DEFAULT)
def sign(a):
    return prims.sign(a)


@_make_elementwise_unary_reference(ELEMENTWISE_TYPE_PROMOTION_KIND.ALWAYS_BOOL)
def signbit(a):
    return prims.signbit(a)


@_make_elementwise_unary_reference(ELEMENTWISE_TYPE_PROMOTION_KIND.INT_TO_FLOAT)
def sin(a):
    return prims.sin(a)


# Autograd note: This will give the right first derivative at zero (by chance),
# but not the right second derivative
@_make_elementwise_unary_reference(ELEMENTWISE_TYPE_PROMOTION_KIND.INT_TO_FLOAT)
def sinc(a):
    a = math.pi * a
    return torch.where(a == 0, 1, torch.sin(a) / a)


@_make_elementwise_unary_reference(ELEMENTWISE_TYPE_PROMOTION_KIND.INT_TO_FLOAT)
def sinh(a):
    return prims.sinh(a)


@_make_elementwise_unary_reference(ELEMENTWISE_TYPE_PROMOTION_KIND.INT_TO_FLOAT)
def sqrt(a):
    return prims.sqrt(a)


@_make_elementwise_unary_reference(
    ELEMENTWISE_TYPE_PROMOTION_KIND.BOOL_TO_LONG,
    aten_op=None,  # CompositeImplicitAutograd,
)
def square(a: TensorLikeType) -> TensorLikeType:
    return mul(a, a)


@_make_elementwise_unary_reference(ELEMENTWISE_TYPE_PROMOTION_KIND.INT_TO_FLOAT)
def tan(a):
    return prims.tan(a)


@_make_elementwise_unary_reference(ELEMENTWISE_TYPE_PROMOTION_KIND.INT_TO_FLOAT)
def tanh(a):
    return prims.tanh(a)


@_make_elementwise_unary_reference(ELEMENTWISE_TYPE_PROMOTION_KIND.DEFAULT)
def trunc(a):
    return prims.trunc(a)


def _make_elementwise_binary_reference(
    type_promotion_kind,
    aten_op=infer_aten_op,
    name=None,
    has_out=True,
    supports_lhs_python_scalar=True,
    supports_rhs_python_scalar=True,
    supports_two_python_scalars=False,
) -> Callable:
    def inner(prim: Callable):
        nonlocal aten_op, name
        if name is None:
            name = prim.__name__

        @wraps(prim)
        @elementwise_type_promotion_wrapper(
            type_promoting_args=("a", "b"),
            type_promotion_kind=type_promotion_kind,
        )
        def _ref(
            a: Union[Tensor, NumberType],
            b: Union[Tensor, NumberType],
        ) -> Tensor:
            check(
                supports_lhs_python_scalar or not isinstance(a, Number),
                lambda: "{name}: Received a lhs Python scalar to an elementwise binary operation that does not accept lhs scalars!",
                ValueError,
            )
            check(
                supports_rhs_python_scalar or not isinstance(b, Number),
                lambda: "{name}: Received a rhs Python scalar to an elementwise binary operation that does not accept rhs scalars!",
                ValueError,
            )
            check(
                supports_two_python_scalars
                or not (isinstance(a, Number) and isinstance(b, Number)),
                lambda: f"{name}: Receive two Number inputs to an elementwise binary operation!",
                ValueError,
            )
            a, b = _maybe_broadcast(a, b)
            return prim(a, b)

        if has_out:
            _ref = out_wrapper()(_ref)

        _ref.__name__ = name
        if aten_op is infer_aten_op:
            aten_op = utils.get_aten_op(prim, name)
        if aten_op is not None:
            register_decomposition(aten_op)(_ref)

        return _ref

    return inner


# Add has its own implementation because it has an alpha argument
@register_decomposition(torch.ops.aten.add)
@out_wrapper()
@elementwise_type_promotion_wrapper(
    type_promoting_args=("a", "b"),
    type_promotion_kind=ELEMENTWISE_TYPE_PROMOTION_KIND.DEFAULT,
)
def add(
    a: Union[TensorLikeType, NumberType],
    b: Union[TensorLikeType, NumberType],
    *,
    alpha: Optional[NumberType] = None,
):
    """
    Reference implementation of torch.add
    """

    a, b = _maybe_broadcast(a, b)

    if alpha is not None:
        dtype = a.dtype if isinstance(a, TensorLike) else b.dtype  # type: ignore[union-attr]
        python_type = utils.dtype_to_type(dtype)
        if python_type != bool and not utils.is_weakly_lesser_type(
            type(alpha), python_type
        ):
            msg = (
                "alpha argument of type {0} cannot be safely cast to type {1}!".format(
                    type(alpha), python_type
                )
            )
            raise ValueError(msg)
        b = prims.mul(b, alpha)

    return prims.add(a, b)


# TODO: add docstring
@_make_elementwise_binary_reference(
    type_promotion_kind=ELEMENTWISE_TYPE_PROMOTION_KIND.INT_TO_FLOAT,
    supports_lhs_python_scalar=False,
    supports_rhs_python_scalar=False,
)
def atan2(a, b):
    return prims.atan2(a, b)


# TODO: add docstring
@_make_elementwise_binary_reference(
    type_promotion_kind=ELEMENTWISE_TYPE_PROMOTION_KIND.DEFAULT,
)
def bitwise_and(a: TensorLikeType, b: TensorLikeType) -> TensorLikeType:
    return prims.bitwise_and(a, b)


# TODO: add docstring
@_make_elementwise_binary_reference(
    type_promotion_kind=ELEMENTWISE_TYPE_PROMOTION_KIND.DEFAULT,
)
def bitwise_left_shift(a: TensorLikeType, b: TensorLikeType) -> TensorLikeType:
    return prims.shift_left(a, b)


# TODO: add docstring
@_make_elementwise_binary_reference(
    type_promotion_kind=ELEMENTWISE_TYPE_PROMOTION_KIND.DEFAULT,
)
def bitwise_or(a: TensorLikeType, b: TensorLikeType) -> TensorLikeType:
    return prims.bitwise_or(a, b)


# TODO: add docstring
@_make_elementwise_binary_reference(
    type_promotion_kind=ELEMENTWISE_TYPE_PROMOTION_KIND.DEFAULT,
)
def bitwise_right_shift(a: TensorLikeType, b: TensorLikeType) -> TensorLikeType:
    return prims.shift_right_arithmetic(a, b)


# TODO: add docstring
@_make_elementwise_binary_reference(
    type_promotion_kind=ELEMENTWISE_TYPE_PROMOTION_KIND.DEFAULT,
)
def bitwise_xor(a: TensorLikeType, b: TensorLikeType) -> TensorLikeType:
    return prims.bitwise_xor(a, b)


# TODO: add docstring
@_make_elementwise_binary_reference(
    type_promotion_kind=ELEMENTWISE_TYPE_PROMOTION_KIND.INT_TO_FLOAT,
    supports_lhs_python_scalar=False,
)
def copysign(
    a: Union[TensorLikeType, NumberType], b: Union[TensorLikeType, NumberType]
):
    if isinstance(b, Number) and isinstance(a, Tensor):
        b = scalar_tensor(b, dtype=a.dtype, device=a.device)
    elif isinstance(a, Tensor) and isinstance(b, Tensor) and a.device != b.device:
        msg = "Expected divisor (b) to be on the same device ({0}) as dividend (a), but it is found on {1}!".format(
            a.device, b.device
        )
        raise RuntimeError(msg)
    return where(signbit(b), neg(abs(a)), abs(a))


# TODO: add docstring
# complex =  _make_elementwise_binary_reference(prims.complex, type_promotion_kind=ELEMENTWISE_TYPE_PROMOTION_KIND.DEFAULT)


@register_decomposition(torch.ops.aten.div)
@out_wrapper()
def div(
    a: Union[TensorLikeType, NumberType],
    b: Union[TensorLikeType, NumberType],
    *,
    rounding_mode: Optional[str] = None,
):
    """
    Reference implementation of torch.div
    """
    if rounding_mode is None:
        return true_divide(a, b)
    elif rounding_mode == "trunc":
        return trunc_divide(a, b)
    elif rounding_mode == "floor":
        return floor_divide(a, b)
    else:
        msg = (
            "div expected rounding_mode to be one of None, 'trunc', or 'floor' "
            "but found {0}.".format(rounding_mode)
        )
        raise ValueError(msg)


# TODO: add docstring
@_make_elementwise_binary_reference(
    type_promotion_kind=ELEMENTWISE_TYPE_PROMOTION_KIND.ALWAYS_BOOL,
    supports_lhs_python_scalar=False,
)
def eq(a: TensorLikeType, b: TensorLikeType) -> TensorLikeType:
    return prims.eq(a, b)


# TODO: add docstring
@_make_elementwise_binary_reference(
    type_promotion_kind=ELEMENTWISE_TYPE_PROMOTION_KIND.BOOL_TO_LONG,
)
def pow(
    a: Union[TensorLikeType, NumberType],
    b: Union[TensorLikeType, NumberType],
) -> TensorLikeType:
    assert isinstance(a, TensorLikeType) or isinstance(b, TensorLikeType)

    if isinstance(b, Number):
        if b == 1.0:
            return a.clone()  # type: ignore[return-value,union-attr]
        elif b == 2.0:
            return a * a  # type: ignore[return-value]
        elif b == 0.5:
            return torch.sqrt(a)  # type: ignore[arg-type]
    return prims.pow(a, b)


# TODO: add docstring
# Float power has its own implementation because it has unique type promotion.
# NB: aten_op not registered because CompositeExplicitAutograd
@out_wrapper()
def float_power(
    a: Union[TensorLikeType, NumberType],
    b: Union[TensorLikeType, NumberType],
) -> Tensor:

    if isinstance(a, Number) and isinstance(b, Number):
        raise ValueError(
            "Receive two Number inputs to an elementwise binary operation!"
        )

    # Handles type promotion
    dtype = utils.get_higher_dtype(a, b)
    assert dtype is not None
    if utils.is_complex_dtype(dtype):
        dtype = torch.complex128
    else:
        dtype = torch.float64

    # Float power has the following contiguous cast behavior to be
    # consistent with its C++ impl
    if isinstance(a, TensorLike) and a.dtype != dtype:
        a = prims.to_dtype(a, dtype)
    if isinstance(b, TensorLike) and b.dtype != dtype:
        b = prims.to_dtype(b, dtype)

    a, b = _maybe_broadcast(a, b)
    return pow(a, b)


# >>> a = torch.tensor(-0.2500, dtype=torch.float64)
# tensor(-0.250000000000000, dtype=torch.float64)
#
# >>> b = torch.tensor(-0.0010, dtype=torch.float64)
# tensor(-0.001000000000000, dtype=torch.float64)
#
# Note: In this case, casting float to double will expand the float mantissa with zeros,
# while creating a double generates a distinct mantissa.
# >>> torch.tensor(-0.001).to(dtype=torch.float64)
# tensor(-0.001000000047497, dtype=torch.float64)
#
# Floor Division
# The difference is caused because torch.remainder(a, b) = -0.001.
#
# >>> torch.floor(torch.true_divide(a, b))
# tensor(250., dtype=torch.float64)
#
# >>> torch.div(a, b, rounding_mode='floor')
# tensor(249., dtype=torch.float64)
#
# Definition: a // b = (a - remainder(a, b)) / b
# >>> torch.true_divide(torch.sub(a, torch.remainder(a, b)), b)
# tensor(249., dtype=torch.float64)
#
# For reference, see CPython's implementation:
# https://github.com/python/cpython/blob/ace008c531dd685a30c1dd68f9b5ba35f20171cf/Objects/floatobject.c#L636

# TODO: add docstring
@_make_elementwise_binary_reference(
    type_promotion_kind=utils.ELEMENTWISE_TYPE_PROMOTION_KIND.DEFAULT,
    supports_two_python_scalars=True,
)
def floor_divide(
    a: Union[TensorLikeType, NumberType], b: Union[TensorLikeType, NumberType]
):
    # Wrap scalars because some references only accept tensor arguments.
    if isinstance(a, Number) and isinstance(b, Number):
        a = scalar_tensor(a)
        b = scalar_tensor(b)
    elif isinstance(b, Number) and isinstance(a, Tensor):
        b = scalar_tensor(b, dtype=a.dtype, device=a.device)
    elif isinstance(a, Number) and isinstance(b, Tensor):
        a = scalar_tensor(a, dtype=b.dtype, device=b.device)
    elif isinstance(a, Tensor) and isinstance(b, Tensor) and a.device != b.device:
        if a.device == torch.device("cpu"):
            msg = "Expected divisor (b) to be on the same device ({0}) as dividend (a), but it is found on {1}!".format(
                a.device, b.device
            )
            raise RuntimeError(msg)
        else:
            b = prims.device_put(b, device=a.device)

    assert isinstance(a, Tensor) and isinstance(b, Tensor)
    dtype = a.dtype
    if utils.is_float_dtype(dtype):
        return _floor_divide_float(a, b)
    elif utils.is_integer_dtype(dtype):
        return _floor_divide_integer(a, b)
    else:
        check(False, lambda: f"{dtype} not supported for floor_divide")


def _floor_divide_integer(a: Tensor, b: Tensor) -> Tensor:
    a, b = _maybe_broadcast(a, b)

    if not a.dtype.is_signed:
        return prims.div(a, b)

    # Convert truncation to flooring:
    offset = (torch.signbit(a) != torch.signbit(b)).logical_and(torch.fmod(a, b) != 0)
    return prims.div(a, b) - _maybe_convert_to_dtype(offset, a.dtype)


def _floor_divide_float(a: Tensor, b: Tensor) -> Tensor:
    mod = fmod(a, b)
    div = true_divide(sub(a, mod), b)

    # Ensure that the remainder has the same sign as denominator
    different_signed_inputs = bitwise_xor(lt(a, 0), lt(b, 0))
    non_zero_remainder = ne(mod, 0)
    mask = bitwise_and(non_zero_remainder, different_signed_inputs)
    div = where(mask, sub(div, 1), div)

    # Map quotient to nearest integer value
    floor_div = floor(div)
    mask = gt(sub(div, floor_div), 0.5)
    floor_div = where(mask, add(floor_div, 1), floor_div)

    basic_div = true_divide(a, b)
    zero_tensor = scalar_tensor(0, dtype=basic_div.dtype, device=basic_div.device)

    # If quotient is zero, copy signbit from true_divide quotient
    floor_div = where(ne(div, 0), floor_div, copysign(zero_tensor, basic_div))

    # If denominator is zero, then follow true_divide behavior
    return where(ne(b, 0), floor_div, basic_div)


# TODO: add docstring
@_make_elementwise_binary_reference(
    type_promotion_kind=ELEMENTWISE_TYPE_PROMOTION_KIND.DEFAULT,
    supports_lhs_python_scalar=False,
    supports_rhs_python_scalar=False,
)
def fmax(a: TensorLikeType, b: TensorLikeType) -> TensorLikeType:
    return prims.fmax(a, b)


# TODO: add docstring
@_make_elementwise_binary_reference(
    type_promotion_kind=ELEMENTWISE_TYPE_PROMOTION_KIND.DEFAULT,
    supports_lhs_python_scalar=False,
    supports_rhs_python_scalar=False,
)
def fmin(a: TensorLikeType, b: TensorLikeType) -> TensorLikeType:
    return prims.fmin(a, b)


# TODO: add docstring
@_make_elementwise_binary_reference(
    type_promotion_kind=ELEMENTWISE_TYPE_PROMOTION_KIND.DEFAULT,
    supports_lhs_python_scalar=False,
    supports_rhs_python_scalar=True,
)
def fmod(a: TensorLikeType, b: TensorLikeType) -> TensorLikeType:
    return prims.fmod(a, b)


# TODO: add docstring
@_make_elementwise_binary_reference(
    type_promotion_kind=ELEMENTWISE_TYPE_PROMOTION_KIND.DEFAULT,
    supports_lhs_python_scalar=False,
    supports_rhs_python_scalar=False,
)
def gcd(a: TensorLikeType, b: TensorLikeType) -> TensorLikeType:
    return prims.gcd(a, b)


# TODO: add docstring
@_make_elementwise_binary_reference(
    type_promotion_kind=ELEMENTWISE_TYPE_PROMOTION_KIND.ALWAYS_BOOL,
    supports_lhs_python_scalar=False,
)
def ge(a: TensorLikeType, b: TensorLikeType) -> TensorLikeType:
    return prims.ge(a, b)


# TODO: add docstring
@_make_elementwise_binary_reference(
    type_promotion_kind=ELEMENTWISE_TYPE_PROMOTION_KIND.ALWAYS_BOOL,
    supports_lhs_python_scalar=False,
)
def gt(a: TensorLikeType, b: TensorLikeType) -> TensorLikeType:
    return prims.gt(a, b)


@_make_elementwise_binary_reference(
    type_promotion_kind=ELEMENTWISE_TYPE_PROMOTION_KIND.NO_OPMATH,
    supports_lhs_python_scalar=False,
    supports_rhs_python_scalar=False,
)
def heaviside(input: TensorLikeType, values: TensorLikeType) -> TensorLikeType:
    input_eq_zero = eq(input, 0)
    input_lt_zero = logical_or(lt(input, 0), isnan(input))
    zeros_and_ones = where(input_lt_zero, 0, 1)
    output = where(input_eq_zero, values, zeros_and_ones)
    return output


@_make_elementwise_binary_reference(
    type_promotion_kind=ELEMENTWISE_TYPE_PROMOTION_KIND.DEFAULT,
    supports_lhs_python_scalar=False,
    supports_rhs_python_scalar=False,
)
def hypot(a: TensorLikeType, b: TensorLikeType) -> TensorLikeType:
    return prims.hypot(a, b)


@_make_elementwise_binary_reference(
    type_promotion_kind=ELEMENTWISE_TYPE_PROMOTION_KIND.INT_TO_FLOAT,
    supports_lhs_python_scalar=False,
    supports_rhs_python_scalar=False,
)
def igamma(a: TensorLikeType, b: TensorLikeType) -> TensorLikeType:
    return prims.igamma(a, b)


@_make_elementwise_binary_reference(
    type_promotion_kind=ELEMENTWISE_TYPE_PROMOTION_KIND.INT_TO_FLOAT,
    supports_lhs_python_scalar=False,
    supports_rhs_python_scalar=False,
)
def igammac(a: TensorLikeType, b: TensorLikeType) -> TensorLikeType:
    return prims.igammac(a, b)


def _check_close_args(
    name: str,
    a: TensorLikeType,
    b: TensorLikeType,
    rtol: float,
    atol: float,
) -> None:
    check(
        a.dtype == b.dtype,
        lambda: "{0}: Attempting to compare tensors of different dtypes {1} and {2}!".format(
            name, a.dtype, b.dtype
        ),
        ValueError,
    )
    check(
        rtol >= 0,
        lambda: "{0}: rtol must be greater than or equal to zero, but got {1}!".format(
            name, rtol
        ),
    )
    check(
        atol >= 0,
        lambda: "{0}: atol must be greater than or equal to zero, but got {1}!".format(
            name, atol
        ),
    )


# CompositeImplicitAutograd - don't register decomp
def isclose(
    a: TensorLikeType,
    b: TensorLikeType,
    rtol: float = 1e-05,
    atol: float = 1e-08,
    equal_nan: bool = False,
) -> TensorLikeType:
    _check_close_args(name="torch.isclose", a=a, b=b, rtol=rtol, atol=atol)

    close = eq(a, b)
    if equal_nan and (utils.is_float_dtype(a.dtype) or utils.is_complex_dtype(a.dtype)):
        close = logical_or(close, logical_and(isnan(a), isnan(b)))

    # Note: In case of zero tolerances the closeness inequality degenerates to an equality check.
    # In this case, the short-circuit prevents false positives as detailed in the paragraph below.
    if atol == 0 and rtol == 0:
        return close

    # Note [closeness error computation]
    # atol and rtol are provided as doubles, so the computation
    # rtol * other will produce a float or complex tensor.
    # When the difference (self - other) is compared to it then the
    # tensor representing the difference will also be cast to float or complex.
    # However, since (self - other) in uint8 is very likely to produce a
    # negative value, this moves the cast forward so the difference is
    # always computed in a float or complex type.
    # If the values of the integer tensors cannot be exactly represented
    # by the default scalar type then this may cause an incorrect result.
    if not utils.is_float_dtype(a.dtype) and not utils.is_complex_dtype(a.dtype):
        a = prims.convert_element_type(a, torch.get_default_dtype())
        b = prims.convert_element_type(b, torch.get_default_dtype())

    allowed_error = add(atol, abs(mul(b, rtol)))
    actual_error = abs(sub(a, b))

    # Computes finite closeness
    result = logical_or(
        close, logical_and(isfinite(actual_error), le(actual_error, allowed_error))
    )

    return result


# TODO: add docstring
@_make_elementwise_binary_reference(
    type_promotion_kind=ELEMENTWISE_TYPE_PROMOTION_KIND.DEFAULT,
    supports_lhs_python_scalar=False,
    supports_rhs_python_scalar=False,
)
def lcm(a: TensorLikeType, b: TensorLikeType):
    dtype = a.dtype
    # promoting to int32 to maintain 100% consistency with C++ and to
    # prevent overflow in case of int8 and int16
    promote_to_int = dtype in (torch.int8, torch.int16)
    if promote_to_int:
        a = prims.convert_element_type(a, torch.int32)
        b = prims.convert_element_type(b, torch.int32)

    g = torch.gcd(a, b)
    # Avoid division by zero in case gcd(0, 0) == 0
    g = torch.where(g == 0, 1, g)
    res = torch.abs(prims.div(a, g) * b)
    return res if not promote_to_int else prims.convert_element_type(res, dtype)


# TODO: add docstring
@_make_elementwise_binary_reference(
    type_promotion_kind=ELEMENTWISE_TYPE_PROMOTION_KIND.ALWAYS_BOOL,
    supports_lhs_python_scalar=False,
)
def le(a: TensorLikeType, b: TensorLikeType) -> TensorLikeType:
    return prims.le(a, b)


# TODO: add docstring
@_make_elementwise_binary_reference(
    type_promotion_kind=ELEMENTWISE_TYPE_PROMOTION_KIND.ALWAYS_BOOL,
)
def logical_and(a: TensorLikeType, b: TensorLikeType):
    if not utils.is_boolean_dtype(a.dtype):
        a = a != 0
    if not utils.is_boolean_dtype(b.dtype):
        b = b != 0
    return a & b


# TODO: add docstring
@_make_elementwise_unary_reference(ELEMENTWISE_TYPE_PROMOTION_KIND.ALWAYS_BOOL)
def logical_not(a: TensorLikeType):
    if not utils.is_boolean_dtype(a.dtype):
        return a == 0
    return ~a


# TODO: add docstring
@_make_elementwise_binary_reference(
    type_promotion_kind=ELEMENTWISE_TYPE_PROMOTION_KIND.ALWAYS_BOOL,
)
def logical_or(a: TensorLikeType, b: TensorLikeType):
    if not utils.is_boolean_dtype(a.dtype):
        a = a != 0
    if not utils.is_boolean_dtype(b.dtype):
        b = b != 0
    return bitwise_or(a, b)


# TODO: add docstring
# TODO: skip unnecessary conversion of long to float
@_make_elementwise_binary_reference(
    type_promotion_kind=ELEMENTWISE_TYPE_PROMOTION_KIND.ALWAYS_BOOL,
)
def logical_xor(a: TensorLikeType, b: TensorLikeType):
    if not utils.is_boolean_dtype(a.dtype):
        a = a != 0
    if not utils.is_boolean_dtype(b.dtype):
        b = b != 0
    return a ^ b


# TODO: add docstring
@_make_elementwise_binary_reference(
    type_promotion_kind=ELEMENTWISE_TYPE_PROMOTION_KIND.ALWAYS_BOOL,
    supports_lhs_python_scalar=False,
)
def lt(a: TensorLikeType, b: TensorLikeType) -> TensorLikeType:
    return prims.lt(a, b)


# TODO: add docstring
@_make_elementwise_binary_reference(
    type_promotion_kind=ELEMENTWISE_TYPE_PROMOTION_KIND.DEFAULT,
)
def maximum(a: TensorLikeType, b: TensorLikeType) -> TensorLikeType:
    return prims.maximum(a, b)


# TODO: add docstring
@_make_elementwise_binary_reference(
    type_promotion_kind=ELEMENTWISE_TYPE_PROMOTION_KIND.DEFAULT,
)
def minimum(a: TensorLikeType, b: TensorLikeType) -> TensorLikeType:
    return prims.minimum(a, b)


# TODO: add docstring
@_make_elementwise_binary_reference(
    type_promotion_kind=ELEMENTWISE_TYPE_PROMOTION_KIND.DEFAULT,
    supports_two_python_scalars=True,
)
def mul(a: TensorLikeType, b: TensorLikeType) -> TensorLikeType:
    return prims.mul(a, b)


# TODO: add docstring
@_make_elementwise_binary_reference(
    type_promotion_kind=ELEMENTWISE_TYPE_PROMOTION_KIND.ALWAYS_BOOL,
    supports_lhs_python_scalar=False,
)
def ne(a: TensorLikeType, b: TensorLikeType) -> TensorLikeType:
    return prims.ne(a, b)


# TODO: add docstring
@_make_elementwise_binary_reference(
    type_promotion_kind=ELEMENTWISE_TYPE_PROMOTION_KIND.NO_OPMATH,
    supports_lhs_python_scalar=False,
    supports_rhs_python_scalar=False,
)
def nextafter(a: TensorLikeType, b: TensorLikeType) -> TensorLikeType:
    return prims.nextafter(a, b)


# TODO: add docstring
@_make_elementwise_binary_reference(
    type_promotion_kind=ELEMENTWISE_TYPE_PROMOTION_KIND.DEFAULT,
)
def remainder(a: TensorLikeType, b: TensorLikeType) -> TensorLikeType:
    return prims.remainder(a, b)


# reverse sub
def rsub(
    a: Union[TensorLikeType, NumberType],
    b: Union[TensorLikeType, NumberType],
    *,
    alpha: Optional[NumberType] = None,
):
    if isinstance(a, Number):
        msg = "Received a Number for the first argument, but expected a Tensor"
        raise ValueError(msg)
    return sub(b, a, alpha=alpha)


# TODO: add docstring
# TODO: consider refactoring this with add impl
# sub has its own implementation because it has an alpha argument
@register_decomposition(torch.ops.aten.sub)
@out_wrapper()
@elementwise_type_promotion_wrapper(
    type_promoting_args=("a", "b"),
    type_promotion_kind=ELEMENTWISE_TYPE_PROMOTION_KIND.DEFAULT,
)
def sub(
    a: Union[TensorLikeType, NumberType],
    b: Union[TensorLikeType, NumberType],
    *,
    alpha: Optional[NumberType] = None,
):
    """
    Reference implementation of torch.sub
    """

    a, b = _maybe_broadcast(a, b)

    if alpha is not None:
        dtype = a.dtype if isinstance(a, TensorLike) else b.dtype  # type: ignore[union-attr]
        python_type = utils.dtype_to_type(dtype)
        if not utils.is_weakly_lesser_type(type(alpha), python_type):
            msg = (
                "alpha argument of type {0} cannot be safely cast to type {1}!".format(
                    type(alpha), python_type
                )
            )
            raise ValueError(msg)
        b = prims.mul(b, alpha)

    return prims.sub(a, b)


# TODO: add docstring
@_make_elementwise_binary_reference(
    type_promotion_kind=ELEMENTWISE_TYPE_PROMOTION_KIND.INT_TO_FLOAT,
    name="true_divide",
    aten_op=None,  # CompositeImplicitAutograd
    supports_two_python_scalars=True,
)
def true_divide(a: TensorLikeType, b: TensorLikeType) -> TensorLikeType:
    return prims.div(a, b)


@register_decomposition(torch.ops.aten.xlogy)
@out_wrapper()
@elementwise_type_promotion_wrapper(
    type_promoting_args=("a", "b"),
    type_promotion_kind=ELEMENTWISE_TYPE_PROMOTION_KIND.INT_TO_FLOAT,
)
def xlogy(a: Union[TensorLikeType, NumberType], b: Union[TensorLikeType, NumberType]):
    utils.check(
        isinstance(a, TensorLike) or isinstance(b, TensorLike),
        lambda: 'Expected either argument a or b to be a Tensor"',
    )

    # Operations like eq and log do not handle scalar values, so we convert them to scalar_tensors.
    if isinstance(b, TensorLike) and isinstance(a, Number):
        a = scalar_tensor(a, dtype=b.dtype, device=b.device)
    elif isinstance(a, TensorLike) and isinstance(b, Number):
        b = scalar_tensor(b, dtype=a.dtype, device=a.device)

    # mypy: expected "Tensor"
    assert isinstance(a, TensorLike)
    assert isinstance(b, TensorLike)
    rhs = torch.where(torch.eq(a, 0), 0, torch.mul(a, torch.log(b)))
    return torch.where(torch.isnan(b), float("nan"), rhs)


# TODO: add docstring
@_make_elementwise_binary_reference(
    type_promotion_kind=utils.ELEMENTWISE_TYPE_PROMOTION_KIND.DEFAULT,
    aten_op=None,  # CompositeImplicitAutograd
    supports_two_python_scalars=True,
)
def trunc_divide(
    a: Union[TensorLikeType, NumberType], b: Union[TensorLikeType, NumberType]
):
    dtype = utils.get_dtype(a)
    if utils.is_integer_dtype(dtype):
        return prims.div(a, b)

    return trunc(prims.div(a, b))


#
# Elementwise Ternary References
#


@register_decomposition(torch.ops.aten.addcdiv)
@out_wrapper()
@elementwise_type_promotion_wrapper(
    type_promoting_args=("self", "tensor1", "tensor2"),
    type_promotion_kind=ELEMENTWISE_TYPE_PROMOTION_KIND.INT_TO_FLOAT,
)
def addcdiv(
    self: TensorLikeType,
    tensor1: TensorLikeType,
    tensor2: TensorLikeType,
    *,
    value: NumberType = 1,
) -> TensorLikeType:
    """
    Reference implementation of torch.addcdiv
    """
    if value is not None:
        dtype = self.dtype  # no scalars allowed, see add
        python_type = utils.dtype_to_type(dtype)
        check(
            utils.is_weakly_lesser_type(type(value), python_type),
            lambda: "value argument of type {0} cannot be safely cast to type {1}!".format(
                type(value), python_type
            ),
            exc_type=ValueError,
        )

    return self + value * tensor1 / tensor2


@register_decomposition(torch.ops.aten.addcmul)
@out_wrapper()
@elementwise_type_promotion_wrapper(
    type_promoting_args=("self", "tensor1", "tensor2"),
    type_promotion_kind=ELEMENTWISE_TYPE_PROMOTION_KIND.DEFAULT,
)
def addcmul(
    self: TensorLikeType,
    tensor1: TensorLikeType,
    tensor2: TensorLikeType,
    *,
    value: NumberType = 1,
) -> TensorLikeType:
    """
    Reference implementation of torch.addcmul
    """
    if value is not None:
        dtype = self.dtype  # no scalars allowed, see add
        python_type = utils.dtype_to_type(dtype)
        check(
            utils.is_weakly_lesser_type(type(value), python_type),
            lambda: "value argument of type {0} cannot be safely cast to type {1}!".format(
                type(value), python_type
            ),
            exc_type=ValueError,
        )

    return self + value * tensor1 * tensor2


@register_decomposition(torch.ops.aten.clamp)
@out_wrapper()
@elementwise_type_promotion_wrapper(
    type_promoting_args=("a", "min", "max"),
    type_promotion_kind=ELEMENTWISE_TYPE_PROMOTION_KIND.DEFAULT,
)
def clamp(
    a: TensorLikeType,
    min: Optional[TensorOrNumberLikeType] = None,
    max: Optional[TensorOrNumberLikeType] = None,
) -> TensorLikeType:
    # NOTE: grad behavior with implementation `where` is not consistent on `nan`
    if min is None and max is None:
        msg = "clamp called but both min and max are none!"
        raise ValueError(msg)
    if min is not None:
        a_isnan = torch.isnan(a)
        condition = torch.bitwise_or(torch.ge(a, min), a_isnan)  # type: ignore[arg-type]
        # we should also propagate `nan` coming from boundaries. However, that's
        # not necessary since `ge` would already `False` when either operands has
        # a `nan`. So this line below is redundant
        #   `condition = bitwise_and(condition, bitwise_not(isnan(min)))`
        a = torch.where(condition, a, min)  # type: ignore[arg-type]
    if max is not None:
        a_isnan = torch.isnan(a)
        # same as above, no need to adjust `nan` from `max`
        condition = torch.bitwise_or(torch.le(a, max), a_isnan)  # type: ignore[arg-type]
        a = torch.where(condition, a, max)  # type: ignore[arg-type]

    return a


@register_decomposition(torch.ops.aten.clamp_min)
@out_wrapper()
def clamp_min(
    self: TensorLikeType,
    min: TensorOrNumberLikeType = None,
) -> TensorLikeType:
    return torch.clamp(self, min=min)  # type: ignore[arg-type]


@register_decomposition(torch.ops.aten.clamp_max)
@out_wrapper()
def clamp_max(
    self: TensorLikeType,
    max: TensorOrNumberLikeType = None,
) -> TensorLikeType:
    return torch.clamp(self, max=max)  # type: ignore[arg-type]


#
# Conditional references
#

# https://pytorch.org/docs/stable/generated/torch.where.html
# TODO: implement alternate where
@register_decomposition(torch.ops.aten.where)
@out_wrapper()
@elementwise_type_promotion_wrapper(
    type_promoting_args=("a", "b"),
    type_promotion_kind=ELEMENTWISE_TYPE_PROMOTION_KIND.NO_OPMATH,
)
def where(
    pred: Tensor,
    a: Optional[TensorOrNumberLikeType] = None,
    b: Optional[TensorOrNumberLikeType] = None,
):
    """ """

    if a is None or b is None:
        raise NotImplementedError

    utils.check_same_device(pred, a, b, allow_cpu_scalar_tensors=True)
    check(
        pred.dtype is torch.bool,
        lambda: f"expected predicate to be bool, got {pred.dtype}",
    )

    pred, a, b = _maybe_broadcast(pred, a, b)
    return prims.where(pred, a, b)


#
# Data Movement References
#
@register_decomposition(torch.ops.aten.clone)
def clone(
    a: TensorLikeType, *, memory_format: torch.memory_format = torch.preserve_format
) -> TensorLikeType:
    result = prims.clone(a, memory_format=memory_format)
    return result


def copy_to(a: Tensor, b: Tensor, *, allow_cross_device=True):
    if not allow_cross_device and a.device != b.device:
        msg = "Attempting to copy from device {0} to device {1}, but cross-device copies are not allowed!".format(
            b.device, a.device
        )
        raise RuntimeError(msg)

    return prims.copy_to(a, b)


@register_decomposition(torch.ops.aten.item)
def item(a: TensorLikeType) -> NumberType:
    if a.numel() != 1:
        msg = f"Can't convert a tensor with {a.numel()} elements to a number!"
        raise ValueError(msg)

    # NOTE: explicit conversion is necessary for bool!
    # See https://github.com/pytorch/pytorch/issues/78071
    number_type = utils.dtype_to_type(a.dtype)
    return number_type(prims.item(a))


# fast path when `to` returns an alias to input. This mimics the same function in aten
def _to_will_alias(
    a: TensorLikeType,
    device: Optional[torch.device] = None,
    dtype: Optional[torch.dtype] = None,
    copy: Optional[bool] = None,
    layout: Optional[torch.layout] = None,
    memory_format: Optional[torch.memory_format] = None,
    pin_memory: Optional[bool] = False,
    non_blocking: bool = False,  # not using non_blocking
) -> bool:
    return (
        not copy
        and (device is None or a.device == device)
        and (dtype is None or a.dtype == dtype)
        and (layout is None or a.layout == layout)
        # is_pinned issue #84925
        # and (pin_memory is None or pin_memory == a.is_pinned())
        and (
            memory_format is None
            or memory_format == torch.preserve_format
            or utils.is_contiguous_for_memory_format(a, memory_format=memory_format)
        )
    )


@singledispatch
def _to_dispatch(*args, **kwargs):
    raise NotImplementedError


@_to_dispatch.register
def _to_device(
    device: torch.device,
    dtype: torch.dtype,
    non_blocking: bool = False,
    copy: bool = False,
    memory_format: Optional[torch.memory_format] = None,
):
    kwargs = {
        "device": device,
        "dtype": dtype,
        "non_blocking": non_blocking,
        "copy": copy,
        "memory_format": memory_format,
    }
    return kwargs


@_to_dispatch.register
def _to_device_str(
    device: str,
    dtype: torch.dtype,
    non_blocking: bool = False,
    copy: bool = False,
    memory_format: Optional[torch.memory_format] = None,
):
    kwargs = {
        "device": torch.device(device),
        "dtype": dtype,
        "non_blocking": non_blocking,
        "copy": copy,
        "memory_format": memory_format,
    }
    return kwargs


@_to_dispatch.register
def _to_dtype(
    dtype: torch.dtype,
    non_blocking: bool = False,
    copy: bool = False,
    memory_format: Optional[torch.memory_format] = None,
):
    kwargs = {
        "dtype": dtype,
        "non_blocking": non_blocking,
        "copy": copy,
        "memory_format": memory_format,
    }
    return kwargs


@_to_dispatch.register
def _to_other(
    other: Tensor,
    non_blocking: bool = False,
    copy: bool = False,
    memory_format: Optional[torch.memory_format] = None,
):
    device = other.device
    dtype = other.dtype
    layout = other.layout
    # is_pinned issue #84925
    # pin_memory = other.is_pinned()
    kwargs = {
        "device": device,
        "dtype": dtype,
        "layout": layout,
        "non_blocking": non_blocking,
        "copy": copy,
        "memory_format": memory_format,
    }
    return kwargs


# remove to_kwargs that is already present in `a`
def canonicalize_to_arguments(a: Tensor, to_kwargs: dict):
    options_to_check = ["dtype", "device", "layout", "memory_format"]
    # "device" option could be passed a str instead torch.device
    if "device" in to_kwargs and isinstance(to_kwargs["device"], str):
        to_kwargs["device"] = torch.device(to_kwargs["device"])

    for kw in options_to_check:
        if kw in to_kwargs:
            if (
                (kw == "memory_format" and to_kwargs[kw] is torch.preserve_format)
                or (
                    kw == "device"
                    and to_kwargs[kw].type == a.device.type
                    and (
                        not to_kwargs[kw].index or to_kwargs[kw].index == a.device.index
                    )
                )
                or (
                    getattr(a, kw, None) == to_kwargs[kw]
                )  # this also handles {"memory_format": None}
            ):
                to_kwargs.pop(kw)


def to(a: TensorLikeType, *args, **kwargs) -> TensorLikeType:
    # handled dispatch via positional arguments
    if len(args) != 0:
        kwargs = _to_dispatch(*args, **kwargs)

    # TODO: is_pinned is not currently supported in refs or fake_tensor
    # https://github.com/pytorch/pytorch/issues/84925
    assert "pin_memory" not in kwargs
    canonicalize_to_arguments(a, kwargs)

    if _to_will_alias(a, **kwargs):
        return a

    copy = kwargs.pop("copy") if "copy" in kwargs else False
    non_blocking = kwargs.pop("non_blocking") if "non_blocking" in kwargs else False

    # short-circuit to `prims.convert_element_type` when `to` is just a dtype change
    if (
        (copy or (kwargs.get("dtype", a.dtype) != a.dtype))
        and (not non_blocking)
        and ("memory_format" not in kwargs)
        and ("device" not in kwargs)
        and ("layout" not in kwargs)
        # is_pinned issue #84925
        # and ("pin_memory" not in kwargs)
    ):
        return prims.convert_element_type(a, kwargs.get("dtype", a.dtype))

    result = torch.empty_like(a, **kwargs)
    # TODO: non_blocking should be handled by `copy_to`
    copy_to(result, a)
    return result


#
# Reduction references
#


def _reduction(
    a: TensorLikeType,
    prim: Callable,
    *,
    has_identity: bool = True,
    accepts_dim_tuple: bool = True,  # to handle min/argmin that accept single dim only
    dims: Optional[DimsType] = None,
    keepdims: bool = False,
    dtype: Optional[torch.dtype] = None,  # should be specified for ops that support it
    out: Optional[Tensor] = None,
    output_dtype_kind: REDUCTION_OUTPUT_TYPE_KIND,
) -> TensorLikeType:  # it is usually SAME, but I want
    # ref writers to actually think about what to put here
    assert isinstance(a, TensorLike)
    if a.ndim > 64:
        raise RuntimeError(
            "Received a tensor with {0} dimensions, but only tensors with up to 64 dims are supported!".format(
                a.ndim
            )
        )

    if out is not None:
        assert isinstance(out, TensorLike)
        if dtype is not None:
            # TODO - this is true for eager mode currently, but it's wrong behavior for complex norms
            if dtype != out.dtype:
                raise RuntimeError(
                    "dtype argument and out dtype must match in reduction"
                )
    if not accepts_dim_tuple:
        assert dims is None or isinstance(dims, Dim)
    if isinstance(dims, Dim):
        dims = (dims,)  # type: ignore[assignment]
    dims = utils.reduction_dims(a.shape, dims)
    if not has_identity:
        valid_shape = a.ndim == 0 or py_all(a.shape[i] for i in dims)
        if not valid_shape:
            raise RuntimeError(
                "reducing over zero-size dimension for reduction operation without identity"
            )
    computation_dtype, result_dtype = utils.reduction_dtypes(
        a, output_dtype_kind, dtype
    )
    a = _maybe_convert_to_dtype(a, computation_dtype)  # type: ignore[assignment]
    result = prim(a, dims)
    if keepdims:
        output_shape = [a.shape[i] if i not in dims else 1 for i in range(a.ndim)]
        broadcast_dims = [i for i in range(a.ndim) if i not in dims]
        result = prims.broadcast_in_dim(result, output_shape, broadcast_dims)

    if out is not None:
        assert result_dtype is not None
        if dtype is not None and result_dtype != out.dtype:
            raise RuntimeError(
                "Expected the dtype of reduction result and out to match"
            )
        out = _maybe_resize_out(out, result.shape)
        return _safe_copy_out(copy_from=result, copy_to=out)  # type: ignore[arg-type]

    if result.dtype != result_dtype and result_dtype is not None:
        result = prims.convert_element_type(result, result_dtype)

    return result


def _make_copy_from_view(fn):
    """
    Given a view function (e.g. torch.diagonal) generates its copy variant (e.g. torch.diagonal_copy)
    """
    name = fn.__name__
    fn = out_wrapper()(fn)

    def _fn(*args, out=None, **kwargs):
        result = fn(*args, out=out, **kwargs)
        if out is None:
            return result.clone(memory_format=torch.contiguous_format)
        return result

    copy_name = f"{name}_copy"
    _fn.__name__ = copy_name
    _fn = register_decomposition(getattr(torch.ops.aten, copy_name))(_fn)
    return _fn


# Saves Python all
py_all = all


@register_decomposition(torch.ops.aten.all)
@out_wrapper()
def all(
    a: TensorLikeType,
    dim: Optional[DimsType] = None,
    keepdim: bool = False,
) -> TensorLikeType:
    # Computes nelem
    if isinstance(dim, Dim):
        dim = (dim,)  # type: ignore[assignment]

    a_ = _maybe_convert_to_dtype(a, torch.bool)
    # avoid comparison with symbolic number of elements to make this op symint friendly
    result = eq(sum(logical_not(a_), dim=dim, keepdim=keepdim), 0)

    # Preserves uint8 -- probably a legacy mask thing
    if a.dtype is torch.uint8:
        return prims.convert_element_type(result, torch.uint8)

    return result


# Saves Python any
py_any = any


@register_decomposition(torch.ops.aten.any)
@out_wrapper()
def any(
    a: TensorLikeType,
    dim: Optional[DimsType] = None,
    keepdim: bool = False,
) -> TensorLikeType:
    a_ = _maybe_convert_to_dtype(a, torch.bool)
    result = ne(sum(a_, dim=dim, keepdim=keepdim), False)  # type: ignore[arg-type]

    # Preserves uint8 -- probably a legacy mask thing
    if a.dtype is torch.uint8:
        return prims.convert_element_type(result, torch.uint8)

    return result


@register_decomposition(torch.ops.aten.sum)
def sum(
    a: TensorLikeType,
    dim: Union[Optional[int], Optional[List[int]]] = None,
    keepdim: bool = False,
    *,
    dtype: Optional[torch.dtype] = None,
    out: Optional[Tensor] = None,
) -> TensorLikeType:
    if dtype is None:
        if utils.is_boolean_dtype(a.dtype) or utils.is_integer_dtype(a.dtype):
            dtype = torch.int64
        else:
            dtype = a.dtype
    # reduces over all dimensions if dim=() is passed
    if dim == () or dim == []:
        dim = None
    return _reduction(
        a,
        prims.sum,
        dims=dim,
        keepdims=keepdim,
        dtype=dtype,
        out=out,
        output_dtype_kind=REDUCTION_OUTPUT_TYPE_KIND.SAME,
    )


def sum_to_size(
    a: Tensor,
    *shape,
) -> Tensor:
    shape = utils.extract_shape_from_varargs(shape, validate=False)
    utils.check(
        utils.is_expandable_to(shape, a.shape),
        lambda: f'sum_to_size: size "{shape}" is not expandable to size "{a.shape}"',
    )
    # In ATen scalar tensors are sent through sum and the result is returned as
    # type promoted
    if utils.is_same_shape(shape, a.shape) and len(shape) > 0:
        return prims.view_of(a)
    leading_dims = a.ndim - len(shape)
    reduce_dims = tuple(range(leading_dims)) + tuple(
        i
        for i in range(leading_dims, len(shape))
        if shape[i - leading_dims] == 1 and a.shape[i] != 1
    )
    return torch.sum(a, dim=reduce_dims, keepdim=True, dtype=None)


@register_decomposition(torch.ops.aten.prod)
def prod(
    a: TensorLikeType,
    dim: Union[Optional[int], Optional[List[int]]] = None,
    keepdim: bool = False,
    *,
    dtype=None,
    out: Optional[Tensor] = None,
) -> TensorLikeType:
    if dtype is None:
        if utils.is_boolean_dtype(a.dtype) or utils.is_integer_dtype(a.dtype):
            dtype = torch.int64
        else:
            dtype = a.dtype
    # reduces over all dimensions if dim=() is passed
    if dim == () or dim == []:
        dim = None
    return _reduction(
        a,
        prims.prod,
        dims=dim,
        keepdims=keepdim,
        dtype=dtype,
        out=out,
        output_dtype_kind=REDUCTION_OUTPUT_TYPE_KIND.SAME,
    )


@register_decomposition(torch.ops.aten.amin)
def amin(
    a: TensorLikeType,
    dim: Union[Optional[int], Optional[List[int]]] = None,
    keepdim: bool = False,
    *,
    out: Optional[Tensor] = None,
) -> TensorLikeType:
    # reduces over all dimensions if dim=() is passed
    if dim == () or dim == []:
        dim = None

    return _reduction(
        a,
        prims.amin,
        dims=dim,
        keepdims=keepdim,
        dtype=None,
        out=out,
        has_identity=False,
        output_dtype_kind=REDUCTION_OUTPUT_TYPE_KIND.SAME,
    )


@register_decomposition(torch.ops.aten.amax)
def amax(
    a: TensorLikeType,
    dim: Optional[DimsType] = None,
    keepdim: bool = False,
    *,
    out: Optional[Tensor] = None,
) -> TensorLikeType:
    # reduces over all dimensions if dim=() is passed
    if dim == () or dim == []:
        dim = None

    return _reduction(
        a,
        prims.amax,
        dims=dim,
        keepdims=keepdim,
        dtype=None,
        out=out,
        has_identity=False,
        output_dtype_kind=REDUCTION_OUTPUT_TYPE_KIND.SAME,
    )


def _dim_var_dispatch(dim=None, unbiased=None):
    # There's the following overload of torch.var:
    # var(Tensor self, bool unbiased=True) -> (Tensor, Tensor)
    # We need to explicitly convert bool dims to unbiased arg
    if unbiased is None and isinstance(dim, bool):
        unbiased = dim
        dim = None
    return dim, unbiased


@register_decomposition(torch.ops.aten.var)
@out_wrapper()
def var(
    a: TensorLikeType,
    dim: Optional[DimsType] = None,
    unbiased: Optional[bool] = None,
    keepdim: bool = False,
    *,
    correction: Optional[int] = None,
) -> TensorLikeType:
    dim, unbiased = _dim_var_dispatch(dim, unbiased)
    correction = utils.set_correction(unbiased, correction)
    # reduces over all dimensions if dim=() is passed
    if dim == () or dim == []:
        dim = None

    result = _reduction(
        a,
        partial(prims.var, correction=correction),
        dims=dim,
        keepdims=keepdim,
        dtype=None,
        out=None,
        has_identity=True,
        output_dtype_kind=REDUCTION_OUTPUT_TYPE_KIND.COMPLEX_TO_FLOAT,
    )
    return result


@out_wrapper()
def std(
    a: TensorLikeType,
    dim: Union[Optional[int], Optional[List[int]]] = None,
    unbiased: Optional[bool] = None,
    keepdim: bool = False,
    *,
    correction: Optional[int] = None,
) -> TensorLikeType:
    dim, unbiased = _dim_var_dispatch(dim, unbiased)
    correction = utils.set_correction(unbiased, correction)
    # reduces over all dimensions if dim=() is passed
    if dim == () or dim == []:
        dim = None

    opmath_dtype, dtype = utils.reduction_dtypes(
        a, REDUCTION_OUTPUT_TYPE_KIND.COMPLEX_TO_FLOAT
    )

    result = _reduction(
        a,
        partial(prims.var, correction=correction),
        dims=dim,
        keepdims=keepdim,
        dtype=opmath_dtype,
        out=None,
        has_identity=True,
        output_dtype_kind=REDUCTION_OUTPUT_TYPE_KIND.COMPLEX_TO_FLOAT,
    )
    result = sqrt(result)
    return _maybe_convert_to_dtype(result, dtype)  # type: ignore[return-value,arg-type]


@register_decomposition(torch.ops.aten.mean)
def mean(
    a: TensorLikeType,
    dim: Optional[DimsType] = None,
    keepdim: bool = False,
    *,
    dtype=None,
    out=None,
) -> TensorLikeType:
    # reduces over all dimensions if dim=() is passed
    if dim == () or dim == []:
        dim = None
    if dtype is None:
        dtype = a.dtype
    # can't use out wrapper because of this argument
    if out is not None and out.dtype != dtype:
        raise RuntimeError("expected out dtype and dtype to match")
    result = _reduction(
        a,
        prims.sum,
        dims=dim,
        keepdims=keepdim,
        dtype=dtype,
        out=None,
        output_dtype_kind=REDUCTION_OUTPUT_TYPE_KIND.KEEP_PROMOTED_TYPE,
    )
    if utils.is_integer_dtype(dtype):
        raise RuntimeError("result type should be floating point or complex")
    if isinstance(dim, Dim):
        dim = (dim,)  # type: ignore[assignment]
    dims = utils.reduction_dims(a.shape, dim)  # type: ignore[arg-type]
    nelem = 1 if a.ndim == 0 else reduce(operator.mul, (a.shape[i] for i in dims), 1)
    result = true_divide(result, nelem)
    result_dtype = a.dtype if dtype is None else dtype
    result = _maybe_convert_to_dtype(result, result_dtype)  # type: ignore[assignment]
    if out is not None:
        assert isinstance(out, TensorLike)
        out = _maybe_resize_out(out, result.shape)
        return _safe_copy_out(copy_from=result, copy_to=out)  # type: ignore[arg-type]
    return result


@register_decomposition(torch.ops.aten.std_mean.correction)
def std_mean(
    a: TensorLikeType,
    dim: Union[Optional[int], Optional[List[int]]] = None,
    *,
    unbiased: Optional[bool] = None,
    keepdim: bool = False,
    correction: Optional[int] = None,
):
    dim, unbiased = _dim_var_dispatch(dim, unbiased)
    s = std(a, dim, unbiased, keepdim, correction=correction)
    m = mean(a, dim, keepdim)
    return s, m


@register_decomposition(torch.ops.aten.var_mean)
def var_mean(
    a: TensorLikeType,
    dim: Optional[DimsType] = None,
    unbiased: Optional[bool] = None,
    keepdim: bool = False,
    *,
    correction: Optional[int] = None,
):
    dim, unbiased = _dim_var_dispatch(dim, unbiased)
    v = var(a, dim, unbiased, keepdim, correction=correction)
    m = mean(a, dim, keepdim)
    return v, m


@register_decomposition(torch.ops.aten.addr)
@out_wrapper()
@elementwise_type_promotion_wrapper(
    type_promoting_args=("self", "vec1", "vec2"),
    type_promotion_kind=ELEMENTWISE_TYPE_PROMOTION_KIND.DEFAULT,
)
def addr(
    self: TensorLikeType,
    vec1: TensorLikeType,
    vec2: TensorLikeType,
    *,
    beta: NumberType = 1,
    alpha: NumberType = 1,
) -> TensorLikeType:
    check(
        vec1.ndim == 1,
        lambda: f"addr: Expected 1-D argument vec1, but got {vec1.ndim}-D",
    )
    check(
        vec2.ndim == 1,
        lambda: f"addr: Expected 1-D argument vec2, but got {vec2.ndim}-D",
    )
    self = self.expand(vec1.shape[0], vec2.shape[0])
    if utils.is_boolean_dtype(self.dtype):
        # Integers are accepted for booleans
        check(
            is_weakly_lesser_type(type(beta), int),
            lambda: f"expected bool/int beta but got {type(beta)}",
        )
        check(
            is_weakly_lesser_type(type(alpha), int),
            lambda: f"expected bool/int alpha but got {type(beta)}",
        )
        if not beta:
            return torch.outer(vec1, vec2) if alpha else torch.full_like(self, False)
        else:
            return torch.logical_or(
                self,
                torch.outer(vec1, vec2) if alpha else torch.full_like(self, False),
            )
    else:
        check(
            is_weakly_lesser_type(type(beta), dtype_to_type(self.dtype)),
            lambda: f"cannot safely convert {type(beta)} to {self.dtype}",
        )
        check(
            is_weakly_lesser_type(type(alpha), dtype_to_type(self.dtype)),
            lambda: f"cannot safely convert {type(alpha)} to {self.dtype}",
        )
        if beta == 0:
            # This means NaNs from self are dropped if beta is zero
            return alpha * torch.outer(vec1, vec2)
        else:
            return beta * self + alpha * torch.outer(vec1, vec2)


# CompositeImplicitAutograd - don't register decomp
def atleast_1d(
    arg: Union[TensorLikeType, Sequence[TensorLikeType]], *args: TensorLikeType
) -> Union[TensorLikeType, Tuple[TensorLikeType, ...]]:
    """Reference implementation of :func:`torch.atleast_1d`."""
    if not args and isinstance(arg, collections.abc.Sequence):
        args_ = arg
    else:
        assert not isinstance(arg, collections.abc.Sequence)
        args_ = (arg,) + args
    res = tuple(a if a.ndim >= 1 else unsqueeze(a, 0) for a in args_)
    return res if len(res) > 1 else res[0]


# Helper function with assert to avoid MyPy error
# of incompatible type passed to unsqueeze
def _unsqueeze_atleast(
    at_least_fn: Callable, dim: int, arg: TensorLikeType
) -> TensorLikeType:
    arg_ = at_least_fn(arg)
    assert isinstance(arg_, TensorLike)
    return unsqueeze(arg_, dim)


# CompositeImplicitAutograd - don't register decomp
def atleast_2d(
    arg: Union[TensorLikeType, Sequence[TensorLikeType]], *args: TensorLikeType
) -> Union[TensorLikeType, Tuple[TensorLikeType, ...]]:
    """Reference implementation of :func:`torch.atleast_2d`."""
    if not args and isinstance(arg, collections.abc.Sequence):
        args_ = arg
    else:
        assert not isinstance(arg, collections.abc.Sequence)
        args_ = (arg,) + args
    unsqueeze_atleast_1d = partial(_unsqueeze_atleast, atleast_1d, 0)
    res = tuple(a if a.ndim >= 2 else unsqueeze_atleast_1d(a) for a in args_)
    return res if len(res) > 1 else res[0]


# CompositeImplicitAutograd - don't register decomp
def atleast_3d(
    arg: Union[TensorLikeType, Sequence[TensorLikeType]], *args: TensorLikeType
) -> Union[TensorLikeType, Tuple[TensorLikeType, ...]]:
    """Reference implementation of :func:`torch.atleast_3d`."""
    if not args and isinstance(arg, collections.abc.Sequence):
        args_ = arg
    else:
        assert not isinstance(arg, collections.abc.Sequence)
        args_ = (arg,) + args
    unsqueeze_atleast_2d = partial(_unsqueeze_atleast, atleast_2d, -1)
    res = tuple(a if a.ndim >= 3 else unsqueeze_atleast_2d(a) for a in args_)
    return res if len(res) > 1 else res[0]


def as_strided(
    a: TensorLikeType, size: ShapeType, stride: StrideType, storage_offset: int = 0
) -> TensorLikeType:
    return prims.as_strided(a, size, stride, storage_offset)


def broadcast_shapes(*shapes) -> ShapeType:
    return torch.Size(_broadcast_shapes(*shapes))


@torch.ops.aten.broadcast_tensors.default.py_impl(DispatchKey.CompositeImplicitAutograd)
@torch.ops.aten.broadcast_tensors.default.py_impl(DispatchKey.Meta)
def broadcast_tensors(*tensors) -> List[TensorLikeType]:
    if len(tensors) == 1 and not isinstance(tensors[0], Tensor):
        tensors = tensors[0]
    return list(_maybe_broadcast(*tensors, preserve_cpu_scalar_tensors=False))


# CompositeImplicitAutograd - don't register decomp
def broadcast_to(a: TensorLikeType, size: ShapeType) -> TensorLikeType:
    start = len(size) - len(a.shape)
    dims = tuple(range(start, len(a.shape) + start))
    return prims.broadcast_in_dim(a, size, dims)


@register_decomposition(torch.ops.aten.cat)
@out_wrapper()
@elementwise_type_promotion_wrapper(
    type_promoting_args=("tensors",),
    type_promotion_kind=ELEMENTWISE_TYPE_PROMOTION_KIND.NO_OPMATH,
)
def cat(tensors: TensorSequenceType, dim: int = 0) -> TensorLikeType:
    if len(tensors) == 0:
        msg = "cat expects at least one tensor, but received zero!"
        raise ValueError(msg)

    for tensor in tensors:
        assert isinstance(tensor, TensorLike)

    utils.check_same_device(*tensors, allow_cpu_scalar_tensors=False)

    for t in tensors:
        # match logic in legacy_cat_wrap_dim
        if t.ndim == 1 and t.size(0) == 0:
            continue
        dim = utils.canonicalize_dim(t.ndim, dim)
        utils.validate_idx(t.ndim, dim)
        break

    # Filters tensors with one dimension of length zero
    filtered = tuple(x for x in tensors if not (x.ndim == 1 and x.numel() == 0))
    if len(filtered) == 0:
        t = tensors[0]

        # TODO: fix this to work with meta tensors
        try:
            requires_grad = any(x.requires_grad for x in tensors)
        except Exception:
            requires_grad = False

        return empty((0,), dtype=t.dtype, device=t.device, requires_grad=requires_grad)

    return prims.cat(filtered, dim)


# CompositeImplicitAutograd - don't register decomp
@out_wrapper()
def column_stack(tensors: TensorSequenceType) -> TensorLikeType:
    aligned_tensors = tuple(
        x if x.ndim > 1 else x.reshape((x.numel(), 1)) for x in tensors
    )
    return cat(aligned_tensors, 1)


def conj(input: TensorLikeType) -> TensorLikeType:
    if not utils.is_complex_dtype(input.dtype):
        return input
    if input.is_sparse:
        return torch.conj_physical(input)
    return prims.conj(input)


# This replicates at::constant_pad_nd, defined in ATen/native/PadNd.cpp
@register_decomposition(torch.ops.aten.constant_pad_nd)
def constant_pad_nd(
    input: TensorLikeType, pad: List[int], value: NumberType = 0
) -> TensorLikeType:
    check(
        len(pad) % 2 == 0,
        lambda: f"Length of pad must be even but instead it equals {len(pad)}",
    )

    input_sizes = input.shape
    l_inp = len(input_sizes)

    l_pad = len(pad) // 2
    l_diff = l_inp - l_pad

    check(
        l_inp >= l_pad,
        lambda: "Length of pad should be no more than twice the number of "
        f"dimensions of the input. Pad length is {len(pad)} while the input has "
        f"{l_inp} dimensions.",
    )

    c_input = input
    for i in range(l_diff, l_inp):
        pad_idx = 2 * (l_inp - i - 1)
        if pad[pad_idx] < 0:
            c_input = c_input.narrow(i, -pad[pad_idx], c_input.shape[i] + pad[pad_idx])

        if pad[pad_idx + 1] < 0:
            c_input = c_input.narrow(i, 0, c_input.shape[i] + pad[pad_idx + 1])

    # if none of the pads are positive we can just return the result
    if builtins.all(p <= 0 for p in pad):
        return c_input.clone()

    new_shape = list(input_sizes[:l_diff])

    for i in range(l_pad):
        pad_idx = len(pad) - ((i + 1) * 2)
        new_dim = input_sizes[l_diff + i] + pad[pad_idx] + pad[pad_idx + 1]
        check(
            new_dim > 0,
            lambda: f"The input size {input_sizes[l_diff + i]}, plus negative padding "
            f"{pad[pad_idx]} and {pad[pad_idx + 1]} resulted in a negative output size, "
            f"which is invalid. Check dimension {l_diff + i} of your input.",
        )
        new_shape.append(new_dim)

    memory_format = utils.suggest_memory_format(input)
    output = torch.empty(
        new_shape,
        dtype=input.dtype,
        device=input.device,
        requires_grad=input.requires_grad,
        memory_format=memory_format,
    )

    if value == 0 and input.dtype == torch.bool:
        value = False
    # torch.fill isn't typed to allow complex values
    output = torch.fill(output, value)  # type: ignore[arg-type]

    c_output = output
    for i in range(l_diff, l_inp):
        pad_idx = 2 * (l_inp - i - 1)
        if pad[pad_idx] > 0:
            c_output = c_output.narrow(
                i, pad[pad_idx], c_output.shape[i] - pad[pad_idx]
            )
        if pad[pad_idx + 1] > 0:
            c_output = c_output.narrow(i, 0, c_output.shape[i] - pad[pad_idx + 1])

    prims.copy_to(c_output, c_input)
    return output


def contiguous(
    a: Tensor, *, memory_format: torch.memory_format = torch.contiguous_format
) -> Tensor:
    check(
        memory_format != torch.preserve_format,
        lambda: "preserve memory format is unsupported by the contiguous operator",
    )

    if utils.is_contiguous_for_memory_format(a, memory_format=memory_format):
        return a

    return torch.clone(a, memory_format=memory_format)


@out_wrapper()
def dstack(tensors: TensorSequenceType) -> TensorLikeType:
    check(len(tensors) > 0, lambda: "dstack expects a non-empty TensorList")
    aligned_tensors = atleast_3d(*tensors)
    return cat(aligned_tensors, 2)


@register_decomposition(torch.ops.aten.expand)
def expand(a: Tensor, *shape) -> Tensor:
    # NOTE: cannot use utils.extract_shape_from_varargs here
    # because that also validates the shape, but the shape
    # given to expand may be "invalid"
    if len(shape) == 1 and isinstance(shape[0], Sequence):
        shape = tuple(shape[0])

    check(
        len(shape) >= len(a.shape),
        lambda: "expand: the requested shape has too few dimensions!",
    )

    offset = len(shape) - len(a.shape)
    shape_ = list(shape)
    for idx, x in enumerate(a.shape):
        offset_idx = idx + offset
        requested_length = shape[offset_idx]
        check(
            requested_length == x or x == 1 or requested_length == -1,
            lambda: f"expand: attempting to expand a dimension of length {x}!",
        )

        shape_[offset_idx] = requested_length if requested_length != -1 else x

    # At this point shape must be valid
    utils.validate_shape(shape_)

    return prims.broadcast_in_dim(
        a, shape_, tuple(range(offset, len(a.shape) + offset))
    )


# CompositeImplicitAutograd - don't register decomp
def expand_as(a: Tensor, b: Tensor) -> Tensor:
    return a.expand(b.shape)


def chunk(a: TensorLikeType, chunks: int, dim: int = 0) -> Tuple[TensorLikeType, ...]:
    if chunks <= 0:
        msg = "Expected at least one chunk, but got {0}!".format(chunks)
        raise ValueError(msg)

    dim = utils.canonicalize_dim(a.ndim, dim)
    length = a.shape[dim]
    chunk_size = math.ceil(length / chunks)
    full_chunks = math.floor(length / chunk_size)
    tail_chunk_size = length % chunk_size

    result = []
    for i in range(full_chunks):
        result.append(narrow(a, dim, i * chunk_size, chunk_size))

    if tail_chunk_size != 0:
        result.append(narrow(a, dim, full_chunks * chunk_size, tail_chunk_size))

    return tuple(result)


# Note: flatten, unlike prim.collapse and prim.collapse_view has an inclusive end_dim
# Note: flatten, unlike other shape operators, returns the input tensor on a no-op (unless
# a 0D tensor is flattened, in which case it's returned in 1D)
# CompositeImplicitAutograd - don't register decomp
def flatten(a: TensorLikeType, start_dim: int = 0, end_dim: int = -1) -> TensorLikeType:
    start_dim = utils.canonicalize_dim(a.ndim, start_dim)
    end_dim = utils.canonicalize_dim(a.ndim, end_dim)

    # Short-circuits on no-op
    if start_dim == end_dim and a.ndim != 0:
        return a

    # Tries to take a view
    # TODO: we could look at directing collapse_view to skip its meta function here (unsafe_collapse_view)
    new_shape, new_strides = prims._collapse_view_helper(a, start_dim, end_dim + 1)
    if new_shape is not None:
        return prims.collapse_view(a, start_dim, end_dim + 1)

    # Makes a copy if it can't make a view
    return prims.collapse(a, start_dim, end_dim + 1)


@register_decomposition(torch.ops.aten.flip)
def flip(a: TensorLikeType, dims: DimsSequenceType) -> TensorLikeType:
    if not isinstance(dims, tuple) and not isinstance(dims, list):
        raise ValueError("dims has to be a sequence of ints")
    dims = utils.canonicalize_dims(a.ndim, dims)  # type: ignore[assignment]
    utils.validate_no_repeating_dims(dims)
    return prims.rev(a, dims)


# CompositeImplicitAutograd - don't register decomp
def fliplr(a: TensorLikeType) -> TensorLikeType:
    if a.ndim < 2:
        raise RuntimeError("Input must be >= 2-d.")

    return flip(a, (1,))


# CompositeImplicitAutograd - don't register decomp
def flipud(a: TensorLikeType) -> TensorLikeType:
    if a.ndim < 1:
        raise RuntimeError("Input must be >= 1-d.")

    return flip(a, (0,))


# CompositeImplicitAutograd - don't register decomp
def narrow(
    a: TensorLikeType, dim: int, start: Union[int, TensorLikeType], length: int
) -> TensorLikeType:
    # Supports Tensor overload that was added for XLA:
    # https://github.com/pytorch/pytorch/issues/31558
    if isinstance(start, TensorLike):
        check(
            start.dim() == 0 and utils.is_integer_dtype(start.dtype),
            lambda: "start must be an 0-dim integral Tensor.",
        )
        start = start.item()  # type: ignore[assignment]
    check(a.dim() > 0, lambda: "narrow() cannot be applied to a 0-dim tensor.")
    check(length >= 0, lambda: "narrow(): length must be non-negative.")
    dim = utils.canonicalize_dim(a.ndim, dim)
    dim_length = a.size(dim)
    # Start being the end is usually invalid since it's out of bounds. So it's
    # not allowed by canonicalize_dim. But for narrow it's valid as long as
    # the length is 0, which is handled by the check below.
    if start != dim_length:
        # Negative start means indexing from the end of dim.
        # Note: a dimension isn't being canonicalized here, this reuses
        # canonicalize_dim because the semantics are similar.
        start = utils.canonicalize_dim(dim_length, start)  # type: ignore[arg-type]
    check(
        start <= dim_length - length,  # type: ignore[arg-type]
        lambda: f"start ({start}) + length ({length}) exceeds dimension size ({dim_length}).",
    )
    return prims.slice_in_dim(a, start, start + length, axis=dim)


# TODO: This must return a sparse tensor if the input is sparse, but refs have
# no sparse support. See narrow_copy_sparse in core.
narrow_copy = _make_copy_from_view(narrow)


def _normalize(
    a: Tensor, norm_dims: DimsType, eps: float
) -> Tuple[Tensor, Tensor, Tensor]:
    """Computes mean and 1/std of a tensor along norm_dims.

    Used as a helper function for normalization layers.

    Args:
        a (Tensor): input tensor
        norm_dims (DimsType): dimensions to normalize over
        eps (float): epsilon for numerical stability

    Returns:
        out (Tensor): normalized tensor.
        mean (Tensor): mean of the tensor along norm_dims.
        rstd (Tensor): 1/std of the tensor along norm_dims.
    """
    norm_dims = utils.canonicalize_dims(a.ndim, norm_dims)
    computation_dtype = utils.get_computation_dtype(a.dtype)
    a_acc = _maybe_convert_to_dtype(a, computation_dtype)
    assert isinstance(a_acc, TensorLike)  # to avoid mypy error for var_mean
    biased_var, mean = torch.var_mean(
        a_acc, dim=norm_dims, unbiased=False, keepdim=True
    )
    rstd = torch.rsqrt(biased_var + eps)
    out = (a - mean) * rstd
    return out, mean, rstd


# add all specified dimensions
def _unsqueeze_multiple(x: TensorLikeType, dimensions: List[int]) -> TensorLikeType:
    for dim in sorted(dimensions):
        x = torch.unsqueeze(x, dim)
    return x


@register_decomposition(torch.ops.aten.native_group_norm.default)
def native_group_norm(
    input: Tensor,
    weight: Optional[Tensor],
    bias: Optional[Tensor],
    batch_size: int,
    num_channels: int,
    flattened_inner_size: int,
    num_groups: int,
    eps: float,
) -> Tuple[Tensor, Tensor, Tensor]:
    utils.check(
        input.ndim >= 2,
        lambda: f"Expected at least 2 dimensions for input tensor but received {input.ndim}",
    )
    utils.check(
        num_channels % num_groups == 0,
        lambda: "Expected number of channels in input to be divisible by num_groups, "
        + f"but got input of shape {input.shape} and num_groups = {num_groups}",
    )

    # num_channels / num_groups and flattened inner dimension are the reduction axes
    reduction_dims = [2, 3]
    input_reshaped = torch.reshape(
        input,
        [batch_size, num_groups, num_channels // num_groups, flattened_inner_size],
    )
    out, mean, rstd = _normalize(input_reshaped, reduction_dims, eps)
    out = out.view(input.shape)

    broadcast_dims = [0] + list(dim for dim in range(2, input.ndim))
    unsqueeze_bias = None
    if bias is not None:
        unsqueeze_bias = _unsqueeze_multiple(bias, broadcast_dims)
    unsqueeze_weight = None
    if weight is not None:
        unsqueeze_weight = _unsqueeze_multiple(weight, broadcast_dims)

    if unsqueeze_weight is not None:
        out = out * unsqueeze_weight
    if unsqueeze_bias is not None:
        out = out + unsqueeze_bias

    out = _maybe_convert_to_dtype(out, input.dtype)  # type: ignore[assignment]
    mean = _maybe_convert_to_dtype(mean, input.dtype)  # type: ignore[assignment]
    rstd = _maybe_convert_to_dtype(rstd, input.dtype)  # type: ignore[assignment]

    # remove broadcast dimensions from mean and rstd
    mean = prims.squeeze(mean, reduction_dims)
    rstd = prims.squeeze(rstd, reduction_dims)
    return (out, mean, rstd)


@register_decomposition(torch.ops.aten.native_layer_norm)
def native_layer_norm(
    input: Tensor,
    normalized_shape: ShapeType,
    weight: Optional[Tensor],
    bias: Optional[Tensor],
    eps: float,
) -> Tuple[Tensor, Tensor, Tensor]:
    normalized_ndim = len(normalized_shape)
    utils.check(
        normalized_ndim >= 1,
        lambda: "Expected normalized_shape to be at least 1-dimensional, i.e., "
        + "containing at least one element, but got normalized_shape = "
        + str(normalized_shape),
    )
    # torch.Size([1, 2, 3]) == [1, 2, 3] evaluates to False
    # while torch.Size([1, 2, 3]) == (1, 2, 3) is True
    # therefore we use tuple(normalized_shape)
    utils.check(
        weight is None or weight.shape == tuple(normalized_shape),
        lambda: "Expected weight to be of same shape as normalized_shape, but got "
        + "weight of shape "
        + str(weight.shape)  # type: ignore[union-attr]
        + " and normalized_shape = "
        + str(normalized_shape),
    )
    utils.check(
        bias is None or bias.shape == tuple(normalized_shape),
        lambda: "Expected bias to be of same shape as normalized_shape, but got "
        + "bias of shape "
        + str(bias.shape)  # type: ignore[union-attr]
        + " and normalized_shape = "
        + str(normalized_shape),
    )
    utils.check(
        input.ndim >= normalized_ndim
        and input.shape[(input.ndim - normalized_ndim) :] == tuple(normalized_shape),
        lambda: "Given normalized_shape="
        + str(normalized_shape)
        + ", expected input with shape "
        + str(normalized_shape)
        + ", but got input of size "
        + str(input.shape),
    )

    input = input.contiguous()
    if weight is not None:
        weight = weight.contiguous()
    if bias is not None:
        bias = bias.contiguous()

    axis = input.ndim - normalized_ndim
    reduction_dims = list(range(axis, input.ndim))
    out, mean, rstd = _normalize(input, reduction_dims, eps)

    if weight is None and bias is not None:
        out = out + bias
    elif weight is not None and bias is None:
        out = out * weight
    elif weight is not None and bias is not None:
        out = out * weight + bias

    out = _maybe_convert_to_dtype(out, input.dtype)  # type: ignore[assignment]
    if input.device.type == "cpu":
        mean = _maybe_convert_to_dtype(mean, input.dtype)  # type: ignore[assignment]
        rstd = _maybe_convert_to_dtype(rstd, input.dtype)  # type: ignore[assignment]
    return (out, mean, rstd)


# TODO: Adding this as a meta function causes functorch tests to fail when compiled with debug mode.
# test/test_eager_transforms.py::TestFunctionalizeCPU::test_functionalize_fx_transpose_simple_cpu
@register_decomposition(torch.ops.aten.permute)
def permute(a: TensorLikeType, *dims) -> TensorLikeType:
    _permutation = utils.canonicalize_dims(
        a.ndim, utils.extract_dims_from_varargs(dims)
    )
    return prims.transpose(a, _permutation)


# Get the new shape and stride after applying unfold to an input tensor
def _get_unfold_shape_stride(
    a_shape: ShapeType, a_stride: StrideType, dimension: int, size: int, step: int
):
    a_ndim = len(a_shape)
    dim = utils.canonicalize_dim(a_ndim, dimension, wrap_scalar=True)
    max_size = 1 if a_ndim == 0 else a_shape[dim]
    last_stride = 1 if a_ndim == 0 else a_stride[dim]

    utils.check(
        size <= max_size,
        lambda: f"Maximum size for tensor at dimension {dim} is {max_size} but size is {size}",
    )

    utils.check(
        step > 0,
        lambda: f"Step is {step} but must be > 0",
    )

    shape = list(a_shape)
    strides = list(a_stride)
    shape.append(size)
    strides.append(last_stride)
    if dim < a_ndim:
        shape[dim] = (shape[dim] - size) // step + 1
        strides[dim] *= step
    return shape, strides


@register_decomposition(torch.ops.aten.repeat)
def repeat(a: Tensor, *repeat_shape) -> Tensor:
    repeat_shape = utils.extract_shape_from_varargs(repeat_shape, validate=False)
    utils.check(
        len(repeat_shape) >= len(a.shape),
        lambda: "repeat: Number of dimensions of repeat dims can not be smaller than number of dimensions of tensor",
    )

    if len(repeat_shape) == 0:
        return torch.clone(a)

    num_new_dimensions = len(repeat_shape) - a.ndim
    padded_shape = [1] * num_new_dimensions
    for dim_size in a.shape:
        padded_shape.append(dim_size)

    target_shape = tuple(
        padded_size * repeat_size
        for padded_size, repeat_size in zip(padded_shape, repeat_shape)
    )

    # return an empty tensor if one of the repeat_shape dimensions is zero
    if 0 in repeat_shape:
        return torch.empty(
            target_shape,
            dtype=a.dtype,
            device=a.device,
            requires_grad=a.requires_grad,
            memory_format=utils.suggest_memory_format(a),
        )

    urtensor_shape = target_shape
    urtensor_stride = utils.make_contiguous_strides_for(target_shape)
    for dim, dim_size in enumerate(padded_shape):
        # repeat each dimension by using unfold_copy operation
        urtensor_shape, urtensor_stride = _get_unfold_shape_stride(
            urtensor_shape, urtensor_stride, dim, dim_size, max(dim_size, 1)
        )

    # derive permute order by sorting urtensor strides
    enumerated_stride = list(enumerate(urtensor_stride))
    enumerated_stride.sort(key=lambda item: item[1], reverse=True)
    permute_order, sorted_stride = zip(*enumerated_stride)

    # add new and expand dimensions according to urtensor
    repeat_xtensor = a.expand(urtensor_shape)

    # clone tensor to concretize expanded dimensions
    cloned_result = torch.clone(repeat_xtensor)

    # transpose axis so strides are in sorted order
    permuted_result = cloned_result.permute(permute_order)

    # reshape to get contiguous tensor with correct target shape
    return permuted_result.reshape(target_shape)


def _reshape_view_helper(a: TensorLikeType, *shape, allow_copy: bool) -> TensorLikeType:
    # Creates a valid shape
    shape = utils.extract_shape_from_varargs(shape, validate=False)
    # Reshape may be given a shape with a -1 length
    # This indicates that the dimension's length should be inferred
    shape = utils.infer_size(shape, a.numel())

    # Short-circuits if shape is the same
    if tuple(a.shape) == tuple(shape):
        return prims.view_of(a)

    # Special-cases tensors with no elements
    if a.numel() == 0:
        return as_strided(a, shape, utils.make_contiguous_strides_for(shape))

    # Special-cases reshaping zero dim tensors
    if a.ndim == 0:
        _a = a
        for length in shape:
            assert length == 1
            _a = unsqueeze(_a, -1)
        return _a

    # Special-cases reshaping to zero dim tensors
    if len(shape) == 0:
        _a = a
        for length in a.shape:
            assert length == 1
            _a = squeeze(_a, -1)
        return _a

    # Handles general case: a 1+D tensor reshaped into a distinct 1+D shape

    # NOTE [Reshape Algorithm]
    # This algorithm works by attempting to greedily construct the desired dimensions in
    # the output shape, left to right. It does this by, conceptually, accumulating
    # dimensions of the original tensor, also left to right, until the dimension
    # can be constructed using prims.split_dim.
    # The algorithm also has special handling for tail squeezes/unsqueezes, like
    # if a reshape from (5, 5) to (5, 5, 1) or vice versa.
    #
    # This algorithm does not flatten the original tensor and then split dims as appropriate
    # because that would create copies more often than this algorithm. flatten is the only
    # operation below which can create a view or a copy, and while it prefers creating
    # views it may sometimes create a copy if the tensor's strides do not permit a view.
    # As a result, this algorithm tries to minimize flattening.
    #
    # Note that a better version of this algorithm may exist. Regions which could be
    # flattened without creating a copy can be identified in advance, and that might
    # allow fewer flatten calls or faster short-circuiting to make a copy.
    idx = 0
    a_ = a
    for length in shape:
        # Handles tail unsqueezes
        if idx >= a_.ndim:
            assert length == 1
            last_dim = a_.ndim - 1
            # NOTE: using split_dim instead of unsqueeze may seem silly here,
            # but it's necessary to get the strides correct
            a_ = prims.split_dim(a_, last_dim, a_.shape[last_dim])
            idx = idx + 1
            continue

        # Skips dimensions that are already the correct length
        if length == a_.shape[idx]:
            idx = idx + 1
            continue

        # Gathers enough original dimensions such that this new dimension can be created
        # Note that this accumulation will terminate because we've verified a and the shape
        # specify the same number of elements above
        accum = a_.shape[idx]
        end = idx
        while accum % length != 0:
            end = end + 1
            accum = accum * a_.shape[end]
        if end != idx:
            # NOTE: in this case multiple dimensions must be flatten to create the desired dimension
            # This flattening is why reshape sometimes creates a copy -- because flattening
            # may return a view of a copy

            # Checks if collapse can be a view and short-circuits to copying reshape if it can't
            new_shape, new_strides = prims._collapse_view_helper(a_, idx, end + 1)
            if new_shape is None:
                if allow_copy:
                    return prims.reshape(a, shape)

                msg = "Cannot view a tensor with shape {0} and strides {1} as a tensor with shape {2}!".format(
                    a.shape, a.stride(), shape
                )
                raise ValueError(msg)

            a_ = flatten(a_, idx, end)

        # Splits the (possibly flattened) dimension to create the desired dim length
        if accum != length:
            a_ = prims.split_dim(a_, idx, length)

        idx = idx + 1

    # Squeezes tail
    while idx < a_.ndim:
        assert a_.shape[idx] == 1
        a_ = squeeze(a_, idx)

    return a_


# CompositeImplicitAutograd - don't register decomp
# NOTE: shape is a vararg because Tensor.reshape can be called with as
# Tensor.reshape(a, b, c) or Tensor.reshape((a, b, c)) Function call
# torch.reshape doesn't support unpacked shapes
def reshape(a: TensorLikeType, *shape: ShapeType) -> TensorLikeType:
    return _reshape_view_helper(a, *shape, allow_copy=True)


# CompositeImplicitAutograd - don't register decomp
def reshape_as(self: TensorLikeType, other: TensorLikeType) -> TensorLikeType:
    return self.reshape(other.size())


@register_decomposition(torch.ops.aten.roll)
def roll(
    a: TensorLikeType, shifts: DimsType, dims: DimsType = tuple()
) -> TensorLikeType:
    """Reference implementation of :func:`torch.roll`."""
    dims = utils.canonicalize_dims(a.ndim, dims)
    # ATen specifies int[1] type for shifts and dims which expands integers to tuples of length 1
    if not isinstance(shifts, Iterable):
        shifts = (shifts,)
    if not isinstance(dims, Iterable):
        dims = (dims,)

    # Avoid modulo by zero
    if a.numel() == 0:
        # Keeping this as ref for now as FakeTensor runs into some issues with complex tensors
        return clone(a)

    len_shifts = len(shifts)
    len_dims = len(dims)
    if len_shifts != 1 or len_dims != 1:
        if len_shifts == 0:
            raise RuntimeError("`shifts` required")
        # Takes care of the case when dims is not specified (default)
        # By default, the tensor is flattened before shifting, after which the original shape is restored
        if len_dims == 0 and len_shifts == 1:
            return torch.roll(torch.flatten(a), shifts, 0).view(a.shape)
        if len_shifts != len_dims:
            raise RuntimeError(
                f"shifts and dimensions must align. shifts: {len_shifts}, dims: {len_dims}"
            )
        assert len_dims > 1
        tail_shifts = shifts[1:]
        tail_dims = dims[1:]
        first_dim_rolled = torch.roll(a, shifts[0], dims[0])
        return torch.roll(first_dim_rolled, tail_shifts, tail_dims)

    # This path is taken when only one dimension is rolled
    # For example to get `first_dim_rolled` above
    dim = dims[0]
    size = a.shape[dim]
    start = (size - shifts[0]) % size
    t0 = torch.narrow(a, dim, start, size - start)
    t1 = torch.narrow(a, dim, 0, start)
    return torch.cat((t0, t1), dim)


@register_decomposition(torch.ops.aten.rot90)
def rot90(
    a: TensorLikeType, k: int = 1, dims: DimsSequenceType = (0, 1)
) -> TensorLikeType:
    """Reference implementation of :func:`torch.rot90`."""
    if len(dims) != 2:
        raise RuntimeError(
            f"expected total rotation dims == 2, but got dims = {len(dims)}"
        )
    if a.ndim < 2:
        raise RuntimeError(f"expected total dims >= 2, but got total dims = {a.ndim}")

    # Do this after the initial checks to be compatible with the behavior in
    # core.
    dims = utils.canonicalize_dims(a.ndim, dims)

    if dims[0] == dims[1]:
        raise RuntimeError(
            f"expected rotation dims to be different, but got dim0 = {dims[0]} and dim1 = {dims[1]}"
        )
    k = k % 4  # Rotation direction is from the second towards the first axis for k < 0
    if k == 1:
        return torch.transpose(torch.flip(a, (dims[1],)), dims[0], dims[1])
    elif k == 2:
        return torch.flip(a, dims)
    elif k == 3:
        return torch.transpose(torch.flip(a, (dims[0],)), dims[0], dims[1])
    else:
        return clone(a, memory_format=torch.contiguous_format)


def _check_stack_inputs(tensors: TensorSequenceType) -> None:
    entry_shape = tensors[0].shape
    for i in range(1, len(tensors)):
        assert tensors[i].shape == entry_shape, (
            f"stack expects each tensor to be equal size, but got {entry_shape} at entry 0"
            f"and {tensors[i].shape} at entry {i}"
        )


@register_decomposition(torch.ops.aten.stack)
@out_wrapper()
def stack(tensors: TensorSequenceType, dim: int = 0) -> TensorLikeType:
    assert len(tensors) > 0, "stack expects a non-empty TensorList"
    wrapped_dim = utils.canonicalize_dim(tensors[0].ndim + 1, dim)
    # Refs need sparse support to check other condition
    if wrapped_dim < tensors[0].ndim:  # and not tensors[0].is_sparse:
        _check_stack_inputs(tensors)
        result_sizes = list(tensors[0].shape)
        result_sizes.insert(wrapped_dim, len(tensors))
        out = torch.cat(tensors, wrapped_dim)
        return out.view(result_sizes)

    # If dim == tensors[0].ndim, view cannot efficiently handle it
    return torch.cat([t.unsqueeze(wrapped_dim) for t in tensors], dim)


# CompositeImplicitAutograd - don't register decomp
@out_wrapper()
def softmax(
    a: TensorLikeType,
    dim: int,
    dtype: Optional[torch.dtype] = None,
) -> TensorLikeType:
    result_dtype = dtype or a.dtype
    computation_dtype = utils.get_computation_dtype(result_dtype)
    a_ = _maybe_convert_to_dtype(a, computation_dtype)
    a_max = amax(a_, dim, keepdim=True)
    a_exp = exp(a_ - a_max)
    return _maybe_convert_to_dtype(
        true_divide(a_exp, sum(a_exp, dim, keepdim=True)), result_dtype
    )  # type: ignore[return-value]


# CompositeImplicitAutograd - don't register decomp
@out_wrapper()
def hstack(tensors: TensorSequenceType) -> TensorLikeType:
    check(len(tensors) > 0, lambda: "hstack expects a non-empty TensorList")
    aligned_tensors = atleast_1d(*tensors)
    if aligned_tensors[0].ndim == 1:
        return cat(aligned_tensors, 0)
    return cat(aligned_tensors, 1)


# CompositeImplicitAutograd - don't register decomp
@out_wrapper()
def vstack(tensors: TensorSequenceType) -> TensorLikeType:
    check(len(tensors) > 0, lambda: "vstack expects a non-empty TensorList")
    aligned_tensors = atleast_2d(*tensors)
    return cat(aligned_tensors, 0)


# CompositeImplicitAutograd - don't register decomp
def unflatten(a: TensorLikeType, dim: int, sizes: ShapeType) -> TensorLikeType:
    dim = utils.canonicalize_dim(a.ndim, dim)
    utils.check(len(sizes) != 0, lambda: "unflatten: sizes must be non-empty")
    return a.view(tuple(a.shape[:dim]) + tuple(sizes) + tuple(a.shape[dim + 1 :]))


@register_decomposition(torch.ops.aten.unbind)
def unbind(t: TensorLikeType, dim: int = 0) -> TensorSequenceType:
    dim = utils.canonicalize_dim(t.ndim, dim)
    check(
        len(t.shape) > 0,
        lambda: "dimension specified as 0 but tensor has no dimensions",
        IndexError,
    )
    return tuple(
        torch.squeeze(s, dim) for s in torch.tensor_split(t, t.shape[dim], dim)
    )


@register_decomposition(torch.ops.aten.index_copy)
@out_wrapper()
def index_copy(x: TensorLike, dim: int, index: TensorLike, tensor: TensorLike):
    return x.clone(memory_format=torch.contiguous_format).index_copy_(
        dim, index, tensor
    )


@register_decomposition(torch.ops.aten.index_copy_)
def index_copy_(x: TensorLike, dim: int, index: TensorLike, tensor: TensorLike):
    dim = utils.canonicalize_dims(x.ndim, dim)
    utils.check(
        index.ndim <= 1,
        lambda: f"Index should have dimension 1 or 0 (got {index.ndim})",
    )
    # Treat scalars as elements of \R^1
    y = x.unsqueeze(0) if x.ndim == 0 else x
    idx = (slice(None),) * dim + (index,)
    y[idx] = tensor
    return x


@register_decomposition(torch.ops.aten.index_fill)
def index_fill(
    x: TensorLike, dim: int, index: TensorLike, value: Union[NumberType, TensorLike]
):
    return x.clone().index_fill_(dim, index, value)  # type: ignore[arg-type]


@register_decomposition(torch.ops.aten.index_fill_)
def index_fill_(
    x: TensorLike, dim: int, index: TensorLike, value: Union[NumberType, TensorLike]
):
    if isinstance(value, TensorLike):
        utils.check(
            value.ndim == 0,
            lambda: "Only supports 0-dimensional value tensor. "  # type: ignore[union-attr]
            f"Got a tensor with {value.ndim} dimensions.",
        )  # type: ignore[arg-type]
        return x.clone().index_copy_(dim, index, value)
    dim = utils.canonicalize_dims(x.ndim, dim)
    utils.check(
        index.ndim <= 1,
        lambda: f"Index should have dimension 1 or 0 (got {index.ndim})",
    )
    idx = (slice(None),) * dim + (index,)
    # Treat scalars as elements of \R^1
    y = x.unsqueeze(0) if x.ndim == 0 else x
    y[idx] = value  # type: ignore[assignment]
    return x


@register_decomposition(torch.ops.aten.index_add)
@out_wrapper()
def index_add(
    x: TensorLike,
    dim: int,
    index: TensorLike,
    tensor: TensorLike,
    *,
    alpha: NumberType = 1,
):
    # index_add always returns a new contiguous tensor
    return x.clone(memory_format=torch.contiguous_format).index_add_(
        dim, index, tensor, alpha=alpha  # type: ignore[arg-type]
    )


@register_decomposition(torch.ops.aten.index_select)
@out_wrapper()
def index_select(x: TensorLike, dim: int, index: TensorLike):
    dim = utils.canonicalize_dims(x.ndim, dim)
    utils.check(
        index.ndim <= 1,
        lambda: f"Index should have dimension 1 or 0 (got {index.ndim})",
    )
    # Treat scalars as elements of \R^1
    if x.ndim == 0:
        # we cannot write `x.unsqueeze(0)[index].squeeze(0).clone()`
        # as tensor[index] will trigger index.item() if index is a 0-dim tensor
        # and .item() cannot be symbolically traced with FakeTensor.
        return torch.ops.aten.index(x.unsqueeze(0), [index]).squeeze(0).clone()
    idx = (slice(None),) * dim + (index,)
    return x[idx]


@register_decomposition(torch.ops.aten.squeeze)
def squeeze(a: TensorLikeType, dim: Optional[int] = None) -> TensorLikeType:
    if dim is not None:
        dim = utils.canonicalize_dim(a.ndim, dim)
        # Short-circuits if the tensor has no dimensions
        if len(a.shape) == 0:
            assert dim == 0
            return prims.view_of(a)

        # Note: squeeze does not modify tensors when the given dim is not a dimension of length 1
        if a.shape[dim] != 1:
            return prims.view_of(a)
        return prims.squeeze(a, (dim,))

    dims = tuple(idx for idx in range(len(a.shape)) if a.shape[idx] == 1)
    return prims.squeeze(a, dims)


# Note: does not work with TensorMetas because of data-dependent control-flow
# CompositeImplicitAutograd - don't register decomp
def tensor_split(
    a: TensorLikeType,
    indices_or_sections: Union[Tensor, DimsType],
    dim: int = 0,
) -> Tuple[TensorLikeType, ...]:
    _dim = utils.canonicalize_dim(a.ndim, dim)
    if a.ndim == 0:
        msg = "tensor_split: received a rank zero tensor, but expected a tensor of rank one or greater!"
        raise ValueError(msg)

    # If indices_or_sections is a tensor, it must be a CPU Long tensor
    if isinstance(indices_or_sections, TensorLike):
        if not indices_or_sections.device.type == "cpu":
            msg = "tensor_split: if indices_or_sections is a tensor it must be on the CPU, but received one on {0}".format(
                indices_or_sections.device
            )
            raise ValueError(msg)
        if indices_or_sections.dtype != torch.long:
            msg = "tensor_split: if indices_or_sections is a tensor it must have long dtype, "
            " but received one with dtype {0}".format(indices_or_sections.dtype)
            raise ValueError(msg)

    # Case 0 -- indices_or_sections is an integer or a scalar tensor n and a is split along dim into n parts of equal-ish length
    if isinstance(indices_or_sections, IntLike) or (
        isinstance(indices_or_sections, TensorLike) and indices_or_sections.ndim == 0
    ):
        sections: int = (
            indices_or_sections  # type: ignore[assignment]
            if isinstance(indices_or_sections, Number)
            else indices_or_sections.item()
        )

        if sections <= 0:
            msg = "tensor_split: number of sections must be greater than 0, but was {0}".format(
                sections
            )
            raise ValueError(msg)

        splits = []
        dim_size = a.shape[_dim]
        min_split_size = math.floor(dim_size / sections)
        num_splits_one_extra = dim_size % sections
        start_idx = 0
        for split_idx in range(sections):
            split_size = (
                min_split_size + 1
                if (split_idx < num_splits_one_extra)
                else min_split_size
            )
            s = prims.slice_in_dim(a, start_idx, start_idx + split_size, axis=_dim)
            splits.append(s)
            start_idx = start_idx + split_size

        return tuple(splits)
    # Case 1 -- indices_or_sections is a sequence of integers or a 1D tensor describing the splits
    else:
        indices = indices_or_sections
        if isinstance(indices_or_sections, TensorLike):
            if indices_or_sections.ndim != 1:
                msg = "tensor_split: non-scalar indices_or_sections tensors must have only one dimension, "
                "but received a tensor with {0} dimensions".format(
                    indices_or_sections.ndim
                )
                raise ValueError(msg)

            indices = indices_or_sections.tolist()

        splits = []
        start_idx = 0
        for x in indices:
            splits.append(prims.slice_in_dim(a, start_idx, x, axis=_dim))
            start_idx = x
        splits.append(prims.slice_in_dim(a, start_idx, a.shape[_dim], axis=_dim))
        return tuple(splits)


# CompositeImplicitAutograd - don't register decomp
def hsplit(
    a: TensorLikeType, indices_or_sections: DimsType
) -> Tuple[TensorLikeType, ...]:
    check(
        a.ndim >= 1,
        lambda: (
            "torch.hsplit requires a tensor with at least 1 dimension, but got a tensor with "
            + str(a.ndim)
            + " dimensions!"
        ),
    )
    dim = 0 if a.ndim == 1 else 1
    if isinstance(indices_or_sections, IntLike):
        split_size = indices_or_sections
        check(
            (split_size != 0 and a.shape[dim] % split_size == 0),
            lambda: (
                "torch.hsplit attempted to split along dimension "
                + str(dim)
                + ", but the size of the dimension "
                + str(a.shape[dim])
                + " is not divisible by the split_size "
                + str(split_size)
                + "!"
            ),
        )
        return tensor_split(a, split_size, dim)

    check(
        isinstance(indices_or_sections, (list, tuple)),
        lambda: (
            "hsplit(): received an invalid combination of arguments. "
            "Expected indices_or_sections to be of type int, list of ints or tuple of ints "
            f"but got type {type(indices_or_sections)}"
        ),
        exc_type=TypeError,
    )

    split_sizes = indices_or_sections
    return tensor_split(a, split_sizes, dim)


# CompositeImplicitAutograd - don't register decomp
def vsplit(
    a: TensorLikeType, indices_or_sections: DimsType
) -> Tuple[TensorLikeType, ...]:
    check(
        a.ndim >= 2,
        lambda: (
            "torch.vsplit requires a tensor with at least 2 dimension, but got a tensor with "
            + str(a.ndim)
            + " dimensions!"
        ),
    )
    if isinstance(indices_or_sections, IntLike):
        split_size = indices_or_sections
        check(
            (split_size != 0 and a.shape[0] % split_size == 0),
            lambda: (
                "torch.vsplit attempted to split along dimension 0 "
                + ", but the size of the dimension "
                + str(a.shape[0])
                + " is not divisible by the split_size "
                + str(split_size)
                + "!"
            ),
        )
        return tensor_split(a, split_size, 0)

    check(
        isinstance(indices_or_sections, (list, tuple)),
        lambda: (
            "vsplit(): received an invalid combination of arguments. "
            "Expected indices_or_sections to be of type int, list of ints or tuple of ints "
            f"but got type {type(indices_or_sections)}"
        ),
        exc_type=TypeError,
    )

    split_sizes = indices_or_sections
    return tensor_split(a, split_sizes, 0)


@register_decomposition(torch.ops.aten.diag.out)
@out_wrapper()
def diag(
    self: TensorLikeType,
    offset: int = 0,
) -> TensorLikeType:
    ndim = self.dim()
    utils.check(
        ndim in (1, 2), lambda: f"diag(): Supports 1D or 2D tensors. Got {ndim}D"
    )
    if ndim == 1:
        return torch.diag_embed(self, offset)
    else:
        return torch.diagonal_copy(self, offset)


@register_decomposition(torch.ops.aten.diagonal_scatter)
@out_wrapper()
def diagonal_scatter(
    input: TensorLikeType,
    src: TensorLikeType,
    offset: int = 0,
    dim1: int = 0,
    dim2: int = 1,
) -> TensorLikeType:
    out = input.clone()
    diag = out.diagonal(offset, dim1, dim2)
    check(
        diag.shape == src.shape,
        lambda: "expected src to have a size equal to the diagonal of the input."
        f"Got {src.shape} for a diagonal of shape {diag.shape}",
    )
    copy_to(diag, src)
    return out


@register_decomposition(torch.ops.aten.diagonal)
def diagonal(
    self: TensorLikeType,
    offset: int = 0,
    dim1: int = 0,
    dim2: int = 1,
) -> TensorLikeType:
    """
    Reference implementation of torch.diagonal
    """
    num_dims = self.dim()
    dim1 = utils.canonicalize_dim(idx=dim1, rank=num_dims)
    dim2 = utils.canonicalize_dim(idx=dim2, rank=num_dims)

    check(
        dim1 != dim2, lambda: f"diagonal dimensions cannot be identical {dim1}, {dim2}"
    )

    storage_offset = self.storage_offset()

    if offset >= 0:
        diag_size = max(min(self.size()[dim1], self.size()[dim2] - offset), 0)
    else:
        diag_size = max(min(self.size()[dim1] + offset, self.size()[dim2]), 0)

    if diag_size > 0:
        if offset >= 0:
            storage_offset += offset * self.stride()[dim2]
        else:
            storage_offset -= offset * self.stride()[dim1]

    sizes = [s for i, s in enumerate(self.size()) if i not in (dim1, dim2)]
    sizes.append(diag_size)

    strides = [s for i, s in enumerate(self.stride()) if i not in (dim1, dim2)]
    strides.append(self.stride()[dim1] + self.stride()[dim2])

    result = self.as_strided(size=sizes, stride=strides, storage_offset=storage_offset)

    return result


diagonal_copy = _make_copy_from_view(diagonal)


@register_decomposition(torch.ops.aten.diag_embed)
@out_wrapper()
def diag_embed(
    t: TensorLikeType,
    offset: int = 0,
    dim1: int = -2,
    dim2: int = -1,
) -> TensorLikeType:
    """
    Reference implementation of torch.diag_embed
    """
    # as per the docs, exchanging dims is equivalent to changing the sign of
    # offset
    if dim1 > dim2:
        dim1, dim2 = dim2, dim1
        offset = -offset

    # convert from negative dims
    rank = t.ndim + 1
    dim1 = utils.canonicalize_dim(rank=rank, idx=dim1)
    dim2 = utils.canonicalize_dim(rank=rank, idx=dim2)

    check(
        dim1 != dim2, lambda: f"diagonal dimensions cannot be identical {dim1}, {dim2}"
    )

    # as per the docs, the size of last dim is placed at dim1 and dim2
    last_dim = t.size(-1)

    if offset != 0:
        # add padding to match the new size
        t_shape = list(t.shape)
        t_shape[-1] = builtins.abs(offset)
        z = torch.zeros(t_shape, dtype=t.dtype, device=t.device, requires_grad=False)
        pair = (z, t) if offset > 0 else (t, z)
        t = torch.cat(pair, dim=-1)
        # make sure the diagonal always has the same size
        last_dim += builtins.abs(offset)

    # preserve original data, but place 1 at dim1 and move last dim to dim2
    t = t.unsqueeze(dim1).movedim(-1, dim2)

    # generate ranges shifting indices based on offset
    a_range = torch.arange(last_dim, device=t.device, dtype=torch.int64)
    b_range = torch.arange(
        offset, last_dim + offset, device=t.device, dtype=torch.int64
    )

    # broadcast
    cond = a_range == b_range.unsqueeze(-1)
    cond_shape = [last_dim if i in (dim1, dim2) else 1 for i in range(len(t.shape))]
    cond = cond.reshape(cond_shape)

    # aten.diag_embed always returns a new contiguous tensor
    # contiguous() is needed to correctly model the output stride
    return utils.mask_tensor(cond, t).contiguous()


# CompositeImplicitAutograd - don't register decomp
def dsplit(a: TensorLikeType, sections: DimsType) -> TensorSequenceType:
    if a.ndim < 3:
        raise RuntimeError(
            f"torch.dsplit requires a tensor with at least 3 dimension, but got a tensor with {a.ndim} dimensions!"
        )
    if isinstance(sections, IntLike) and (sections == 0 or a.shape[2] % sections != 0):
        raise RuntimeError(
            "torch._refs.dsplit attempted to split along dimension 2, "
            + f"but the size of the dimension {a.shape[2]} is not divisible by the split_size {sections}!"
        )
    return tensor_split(a, sections, 2)


@register_decomposition(torch.ops.aten.t.default)
def t(a: TensorLikeType):
    # TODO: Add sparse support
    # if a.is_sparse:
    #     sparse_dim = a.sparse_dim()
    #     dense_dim = a.dense_dim()
    #     if not (sparse_dim <= 2 and dense_dim == 0):
    #         raise RuntimeError(
    #             f"t() expects a tensor with <= 2 sparse and 0 dense dimensions, but got {sparse_dim} sparse and"
    #             f"{dense_dim} dense dimensions"
    #         )
    if a.ndim > 2:
        raise RuntimeError(
            f"t() expects a tensor with <= 2 dimensions, but self is {a.ndim}D"
        )
    return torch.transpose(a, 0, 0 if a.ndim < 2 else 1)


# CompositeImplicitAutograd - don't register decomp
def T(a: TensorLikeType) -> TensorLikeType:
    # n != 2 && n != 0 is deprecated in regular PyTorch.
    check(
        a.ndim in (0, 2),
        lambda: (
            "The use of `x.T` on tensors of dimension other than 0 or 2 "
            "to reverse their shape is not supported."
        ),
    )
    return a.t()


@register_decomposition(torch.ops.aten.transpose)
def transpose(a: TensorLikeType, dim0: int, dim1: int) -> TensorLikeType:
    _dim0, _dim1 = utils.canonicalize_dims(a.ndim, (dim0, dim1))  # type: ignore[misc]

    if a.ndim <= 1 or dim0 == dim1:
        return prims.view_of(a)

    _permutation = list(range(0, a.ndim))
    _permutation[_dim0] = _dim1
    _permutation[_dim1] = _dim0
    return torch.permute(a, _permutation)


# Aliases for transpose
swap_axes = transpose


@register_decomposition(torch.ops.aten.unfold)
def unfold(
    self: TensorLikeType, dimension: int, size: int, step: int
) -> TensorLikeType:
    shape, strides = _get_unfold_shape_stride(
        self.shape, self.stride(), dimension, size, step
    )
    return self.as_strided(shape, strides)


@register_decomposition(torch.ops.aten.unfold_copy)
@out_wrapper()
def unfold_copy(self: TensorLikeType, dimension: int, size: int, step: int):
    return self.unfold(dimension, size, step).clone(
        memory_format=torch.contiguous_format
    )


@register_decomposition(torch.ops.aten.cumsum)
def cumsum(
    a: TensorLikeType,
    dim: int,
    *,
    keepdim: bool = False,
    dtype: Optional[torch.dtype] = None,
    out: Optional[Tensor] = None,
) -> TensorLikeType:
    # We implement all the kwargs of a reduction. ATen just handles dtype
    # nb. This decomposition may not be as efficient as a backend-specific implementation
    ndim = a.ndim
    dim = utils.canonicalize_dim(ndim, dim)
    if ndim == 0:
        return sum(a.unsqueeze(0), dim=0, keepdim=keepdim, dtype=dtype, out=out)
    a = a.unsqueeze(dim + 1)
    rg = torch.arange(a.shape[dim], device=a.device)
    mask = rg.unsqueeze(1) <= rg
    for _ in range(ndim - dim - 1):
        mask = mask.unsqueeze(-1)
    masked_a = utils.mask_tensor(mask, a)
    return sum(masked_a, dim=dim, keepdim=keepdim, dtype=dtype, out=out)


# Note: although squeeze is documented as having the out= kwarg it doesn't
@register_decomposition(torch.ops.aten.unsqueeze)
def unsqueeze(a: TensorLikeType, dim: int) -> TensorLikeType:
    # Note that unsqueeze canonicalizes with rank + 1 because it allows
    # a new innermost dimension to be specified
    ndim = a.ndim + 1
    dim = utils.canonicalize_dim(ndim, dim)
    return prims.expand_dims(a, (dim,), ndim=ndim)


# NOTE: shape is a vararg because Tensor.reshape can be called with as
# Tensor.view(a, b, c) or Tensor.view((a, b, c)) Function call torch.view
# doesn't support unpacked shapes
# TODO: Turn this into a decomposition (currently fails on reshape meta tests)
@register_decomposition(torch.ops.aten.view)
def view(a: TensorLikeType, *shape: ShapeType) -> TensorLikeType:
    return _reshape_view_helper(a, *shape, allow_copy=False)


# CompositeImplicitAutograd - don't register decomp
def view_as(self: TensorLikeType, other: TensorLikeType) -> TensorLikeType:
    return self.view(other.size())


# CompositeImplicitAutograd - don't register decomp
def ravel(a: TensorLikeType) -> TensorLikeType:
    return reshape(a, (-1,))


@register_decomposition(torch.ops.aten.empty.memory_format)
@out_wrapper()
def empty(
    *shape,
    dtype: Optional[torch.dtype] = None,
    layout: torch.layout = torch.strided,
    device: Optional[torch.device] = None,
    requires_grad: bool = False,
    pin_memory: bool = False,
    memory_format: torch.memory_format = torch.contiguous_format,
) -> TensorLikeType:
    check(
        memory_format != torch.preserve_format,
        lambda: "torch.empty: the Preserve memory format is not supported",
    )

    shape = utils.extract_shape_from_varargs(shape)

    if memory_format == torch.contiguous_format:
        strides = utils.make_contiguous_strides_for(shape)
    elif memory_format == torch.channels_last_3d:
        strides = utils.make_channels_last_3d_strides_for(shape)
    else:  # memory_format == torch.channels_last
        check(
            memory_format == torch.channels_last,
            lambda: f"torch.empty: received an unknown memory format {memory_format}!",
        )
        strides = utils.make_channels_last_2d_strides_for(shape)

    return torch.empty_strided(
        shape,
        strides,
        dtype=dtype,
        layout=layout,
        device=device,
        pin_memory=pin_memory,
        requires_grad=requires_grad,
    )


@register_decomposition(torch.ops.aten.new_empty)
def new_empty(
    a: TensorLikeType,
    size: ShapeType,
    *,
    dtype: Optional[torch.dtype] = None,
    layout: Optional[torch.layout] = None,
    device: Optional[torch.device] = None,
    pin_memory: bool = False,
) -> TensorLikeType:

    dtype = a.dtype if dtype is None else dtype
    layout = a.layout if layout is None else layout
    device = a.device if device is None else device

    return torch.empty(
        size,
        dtype=dtype,
        device=device,
        pin_memory=pin_memory,
        layout=layout,
    )


@register_decomposition(torch.ops.aten.new_empty_strided)
def new_empty_strided(
    a: TensorLikeType,
    size: ShapeType,
    stride: StrideType,
    *,
    dtype: Optional[torch.dtype] = None,
    layout: Optional[torch.layout] = None,
    device: Optional[torch.device] = None,
    pin_memory: bool = False,
) -> TensorLikeType:
    """
    Reference implementation of torch.Tensor.new_empty_strided
    """

    dtype = a.dtype if dtype is None else dtype
    layout = a.layout if layout is None else layout
    device = a.device if device is None else device

    return torch.empty_strided(
        size,
        stride,
        dtype=dtype,
        device=device,
        pin_memory=pin_memory,
        layout=layout,
    )


@register_decomposition(torch.ops.aten.zeros.default)
@out_wrapper()
def zeros(
    *size,
    dtype: Optional[torch.dtype] = None,
    layout: torch.layout = torch.strided,
    device: Optional[torch.device] = None,
    pin_memory: bool = False,
    requires_grad: bool = False,
) -> TensorLikeType:
    size = utils.extract_shape_from_varargs(size)

    if dtype is None:
        dtype = torch.get_default_dtype()

    return torch.full(
        size,
        False if dtype == torch.bool else 0,
        dtype=dtype,
        layout=layout,
        device=device,
        pin_memory=pin_memory,
        requires_grad=requires_grad,
    )


@register_decomposition(torch.ops.aten.new_zeros)
def new_zeros(
    a: TensorLikeType,
    size: ShapeType,
    *,
    dtype: Optional[torch.dtype] = None,
    layout: Optional[torch.layout] = None,
    device: Optional[torch.device] = None,
    pin_memory: bool = False,
    requires_grad: bool = False,
) -> TensorLikeType:
    dtype = a.dtype if dtype is None else dtype
    layout = a.layout if layout is None else layout
    device = a.device if device is None else device

    return torch.full(
        size,
        False if dtype == torch.bool else 0,
        dtype=dtype,
        layout=layout,
        device=device,
        pin_memory=pin_memory,
        requires_grad=requires_grad,
    )


@register_decomposition(torch.ops.aten.ones.default)
@out_wrapper()
def ones(
    *size,
    dtype: Optional[torch.dtype] = None,
    layout: torch.layout = torch.strided,
    device: Optional[torch.device] = None,
    pin_memory: bool = False,
    requires_grad: bool = False,
) -> TensorLikeType:
    size = utils.extract_shape_from_varargs(size)

    if dtype is None:
        dtype = torch.get_default_dtype()

    return torch.full(
        size,
        True if dtype == torch.bool else 1,
        dtype=dtype,
        layout=layout,
        device=device,
        pin_memory=pin_memory,
        requires_grad=requires_grad,
    )


@register_decomposition(torch.ops.aten.new_ones)
def new_ones(
    a: TensorLikeType,
    size: ShapeType,
    *,
    dtype: Optional[torch.dtype] = None,
    layout: Optional[torch.layout] = None,
    device: Optional[torch.device] = None,
    pin_memory: bool = False,
    requires_grad: bool = False,
) -> TensorLikeType:
    dtype = a.dtype if dtype is None else dtype
    layout = a.layout if layout is None else layout
    device = a.device if device is None else device

    return torch.full(
        size,
        True if dtype == torch.bool else 1,
        dtype=dtype,
        layout=layout,
        device=device,
        pin_memory=pin_memory,
        requires_grad=requires_grad,
    )


@register_decomposition(torch.ops.aten.new_full)
def new_full(
    a: TensorLikeType,
    size: ShapeType,
    fill_value: Union[int, float, bool],
    *,
    dtype: Optional[torch.dtype] = None,
    layout: Optional[torch.layout] = None,
    device: Optional[torch.device] = None,
    pin_memory: bool = False,
) -> TensorLikeType:
    dtype = a.dtype if dtype is None else dtype
    layout = a.layout if layout is None else layout
    device = a.device if device is None else device

    return torch.full(
        size,
        fill_value,
        dtype=dtype,
        layout=layout,
        device=device,
        pin_memory=pin_memory,
    )


@register_decomposition(torch.ops.aten.empty_like)
def empty_like(
    a: TensorLikeType,
    *,
    dtype: Optional[torch.dtype] = None,
    device: Optional[torch.device] = None,
    layout: Optional[torch.layout] = None,
    pin_memory: bool = False,
    requires_grad: bool = False,
    memory_format: torch.memory_format = torch.preserve_format,
) -> TensorLikeType:

    dtype = a.dtype if dtype is None else dtype
    layout = a.layout if layout is None else layout
    device = a.device if device is None else device

    strides: Tuple[int, ...]

    if memory_format != torch.preserve_format:
        return torch.empty(
            a.shape,
            dtype=dtype,
            layout=layout,
            device=device,
            requires_grad=requires_grad,
            pin_memory=pin_memory,
            memory_format=memory_format,
        )

    # memory_format == torch.preserve_format
    strides = utils.compute_elementwise_output_strides(a)
    return torch.empty_strided(
        a.shape,
        strides,
        dtype=dtype,
        layout=layout,
        device=device,
        pin_memory=pin_memory,
        requires_grad=requires_grad,
    )


@register_decomposition(
    [
        torch.ops.aten.arange.default,
        torch.ops.aten.arange.start,
        torch.ops.aten.arange.start_step,
    ]
)
@out_wrapper()
def arange(
    start: NumberType = 0,
    end: Optional[NumberType] = None,
    step: NumberType = 1,
    *,
    dtype: Optional[torch.dtype] = None,
    layout: torch.layout = torch.strided,
    device: Optional[torch.device] = None,
    pin_memory: bool = False,
    requires_grad: bool = False,
) -> TensorLikeType:
    utils.check_layout(layout)
    utils.check_pin_memory(pin_memory)
    # Case: torch.arange(5)
    if end is None:
        end = start
        start = 0
    return prims.arange(
        start,
        end,
        step,
        dtype=dtype,
        # layout=layout,
        device=device,
        # pin_memory=pin_memory,
        requires_grad=requires_grad,
    )


@register_decomposition(torch.ops.aten.lerp)
@out_wrapper()
@elementwise_type_promotion_wrapper(
    type_promoting_args=("start", "end", "weight"),
    type_promotion_kind=ELEMENTWISE_TYPE_PROMOTION_KIND.DEFAULT,
)
def lerp(start: Tensor, end: Tensor, weight: Union[Tensor, NumberType]):
    check(
        start.dtype == end.dtype,
        lambda: f"expected dtype {start.dtype} for `end` but got dtype {end.dtype}",
    )
    if isinstance(weight, Number):
        weight = start.new_full((), weight)  # type: ignore[arg-type]
    else:
        check(
            start.dtype == weight.dtype,
            lambda: f"expected dtype {start.dtype} for `weight` but got dtype {weight.dtype}",  # type: ignore[union-attr]
        )
    assert isinstance(weight, Tensor)  # mypy
    # We implement it this way for numerical stability. We assume (in the stability optimisation)
    # that 0 <= weight <= 1. We take the abs to deal with comples numbers
    # We want to do operations near zero, which is where floating points are most precise
    # If weight.abs() >= 0.5:
    #    return (1 - weight) * (start - end) + end
    mask = weight.abs() >= 0.5
    coeff = torch.where(mask, weight - 1, weight)
    base = torch.where(mask, end, start)
    return coeff * (end - start) + base


@register_decomposition(torch.ops.aten.linspace)
@out_wrapper()
def linspace(
    start: NumberType,
    end: NumberType,
    steps: NumberType,
    *,
    dtype: Optional[torch.dtype] = None,
    device: Optional[torch.device] = None,
    layout: torch.layout = torch.strided,
    pin_memory: bool = False,
    requires_grad: bool = False,
) -> TensorLikeType:
    if dtype is None:
        dtype = torch.get_default_dtype()

    # NB: NumPy actually doesn't do this cast, but for this ref, I'd rather have this
    #     cast than not, because it allows us to always go into the precise path
    #     if dtype is integral and not worry about whether start/end are float
    if prims.utils.is_integer_dtype(dtype):
        if isinstance(start, FloatLike):
            start = sym_int(start)
        if isinstance(end, FloatLike):
            end = sym_int(end)

    if py_any(isinstance(arg, complex) for arg in (start, end, steps)):
        raise NotImplementedError
    assert not isinstance(start, complex) and not isinstance(end, complex)  # for mypy

    check(
        isinstance(steps, IntLike),
        lambda: "steps must be int, not float",
        exc_type=TypeError,
    )
    assert isinstance(steps, IntLike)  # for mypy
    check(steps >= 0, lambda: "number of steps must be non-negative")

    factory_kwargs = {
        "layout": layout,
        "device": device,
        "pin_memory": pin_memory,
        "requires_grad": requires_grad,
    }
    if steps == 0:
        ret = torch.full((0,), 0, dtype=dtype, **factory_kwargs)  # type: ignore[call-overload]
    elif steps == 1:
        ret = torch.full((1,), start, dtype=dtype, **factory_kwargs)  # type: ignore[call-overload]
    elif start == end:
        ret = torch.full((steps,), start, dtype=dtype, **factory_kwargs)  # type: ignore[call-overload]
    else:
        if prims.utils.is_integer_dtype(dtype):
            # We need to cast to int, so to avoid off-by-one issues
            # do the entire computation with ints when we can
            assert isinstance(start, IntLike) and isinstance(end, IntLike)
            step_size_x_denom = end - start
            eps = 1 if end > start else -1
            denom = steps - 1
            ret = prims.to_dtype(
                torch.arange(
                    start * denom,
                    end * denom + eps,
                    step_size_x_denom,
                    dtype=torch.int64,
                    **factory_kwargs,  # type: ignore[arg-type]
                )
                / denom,
                dtype,
            )
        else:
            step_size = (end - start) / (steps - 1)
            eps = step_size / 2
            ret = prims.to_dtype(
                torch.arange(  # type: ignore[call-overload]
                    start, end + eps, step_size, dtype=torch.float64, **factory_kwargs
                ),
                dtype,
            )

    return ret


@register_decomposition(torch.ops.aten.logspace)
@out_wrapper()
def logspace(
    start: NumberType,
    end: NumberType,
    steps: NumberType,
    base: NumberType = 10,
    *,
    dtype: Optional[torch.dtype] = None,
    device: Optional[torch.device] = None,
    layout: torch.layout = torch.strided,
    pin_memory: bool = False,
    requires_grad: bool = False,
) -> TensorLikeType:
    if dtype is None:
        dtype = torch.get_default_dtype()

    # NB: NumPy doesn't have this cast
    if prims.utils.is_integer_dtype(dtype):
        if isinstance(start, FloatLike):
            start = sym_int(start)
        if isinstance(end, FloatLike):
            end = sym_int(end)

    assert not isinstance(base, complex)  # for mypy
    if base < 0:
        raise NotImplementedError
    ret = torch.linspace(
        start,
        end,
        steps,
        dtype=torch.float64,
        layout=layout,
        device=device,
        pin_memory=pin_memory,
        requires_grad=requires_grad,
    )
    return prims.to_dtype(torch.pow(base, ret), dtype)


@overload
def meshgrid(tensors: Sequence[TensorLikeType], indexing: str):
    pass


@overload
def meshgrid(*tensors: TensorLikeType, indexing: str):
    pass


@register_decomposition(torch.ops.aten.meshgrid)
def meshgrid(
    *tensors: Union[TensorLikeType, List[TensorLikeType], Tuple[TensorLikeType]],
    indexing: str,
) -> List[TensorLikeType]:
    # This ref simultaneously handles two overloads (see stubs above)
    # The `indexing` argument is currently optional for torch.meshgrid, but we
    # plan to make the argument required: https://github.com/pytorch/pytorch/issues/50276
    if isinstance(tensors[0], list) or isinstance(tensors[0], tuple):
        assert len(tensors) == 1
        tensors = tuple(tensors[0])

    check(
        py_all(isinstance(a, TensorLike) for a in tensors),
        lambda: "meshgrid expects its inputs to be tensors",
    )

    check(len(tensors) > 0, lambda: "meshgrid expects a non-empty TensorList")

    for i in range(len(tensors) - 1):
        check(
            tensors[i].dtype == tensors[i + 1].dtype,  # type: ignore[union-attr]
            lambda: "meshgrid expects all tensors to have the same dtype",
        )
        check(
            tensors[i].device == tensors[i + 1].device,  # type: ignore[union-attr]
            lambda: "meshgrid expects all tensors to have the same device",
        )

    swap_first_and_second_tensors = False
    if indexing == "xy":
        swap_first_and_second_tensors = len(tensors) >= 2
        if swap_first_and_second_tensors:
            tensors = (tensors[1], tensors[0], *tensors[2:])
    else:
        check(
            indexing == "ij",
            lambda: (
                'torch.meshgrid: indexing must be one of "xy" or "ij", '
                f"but received: {indexing}"
            ),
        )

    result_shape: List[int] = []
    for t in tensors:
        assert isinstance(t, TensorLike)  # mypy
        check(
            t.ndim == 0 or t.ndim == 1,
            lambda: f"torch.meshgrid: Expected 0D or 1D tensor in the tensor list but got: {t}",
        )
        result_shape.append(t.numel())

    grids: List[TensorLikeType] = []
    for i, t in enumerate(tensors):
        assert isinstance(t, TensorLike)  # mypy
        if t.ndim == 0:
            t = t.view((1,))
        grids.append(prims.broadcast_in_dim(t, result_shape, (i,)))

    if swap_first_and_second_tensors:
        # Swap outputs if we originally swapped at the beginning
        grids[0], grids[1] = grids[1], grids[0]

    return grids


# CompositeImplicitAutograd - don't register decomp
def movedim(
    input: TensorLikeType,
    source: Union[int, DimsSequenceType],
    destination: Union[int, DimsSequenceType],
) -> TensorLikeType:
    """
    Reference implementation of torch.movedim
    """
    if type(source) is int:
        source = (source,)
    if type(destination) is int:
        destination = (destination,)

    utils.check(
        len(source) == len(destination),  # type: ignore[arg-type]
        lambda: (
            "movedim: Invalid source or destination dims: source "
            f"({source} dims) should contain the same number of dims as "
            f"destination ({destination} dims)"
        ),
    )

    rank = input.ndim
    ss = tuple(utils.canonicalize_dims(rank=rank, indices=source))  # type: ignore[arg-type]
    ds = tuple(utils.canonicalize_dims(rank=rank, indices=destination))  # type: ignore[arg-type]

    sss = set(ss)
    dss = set(ds)

    utils.check(
        len(ss) == len(sss),
        lambda: f"movedim: repeated dim in `source` {source}",
    )
    utils.check(
        len(ds) == len(dss),
        lambda: f"movedim: repeated dim in `destination` {destination}",
    )

    m = dict(zip(ds, ss))
    dims = []
    si = 0  # source index
    for di in range(rank):
        # check if the destination index is in the mapping
        s = m.get(di)
        if s is not None:
            # insert source index if found
            dims.append(s)
        else:
            # insert source index sequentially, skipping indices from the mapping
            while si in sss:
                si += 1
            dims.append(si)
            si += 1

    result = torch.permute(input, tuple(dims))

    return result


# NOTE: for convenience, shape can be a tuple of ints or a tuple containing a tuple of ints
@register_decomposition(torch.ops.aten.empty_strided)
def empty_strided(
    shape: Union[ShapeType, Tuple[ShapeType]],
    strides: StrideType,
    *,
    dtype: Optional[torch.dtype] = None,
    device: Optional[torch.device] = None,
    layout: torch.layout = torch.strided,
    requires_grad: bool = False,
    pin_memory: bool = False,
) -> TensorLikeType:
    # Layout == strided, pin_memory is False
    utils.check_layout(layout)
    utils.check_pin_memory(pin_memory)

    shape = utils.extract_shape_from_varargs(shape)
    dtype = torch.get_default_dtype() if dtype is None else dtype
    device = torch.device("cpu") if device is None else device

    return prims.empty_strided(
        shape,
        strides,
        dtype=dtype,
        device=device,
        requires_grad=requires_grad,
    )


@register_decomposition(torch.ops.aten.eye)
@out_wrapper()
def eye(
    n: int,
    m: Optional[int] = None,
    *,
    dtype: Optional[torch.dtype] = None,
    layout: torch.layout = torch.strided,
    device: Optional[torch.device] = None,
    pin_memory: bool = False,
    requires_grad: bool = False,  # TODO: unused
) -> TensorLikeType:
    """
    Reference implementation of torch.eye
    """
    if m is None:
        m = n

    check(n >= 0, lambda: f"n must be greater or equal to 0, got {n}")
    check(m >= 0, lambda: f"m must be greater or equal to 0, got {m}")

    range_n = torch.arange(n, dtype=torch.int64, device=device, requires_grad=False)
    range_m = torch.arange(m, dtype=torch.int64, device=device, requires_grad=False)

    cond = range_n.unsqueeze(-1) == range_m
    if dtype is torch.bool:
        return cond
    else:
        one = torch.ones(
            (1,),
            dtype=dtype,
            layout=layout,
            device=device,
            pin_memory=pin_memory,
            requires_grad=False,
        )
        return torch.where(cond, one, 0)
    # TODO: Use requires_grad.  All refs taking the requires_grad kwarg must
    # return a leaf tensor.
    # result.requires_grad_(requires_grad)


@register_decomposition(torch.ops.aten.full)
@out_wrapper()
def full(
    shape: ShapeType,
    fill_value: NumberType,
    *,
    dtype: Optional[torch.dtype] = None,
    layout: torch.layout = torch.strided,
    device: Optional[torch.device] = None,
    pin_memory: bool = False,
    requires_grad: bool = False,
) -> TensorLikeType:
    utils.check_layout(layout)
    utils.check_pin_memory(pin_memory)

    dtype = dtype if dtype is not None else utils.type_to_dtype(type(fill_value))
    device = device if device is not None else torch.device("cpu")

    e = empty(
        shape,
        dtype=dtype,
        layout=layout,
        device=device,
        pin_memory=pin_memory,
        requires_grad=requires_grad,
    )
    return torch.fill(e, fill_value)  # type: ignore[arg-type]


def full_like(
    a: TensorLikeType,
    fill_value: NumberType,
    *,
    dtype: Optional[torch.dtype] = None,
    layout: Optional[torch.layout] = None,
    device: Optional[torch.device] = None,
    pin_memory: bool = False,
    requires_grad: bool = False,
    memory_format: torch.memory_format = torch.preserve_format,
) -> TensorLikeType:
    e = torch.empty_like(
        a,
        dtype=dtype,
        layout=layout,
        device=device,
        pin_memory=pin_memory,
        requires_grad=requires_grad,
        memory_format=memory_format,
    )
    return fill(e, fill_value)


zeros_like = partial(full_like, fill_value=False)


ones_like = partial(full_like, fill_value=True)


@register_decomposition(torch.ops.aten.randn.default)
@out_wrapper()
def randn(
    *shape,
    dtype: Optional[torch.dtype] = None,
    device: Optional[torch.device] = None,
    layout: Optional[torch.layout] = None,
    requires_grad: bool = False,
    pin_memory: bool = False,
) -> TensorLikeType:
    utils.check_pin_memory(pin_memory)

    shape_ = utils.extract_shape_from_varargs(shape)

    dtype = utils.dtype_or_default(dtype)
    device = utils.device_or_default(device)
    layout = utils.layout_or_default(layout)

    return prims.normal(
        shape_,
        mean=0.0,
        std=1.0,
        dtype=dtype,
        device=device,
        requires_grad=requires_grad,
    )


def scalar_tensor(
    a: NumberType,
    *,
    dtype: Optional[torch.dtype] = None,
    layout: torch.layout = torch.strided,
    device: Optional[torch.device] = None,
    pin_memory: bool = False,
) -> TensorLikeType:
    utils.check_layout(layout)
    utils.check_pin_memory(pin_memory)
    dtype = dtype if dtype is not None else utils.type_to_dtype(type(a))
    device = device if device is not None else torch.device("cpu")
    return prims.scalar_tensor(a, dtype=dtype, device=device)


#
# Randomness References
#


@register_decomposition(torch.ops.aten.uniform)
def uniform(
    shape: ShapeType,
    low: Union[bool, int, float] = 0.0,
    high: Union[bool, int, float] = 1.0,
    *,
    dtype: torch.dtype,
    device: DeviceLikeType,
) -> TensorLikeType:
    utils.validate_shape(shape)

    assert isinstance(low, Number)
    assert isinstance(high, Number)
    low = sym_float(low)
    high = sym_float(high)

    assert isinstance(dtype, torch.dtype)
    device = utils.canonicalize_device(device)

    return prims.uniform(shape, low=low, high=high, dtype=dtype, device=device)


@register_decomposition(
    [torch.ops.aten.masked_fill.Scalar, torch.ops.aten.masked_fill.Tensor]
)
def masked_fill(a: TensorLikeType, mask: TensorLikeType, value: TensorOrNumberLikeType):
    python_type = utils.dtype_to_type(a.dtype)
    if isinstance(value, Number):
        value_type = type(value)
    else:
        # NOTE: Could not use value = item(value) as it resulted in
        # RuntimeError: Cannot cast FakeTensor(cpu) to number
        value_ndim = value.ndim
        check(
            value_ndim == 0,
            lambda: f"only supports a 0-dimensional value tensor, but got tensor with {value_ndim} dimension",
        )
        # `masked_fill` allows cpu scalar to be moved to cuda but not otherwise.
        check(
            a.device.type == "cuda" or value.device == a.device,
            lambda: "Expected `value` to be on same device as `a`",
        )
        value_type = utils.dtype_to_type(value.dtype)
        if utils.is_cpu_scalar_tensor(value):
            value = value.item()

    if value_type is complex:
        # only downcasting from complex to lower type is not allowed.
        # We allow casting `value` to lower type for other case
        # Eg. float -> int.
        # Ref: https://github.com/pytorch/pytorch/issues/79195
        check(
            utils.is_weakly_lesser_type(value_type, python_type),
            lambda: f"could not convert to type {python_type} without overflow",
        )

    # Since `where` allows type-promotion,
    # cast value to correct type before passing to `where`
    if isinstance(value, Number):
        r = torch.where(mask, python_type(value), a)
    else:
        assert isinstance(value, TensorLike)
        r = torch.where(mask, prims.to_dtype(value, a.dtype), a)

    # aten.mask_fill always return a new contiguous tensor
    # contiguous() is needed to correctly model the output stride
    return r.contiguous()


# CompositeImplicitAutograd - don't register decomp
def allclose(
    a: TensorLikeType,
    b: TensorLikeType,
    rtol: float = 1e-05,
    atol: float = 1e-08,
    equal_nan: bool = False,
) -> bool:
    """
    Reference implementation of torch.allclose
    """
    _check_close_args(name="torch.allclose", a=a, b=b, rtol=rtol, atol=atol)

    return bool(
        torch.all(torch.isclose(a, b, rtol=rtol, atol=atol, equal_nan=equal_nan)).item()
    )


# TODO: add OpInfo for torch.equal and refs.equal
def equal(a: TensorLikeType, b: TensorLikeType) -> bool:
    utils.check_same_device(a, b, allow_cpu_scalar_tensors=False)
    utils.check_same_dtype(a, b)

    # Shape check
    if a.ndim != b.ndim:
        return False

    for x, y in zip(a.shape, b.shape):
        if x != y:
            return False

    # Short-circuits if there are no elements to validate
    if a.numel() == 0:
        return True

    return item(all(eq(a, b)))  # type: ignore[return-value]


@out_wrapper(exact_dtype=True)
def norm(
    input: TensorLikeType,
    p: Optional[Union[float, str]] = "fro",
    dim: Optional[DimsType] = None,
    keepdim: bool = False,
    *,
    dtype: Optional[torch.dtype] = None,
) -> TensorLikeType:
    # In these cases we compute the "Frobenius norm"
    if (
        p == "fro" and (dim is None or isinstance(dim, Dim) or len(dim) <= 2)
    ) or p is None:
        p = 2
    if isinstance(dim, Dim):
        dim = [dim]
    if isinstance(p, str):
        # Here we either call the nuclear norm, or we call matrix_norm with some arguments
        # that will throw an error
        if dim is None:
            dim = tuple(range(input.ndim))
        return torch.linalg.matrix_norm(input, p, dim, keepdim, dtype=dtype)
    else:
        return torch.linalg.vector_norm(input, p, dim, keepdim, dtype=dtype)


@register_decomposition(torch.ops.aten.trace)
def trace(self: TensorLikeType) -> TensorLikeType:
    utils.check(
        self.ndim == 2, lambda: "expected a matrix, but got tensor with dim {self.ndim}"
    )
    return torch.sum(torch.diag(self, 0))


def _make_r_binary_op(base_op):
    def rop(
        a: Union[TensorLikeType, NumberType],
        b: Union[TensorLikeType, NumberType],
    ) -> TensorLikeType:
        return base_op(b, a)

    return rop


rtruediv = _make_r_binary_op(true_divide)
rfloordiv = _make_r_binary_op(floor_divide)
rpow = _make_r_binary_op(pow)


@register_decomposition(torch.ops.aten.triu)
@out_wrapper()
def triu(a: TensorLikeType, diagonal: int = 0) -> TensorLikeType:
    utils.check(
        a.ndim >= 2, lambda: "triu: input tensor must have at least 2 dimensions"
    )
    h, w = a.shape[-2:]
    mask = (
        torch.arange(w, device=a.device).unsqueeze(-2)
        - torch.arange(h, device=a.device).unsqueeze(-1)
    ) >= diagonal

    # aten.triu always returns a new contiguous tensor
    # contiguous() is needed to correctly model the output stride
    return utils.mask_tensor(mask, a).contiguous()


@register_decomposition(torch.ops.aten.tril)
@out_wrapper()
def tril(a: TensorLikeType, diagonal: int = 0) -> TensorLikeType:
    utils.check(
        a.ndim >= 2, lambda: "tril: input tensor must have at least 2 dimensions"
    )
    h, w = a.shape[-2:]
    mask = (
        torch.arange(w, device=a.device).unsqueeze(-2)
        - torch.arange(h, device=a.device).unsqueeze(-1)
    ) <= diagonal

    # aten.tril always returns a new contiguous tensor
    # contiguous() is needed to correctly model the output stride
    return utils.mask_tensor(mask, a).contiguous()


# This is based on get_tril_size in aten/src/ATen/native/TensorFactories.h
# The components of the matrix that belong to the lower triangle with offset
# form a pentagon that can be broken down into a top trapezoid and a bottom
# rectangle. For the implementation of tril_indices, we need the sizes of
# both of these, as well as the length of the top side of the trapezoid.
def _get_tril_sizes(row: int, col: int, offset: int) -> Tuple[int, int, int]:
    if row == 0 or col == 0:
        return 0, 0, 0

    m_first_row = min(col, 1 + offset) if offset > 0 else int(row + offset > 0)
    m_last_row = max(0, min(col, row + offset))
    n_row_all = max(0, min(row, row + offset))
    n_row_trapezoid = m_last_row - m_first_row + 1

    # Number of elements in top trapezoid
    trapezoid_size = (m_first_row + m_last_row) * n_row_trapezoid // 2
    # Number of elements in bottom rectangle
    diff_row = n_row_all - n_row_trapezoid
    rectangle_size = max(0, diff_row * col)

    return trapezoid_size, rectangle_size, m_first_row


def _trilu_checks(
    name: str,
    row: int,
    col: int,
    dtype: torch.dtype,
    layout: torch.layout,
    pin_memory: bool,
):
    check(row >= 0, lambda: f"row must be non-negative, got {row}")
    check(col >= 0, lambda: f"col must be non-negative, got {col}")
    check(
        dtype in (torch.int32, torch.int64),
        lambda: f"\"{name}\" not implemented for '{dtype}'",
    )


# This is based on tril_indices_cuda in aten/src/ATen/native/cuda/TensorFactories.cu
@register_decomposition(torch.ops.aten.tril_indices)
def tril_indices(
    row: int,
    col: int,
    offset: int = 0,
    *,
    dtype: torch.dtype = torch.long,
    layout: torch.layout = torch.strided,
    device: DeviceLikeType = "cpu",
    pin_memory: bool = False,
) -> TensorLikeType:
    _trilu_checks("tril_indices", row, col, dtype, layout, pin_memory)

    trapezoid_size, rectangle_size, m_first_row = _get_tril_sizes(row, col, offset)
    row_offset = max(0, -offset)

    arange_kw = partial(
        torch.arange, layout=layout, device=device, pin_memory=pin_memory
    )

    # first we do the indices for top trapezoid
    xs1 = arange_kw(0, trapezoid_size, dtype=torch.float64)
    b = m_first_row - 0.5
    row_inds1 = torch.floor(-b + torch.sqrt(b * b + 2 * xs1))
    col_inds1 = torch.floor(xs1 - (2 * m_first_row - 1 + row_inds1) * row_inds1 * 0.5)
    row_inds1 = prims.to_dtype(row_inds1 + row_offset, dtype)
    col_inds1 = prims.to_dtype(col_inds1, dtype)

    # then bottom rectangle
    xs2 = arange_kw(0, rectangle_size, dtype=dtype)
    row_inds2 = xs2 // col + (col - m_first_row + 1 + row_offset)
    col_inds2 = xs2 % col

    return torch.stack(
        (torch.cat((row_inds1, row_inds2)), torch.cat((col_inds1, col_inds2)))
    )


# Similar to _get_tril_sizes above, but here there is a top trapezoid and
# a bottom rectangle instead. Note that you can't reduce this to
# _get_tril_sizes(col, row, -offset) because that would correspond to
# decomposing into a left trapezoid and right rectangle.
def _get_triu_sizes(row: int, col: int, offset: int) -> Tuple[int, int, int]:
    if row == 0 or col == 0:
        return 0, 0, 0

    m_first_row = max(0, col - offset) if offset > 0 else col

    # Number of elements in top rectangle
    rectangle_size = max(0, min(row, -offset) * col)

    # Number of elements in bottom trapezoid
    trapezoid_size_tril, rectangle_size_tril, _ = _get_tril_sizes(row, col, offset - 1)
    triu_size = row * col - (trapezoid_size_tril + rectangle_size_tril)
    trapezoid_size = triu_size - rectangle_size

    return trapezoid_size, rectangle_size, m_first_row


@register_decomposition(torch.ops.aten.triu_indices)
def triu_indices(
    row: int,
    col: int,
    offset: int = 0,
    *,
    dtype: torch.dtype = torch.long,
    layout: torch.layout = torch.strided,
    device: DeviceLikeType = "cpu",
    pin_memory: bool = False,
) -> TensorLikeType:
    _trilu_checks("triu_indices", row, col, dtype, layout, pin_memory)

    trapezoid_size, rectangle_size, m_first_row = _get_triu_sizes(row, col, offset)
    col_offset = max(0, offset)

    arange_kw = partial(
        torch.arange, layout=layout, device=device, pin_memory=pin_memory
    )

    # indices for top rectangle
    xs2 = arange_kw(0, rectangle_size, dtype=dtype)
    row_inds2 = xs2 // col
    col_inds2 = xs2 % col

    # bottom trapezoid
    xs1 = arange_kw(0, trapezoid_size, dtype=torch.float64)
    b = -0.5 - m_first_row
    row_inds1 = torch.floor(-b - torch.sqrt(b * b - 2 * xs1))
    col_inds1 = torch.floor(xs1 - ((2 * m_first_row - 1 - row_inds1) * row_inds1) * 0.5)
    row_inds1 = prims.to_dtype(row_inds1, dtype)
    col_inds1 = prims.to_dtype(col_inds1, dtype)

    if col:
        row_inds1 = row_inds1 + (rectangle_size // col)
    col_inds1 = col_inds1 + col_offset

    return torch.stack(
        (torch.cat((row_inds2, row_inds1)), torch.cat((col_inds2, col_inds1)))
    )


@register_decomposition(torch.ops.aten.bucketize)
@out_wrapper(exact_dtype=True)
def bucketize(
    a: TensorLikeType,
    boundaries: TensorLikeType,
    *,
    out_int32: bool = False,
    right: bool = False,
):
    utils.check(
        boundaries.dim() == 1,
        lambda: f"boundaries tensor must be 1 dimension but got dim({boundaries.dim()})",
    )

    out_dtype = torch.int32 if out_int32 else torch.int64
    n_boundaries = boundaries.shape[-1]
    if n_boundaries == 0:
        return torch.zeros_like(a)
    # We are trying to find the bucket (defined by pairs of consecutive elements of `boundaries`)
    # each element of `a` belongs to. We use binary search to achieve logarithimic complexity,
    # but each step of the search is done "in parallel" over all elements of `a`
    # can't use int32 as indexes, so we have to do all computations with int64 and convert at the end
    start = torch.zeros(a.shape, device=a.device, dtype=torch.int64)
    end = start + n_boundaries
    # Max depth of the binary search
    # Since we can't break out of the loop at different points for different elements of a,
    # we just do the max amount of iterations that binary search requires and add condition
    # tensor (cond_update below) to stop updating once the search terminates

    # For first iteration through loop we can skip some checks, we have separate implementation
    mid = start + (end - start) // 2
    mid_val = boundaries[mid]
    if right:
        cond_mid = mid_val > a
    else:
        cond_mid = mid_val >= a
    start = torch.where(cond_mid, start, mid + 1)

    if n_boundaries > 1:
        cond_update = torch.ones_like(a, dtype=torch.bool)
        niters = int(math.log2(n_boundaries))
        for _ in range(niters):
            end = torch.where(cond_mid & cond_update, mid, end)
            cond_update = start < end
            # start might end up pointing to 1 past the end, we guard against that
            mid = torch.where(cond_update, start + (end - start) // 2, 0)
            mid_val = boundaries[mid]
            # If right is true, the buckets are closed on the *left*
            # (i.e., we are doing the equivalent of std::upper_bound in C++)
            # Otherwise they are closed on the right (std::lower_bound)
            if right:
                cond_mid = mid_val > a
            else:
                cond_mid = mid_val >= a
            start = torch.where((~cond_mid) & cond_update, mid + 1, start)

    return start.to(dtype=out_dtype)


# inplace
abs_ = _make_inplace(abs)
acos_ = _make_inplace(acos)
acosh_ = _make_inplace(acosh)
addcmul_ = _make_inplace(addcmul)
addcdiv_ = _make_inplace(addcdiv)
asin_ = _make_inplace(asin)
asinh_ = _make_inplace(asinh)
atan_ = _make_inplace(atan)
atanh_ = _make_inplace(atanh)
atan2_ = _make_inplace(atan2)
ceil_ = _make_inplace(ceil)
clamp_ = _make_inplace(clamp)
clamp_min_ = _make_inplace(clamp_min)
clamp_max_ = _make_inplace(clamp_max)
conj_physical_ = _make_inplace(conj_physical)
copysign_ = _make_inplace(copysign)
cos_ = _make_inplace(cos)
cosh_ = _make_inplace(cosh)
cumsum_ = _make_inplace(cumsum)
digamma_ = _make_inplace(digamma)
div_ = _make_inplace(div)
eq_ = _make_inplace(eq)
erf_ = _make_inplace(erf)
erfc_ = _make_inplace(erfc)
erfinv_ = _make_inplace(erfinv)
exp_ = _make_inplace(exp)
exp2_ = _make_inplace(exp2)
expm1_ = _make_inplace(expm1)
float_power_ = _make_inplace(float_power)
floor_ = _make_inplace(floor)
floor_divide_ = _make_inplace(floor_divide)
fmod_ = _make_inplace(fmod)
frac_ = _make_inplace(frac)
ge_ = _make_inplace(ge)
gt_ = _make_inplace(gt)
heaviside_ = _make_inplace(heaviside)
hypot_ = _make_inplace(hypot)
igamma_ = _make_inplace(igamma)
igammac_ = _make_inplace(igammac)
le_ = _make_inplace(le)
lerp_ = _make_inplace(lerp)
lgamma_ = _make_inplace(lgamma)
log10_ = _make_inplace(log10)
log1p_ = _make_inplace(log1p)
log2_ = _make_inplace(log2)
log_ = _make_inplace(log)
logical_and_ = _make_inplace(logical_and)
logical_or_ = _make_inplace(logical_or)
logical_xor_ = _make_inplace(logical_xor)
lt_ = _make_inplace(lt)
mvlgamma_ = _make_inplace(mvlgamma)
nan_to_num_ = _make_inplace(nan_to_num)
ne_ = _make_inplace(ne)
neg_ = _make_inplace(neg)
nextafter_ = _make_inplace(nextafter)
pow_ = _make_inplace(pow)
reciprocal_ = _make_inplace(reciprocal)
remainder_ = _make_inplace(remainder)
rsqrt_ = _make_inplace(rsqrt)
sgn_ = _make_inplace(sgn)
sigmoid_ = _make_inplace(sigmoid)
sign_ = _make_inplace(sign)
sin_ = _make_inplace(sin)
sinc_ = _make_inplace(sinc)
sinh_ = _make_inplace(sinh)
sqrt_ = _make_inplace(sqrt)
square_ = _make_inplace(square)
tan_ = _make_inplace(tan)
tanh_ = _make_inplace(tanh)
tril_ = _make_inplace(tril)
triu_ = _make_inplace(triu)
true_divide_ = _make_inplace(true_divide)
trunc_ = _make_inplace(trunc)
xlogy_ = _make_inplace(xlogy)

# Views
# We can't model these as above, as the pattern of doing `op(a, out=a)` does not work for a view function
# given that it does not reshape the input (it just copies the result into it)

# squeeze_ = _make_inplace(squeeze)
# t_ = _make_inplace(t)
# transpose_ = _make_inplace(transpose)
# unsqueeze_ = _make_inplace(unsqueeze)


import torch._refs._conversions
import torch._refs.fft
import torch._refs.linalg
import torch._refs.nn.functional
import torch._refs.special<|MERGE_RESOLUTION|>--- conflicted
+++ resolved
@@ -122,11 +122,7 @@
     "bitwise_right_shift",
     "bitwise_xor",
     "clamp_min",
-<<<<<<< HEAD
     "clamp_max",
-    # "complex",
-=======
->>>>>>> f6a534a2
     "copysign",
     "div",
     "eq",
