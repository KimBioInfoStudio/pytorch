#pragma once

#include <torch/csrc/WindowsTorchApiMacro.h>

#include <torch/csrc/jit/codegen/cuda/fusion.h>
#include <torch/csrc/jit/codegen/cuda/ir_base_nodes.h>
#include <torch/csrc/jit/codegen/cuda/ir_interface_nodes.h>

//! Nodes in here should generally not be used by users. They should be behind
//! the scenes and users shouldn't have to be aware of what they do to use the
//! code generator
//!
//! \todo improve implementation bool IterDomain::sameAs(const IterDomain*)
//! \todo Add testing of sameAs functions for these nodes
//!

namespace torch {
namespace jit {
namespace fuser {
namespace cuda {

//! Returns true if both v1 and v2 are scalars, are the same type of scalars,
//! and dispatches to the inherited Val type's `->sameAs` call. e.g. if both
//! vals are `Int` will dispatch to v1->as<Int>()->sameAs(v2.as<Int>())
bool areEqualScalars(Val* v1, Val* v2);

//! A specialization for Unary operations. Unary operations take in a single
//! input and produce a single output. Examples include:
//!   1) Casting operation i.e. float(a_val)
//!   2) Negation i.e. val * -1
//!   3) Reduction across a dimension i.e. val.sum(axis=2)
//!   4) split/merge
class TORCH_CUDA_CU_API UnaryOp : public Expr {
 public:
<<<<<<< HEAD
  UnaryOp(UnaryOpType type, Val* out, Val* in);
=======
  ~UnaryOp() override = default;
  UnaryOp(UnaryOpType _type, Val* _out, Val* _in);
>>>>>>> 76d3cdf9

  UnaryOp(const UnaryOp* src, IrCloner* ir_cloner);

  Val* out() const {
    return out_;
  }
  Val* in() const {
    return in_;
  }

  UnaryOpType getUnaryOpType() const {
    return unary_op_type_;
  }

  bool sameAs(const Statement* other) const override;

 private:
  const UnaryOpType unary_op_type_;
  Val* const out_ = nullptr;
  Val* const in_ = nullptr;
};

//! A specialization for Binary operations. Binary operations take in two inputs
//! and produce a single output. Examples include:
//!  1) Add/mul/div/mod/sub (A * B)
//!  2) LT (A < B)
class TORCH_CUDA_CU_API BinaryOp : public Expr {
 public:
<<<<<<< HEAD
  BinaryOp(BinaryOpType type, Val* out, Val* lhs, Val* rhs);
=======
  ~BinaryOp() override = default;
  BinaryOp(BinaryOpType _type, Val* _out, Val* _lhs, Val* _rhs);
>>>>>>> 76d3cdf9

  BinaryOp(const BinaryOp* src, IrCloner* ir_cloner);

  Val* out() const {
    return out_;
  }
  Val* lhs() const {
    return lhs_;
  }
  Val* rhs() const {
    return rhs_;
  }

  BinaryOpType getBinaryOpType() const {
    return binary_op_type_;
  }

  bool sameAs(const Statement* other) const override;

 private:
  const BinaryOpType binary_op_type_;
  Val* const out_ = nullptr;
  Val* const lhs_ = nullptr;
  Val* const rhs_ = nullptr;
};

//! Broadcast in to match out. is_broadcast_dims are relative to out. Where
//! is_broadcast_dims.size() == out->nDims().
class TORCH_CUDA_CU_API BroadcastOp : public Expr {
 public:
<<<<<<< HEAD
  //! \param out The output tensor
  //! \param in The input tensor
  //! \param is_broadcast_dims True when output dim is a new broadcast domain
  BroadcastOp(Val* out, Val* in, std::vector<bool> is_broadcast_dims);
=======
  ~BroadcastOp() override = default;
  BroadcastOp(Val* _out, Val* _in);
>>>>>>> 76d3cdf9

  BroadcastOp(const BroadcastOp* src, IrCloner* ir_cloner);

  Val* out() const {
    return out_;
  }
  Val* in() const {
    return in_;
  }

  bool isBroadcastDim(size_t dim) const {
    return is_broadcast_dims_.at(dim);
  }

  const std::vector<bool>& getBroadcastDimFlags() const {
    return is_broadcast_dims_;
  }

  bool sameAs(const Statement* other) const override;

 private:
  Val* const out_ = nullptr;
  Val* const in_ = nullptr;

  //! The same list passed to the broadcast arithmetic op. Each
  //! element corresponds to an IterDomain of the output tensor and is
  //! true when the IterDomain is a new broadcast domain. Note
  //! that the output tensor may have other broadcast domains whose
  //! flags are false because the input tensor may already have
  //! broadcast domains.
  const std::vector<bool> is_broadcast_dims_;
};

//! Reduction operation. Out is first initialized to _init. Then
//! reduction_op_type is used to update out as out = reductionOp(out, in).
//! Output's axes marked as reduction will be reduced to produce an output
//! tensor. The output tensors size will be the size of all
//! non-reduction/non-broadcast dimensions.
class TORCH_CUDA_CU_API ReductionOp : public Expr {
 public:
<<<<<<< HEAD
  ReductionOp(BinaryOpType reduction_op_type, Val* init, Val* out, Val* in);
=======
  ~ReductionOp() override = default;
  ReductionOp(BinaryOpType _reduction_op_type, Val* _init, Val* _out, Val* _in);
>>>>>>> 76d3cdf9

  ReductionOp(const ReductionOp* src, IrCloner* ir_cloner);

  Val* out() const {
    return out_;
  }
  Val* in() const {
    return in_;
  }
  Val* init() const {
    return init_;
  }

  BinaryOpType getReductionOpType() const {
    return reduction_op_type_;
  }

  bool sameAs(const Statement* other) const override;

 private:
  const BinaryOpType reduction_op_type_;
  Val* const init_ = nullptr;
  Val* const out_ = nullptr;
  Val* const in_ = nullptr;
};

//! Welford Scan operation.
class TORCH_CUDA_CU_API WelfordOp : public Expr {
 public:
<<<<<<< HEAD
  WelfordOp(
      Val* out_avg,
      Val* out_var,
      Val* out_N,
      Val* init_avg,
      Val* init_var,
      Val* init_N,
      Val* in_avg,
      Val* in_var,
      Val* in_N);

  WelfordOp(const WelfordOp* src, IrCloner* ir_cloner);
=======
  ~TernaryOp() override = default;
  TernaryOp(TernaryOpType _type, Val* _out, Val* _in1, Val* _in2, Val* _in3);
>>>>>>> 76d3cdf9

  Val* out() const {
    return out_avg_;
  }

  Val* in() const {
    return in_avg_;
  }

  Val* init() const {
    return init_avg_;
  }

  bool sameAs(const Statement* const other) const override;

  // Welford Accessors
  // TODO clean up
  Val* outAvg() const {
    return out_avg_;
  }

  Val* outVar() const {
    return out_var_;
  }

  Val* outN() const {
    return out_N_;
  }

  Val* inAvg() const {
    return in_avg_;
  }

  Val* inVar() const {
    return in_var_;
  }

  Val* inN() const {
    return in_N_;
  }

  Val* initAvg() const {
    return init_avg_;
  }

  Val* initVar() const {
    return init_var_;
  }

  Val* initN() const {
    return init_N_;
  }

  bool singleValue() const {
    return in_N_->isOneInt();
  }

  bool hasInit() const {
    return !init_N_->isZeroInt();
  }

 private:
  Val* const out_avg_;
  Val* const out_var_;
  Val* const out_N_;
  Val* const init_avg_;
  Val* const init_var_;
  Val* const init_N_;
  Val* const in_avg_;
  Val* const in_var_;
  Val* const in_N_;
};

class TORCH_CUDA_CU_API TransposeOp : public Expr {
 public:
  TransposeOp(TensorView* out, TensorView* in, std::vector<int> new2old);

  TransposeOp(const TransposeOp* src, IrCloner* ir_cloner);

  TensorView* out() const {
    return out_;
  }

  TensorView* in() const {
    return in_;
  }

  const std::vector<int>& new2old() const {
    return new2old_;
  }

 private:
  TensorView* const out_ = nullptr;
  TensorView* const in_ = nullptr;
  const std::vector<int> new2old_;
};

class TORCH_CUDA_CU_API TernaryOp : public Expr {
 public:
  TernaryOp(TernaryOpType type, Val* out, Val* in1, Val* in2, Val* in3);

  TernaryOp(const TernaryOp* src, IrCloner* ir_cloner);

  Val* out() const {
    return out_;
  }

  Val* in1() const {
    return in1_;
  }
  Val* in2() const {
    return in2_;
  }
  Val* in3() const {
    return in3_;
  }

  TernaryOpType getTernaryOpType() const {
    return ternary_op_type_;
  }

  bool sameAs(const Statement* other) const override;

 private:
  const TernaryOpType ternary_op_type_;
  Val* const out_ = nullptr;
  Val* const in1_ = nullptr;
  Val* const in2_ = nullptr;
  Val* const in3_ = nullptr;
};

//! Shift
class TORCH_CUDA_CU_API ShiftOp : public Expr {
 public:
  //! \param out
  //! \param in
  //! \param offsets
  ShiftOp(Val* out, Val* in, std::vector<int> offsets);

  ShiftOp(const ShiftOp* src, IrCloner* ir_cloner);

  Val* out() const {
    return out_;
  }
  Val* in() const {
    return in_;
  }

  int offset(size_t dim) const {
    return offsets_.at(dim);
  }

  const std::vector<int>& offsets() const {
    return offsets_;
  }

  bool sameAs(const Statement* other) const override;

 private:
  Val* const out_ = nullptr;
  Val* const in_ = nullptr;
  //! Each of the root axes is shifted by the corresponding value of
  //! offsets_. The sign of each value indicates the direction of
  //! shifting.
  const std::vector<int> offsets_;
};

// Friends for direct access to split
class TensorDomain;
class ReplayTransformations;
class IndexReferenceReplay;
//! Simply a representation of an annotated 1D iterable from start to extent.
//! TensorDomains which represent how to iterate over a tensor is made up of
//! IterDomains to form an ND iterable. We directly set parallization strategies
//! on IterDomains.
class TORCH_CUDA_CU_API IterDomain : public Val {
 public:
  IterDomain(
      Val* start,
      Val* extent,
      ParallelType parallel_type = ParallelType::Serial,
      IterType iter_type = IterType::Iteration,
      bool is_rfactor_domain = false);

  IterDomain(const IterDomain* src, IrCloner* ir_cloner);

  bool sameAs(const Statement* other) const override;

  // Returns a new IterDomain matching properties of this
  // TODO: parallel_method->getParallelType
  IterDomain* clone() const {
    return new IterDomain(
        start(),
        extent(),
        getParallelType(),
        getIterType(),
        isRFactorProduct());
  }

  //! Clone a vector domains
  static std::vector<IterDomain*> clone(
      const std::vector<IterDomain*>& domains);

  static IterDomain* merge(IterDomain* outer, IterDomain* inner);

  //! Run concretization pass and return the concretized domain of broadcast id
  static const IterDomain* concretizeDomain(IterDomain* bcast_dom);

  bool isReduction() const {
    return getIterType() == IterType::Reduction;
  }

  bool isRFactorProduct() const {
    return is_rfactor_domain_;
  }

  bool isBroadcast() const {
    return getIterType() == IterType::BroadcastWithStride ||
        getIterType() == IterType::BroadcastWithoutStride;
  }

  bool isParallelized() const {
    return getParallelType() != ParallelType::Serial;
  }

  //! Return if this iter domain is mapped to a grid dimension
  bool isBlockDim() const {
    return isParallelTypeBlockDim(getParallelType());
  }

  //! Return if this iter domain is mapped to a block dimension
  bool isThreadDim() const {
    return isParallelTypeThreadDim(getParallelType());
  }

  //! Return if this iter domain is either mapped to a block or grid dimension
  bool isThread() const {
    return (isBlockDim() || isThreadDim());
  }

  //! Convert to strided broadcast, used for supporting broadcast on output
  void toStridedBroadcast() {
    TORCH_INTERNAL_ASSERT(
        isBroadcast(),
        "toStridedBroadCast: converting an non-broadcast iterdomain",
        this);
    iter_type_ = IterType::BroadcastWithStride;
  }

  // Convert a serial iterdomain to broadcast, used for implicit broadcast
  void convertToBroadcast() {
    TORCH_INTERNAL_ASSERT(
        !isBroadcast() && !isReduction(),
        "convertToBroadcast: converting an non-serial iterdomain",
        this);

    iter_type_ = IterType::BroadcastWithStride;
  }

  void parallelize(ParallelType t);

  ParallelType getParallelType() const {
    return parallel_type_;
  }

  IterType getIterType() const {
    return iter_type_;
  }

  Val* start() const {
    return start_;
  }

  Val* extent() const {
    TORCH_INTERNAL_ASSERT(extent_ != nullptr);
    return extent_;
  }

  //! Check if IterDomain is a broadcast axis with compile-time
  //! known extent. This is the case with all size-1 IterDomains on
  //! a TensorView's root domain when the TensorView is created.
  bool isImplicitBroadcast() const {
    return isBroadcast() && extent()->isOneInt();
  }

  //! Check if IterDomain is a reduction axis with size of 1, i.e.
  //! a "squeeze" operator.
  //!
  //! NOTE: Detection of trivial reduction here is not
  //! comprehensive. See detectTrivialReductionDerivedDomains for more
  //! comprehensive analysis. We typically use this for root domain trivial
  //! reduction checks. So we ship to the correct scheduler. It may
  //! not be incredibly robust, but it makes sense to keep it for now.
  bool isTrivialReduction() const {
    return isReduction() && extent()->isOneInt();
  }

 protected:
  friend TensorDomain;
  friend ReplayTransformations;
  friend IndexReferenceReplay;

  static std::pair<IterDomain*, IterDomain*> split(
      IterDomain* in,
      Val* factor,
      bool inner_split);

 private:
  Val* const start_ = nullptr;
  Val* const extent_ = nullptr;
  ParallelType parallel_type_ = ParallelType::Serial;
  IterType iter_type_ = IterType::Iteration;
  bool is_rfactor_domain_ = false;
};

//! TensorDomain holds a vector of IterDomains. It holds an IterDomain for every
//! logical axis in its associated tensor. TensorDomain does not directly hold
//! the Tensor it is associated with, and in theory could be associated with
//! multiple tensors. TensorDomain's primary responsibility is to provide a
//! mechanism to access history of transformations that were used to generate
//! it. This is done through the normal interaction of Expr/Val in Fusion. i.e.
//! if we want to know the previous operation generating a particular
//! TensorDomain we can simply call:
//!
//!     FusionGuard::getCurFusion()->definition(a_tensor_domain)
//!
//! which should give us an operation in the list [split, merge] or similar
//! operations that take in a TensorDomain, applies a transformation and outputs
//! a tensor domain.
class TORCH_CUDA_CU_API TensorDomain : public Val {
 public:
<<<<<<< HEAD
=======
  TensorDomain() = delete;
  ~TensorDomain() override = default;

  TensorDomain(const TensorDomain& other) = delete;
  TensorDomain& operator=(const TensorDomain& other) = delete;

  TensorDomain(TensorDomain&& other) = delete;
  TensorDomain& operator=(TensorDomain&& other) = delete;

>>>>>>> 76d3cdf9
  explicit TensorDomain(
      std::vector<IterDomain*> root_domain,
      std::vector<bool> contiguity = std::vector<bool>());

  TensorDomain(
      std::vector<IterDomain*> root_domain,
      std::vector<IterDomain*> domain,
      std::vector<bool> contiguity = std::vector<bool>());

  TensorDomain(
      std::vector<IterDomain*> root_domain,
      std::vector<IterDomain*> rfactor_domain,
      std::vector<IterDomain*> domain,
      std::vector<bool> contiguity = std::vector<bool>());

  TensorDomain(const TensorDomain* src, IrCloner* ir_cloner);

  bool operator==(const TensorDomain& other) const;
  bool operator!=(const TensorDomain& other) const {
    return !(*this == other);
  }

  std::vector<IterDomain*>::size_type nDims() const {
    return domain_.size();
  }

  bool sameAs(const Statement* other) const override;

  static bool sameAs(
      const std::vector<IterDomain*>& lhs,
      const std::vector<IterDomain*>& rhs);

  const std::vector<IterDomain*>& domain() const {
    return domain_;
  }

  const std::vector<bool>& contiguity() const {
    return contiguity_;
  }

  std::string getContiguityString() const {
    std::stringstream ss;
    for (auto b : contiguity()) {
      ss << (b ? "t" : "f");
    }
    return ss.str();
  }

  bool hasReduction() const;
  bool hasBlockReduction() const;
  bool hasGridReduction() const;
  bool hasBroadcast() const;
  bool hasRFactor() const;
  bool hasVectorize() const;

  c10::optional<unsigned int> getReductionAxis() const;

  const std::vector<IterDomain*>& noReductions() const {
    return no_reduction_domain_;
  }

  const std::vector<IterDomain*>& noBroadcasts() const {
    return no_bcast_domain_;
  }

  const std::vector<IterDomain*>& getRootDomain() const {
    return root_domain_;
  };

  const std::vector<IterDomain*>& getRFactorDomain() const {
    return rfactor_domain_;
  };

  // If rfactor domain exists in domain() return it, otherwise return root
  // domain.
  const std::vector<IterDomain*>& getMaybeRFactorDomain() const {
    return hasRFactor() ? getRFactorDomain() : getRootDomain();
  }

  void resetDomains() {
    no_reduction_domain_ = noReductions(domain_);
    no_bcast_domain_ = noBroadcasts(domain_);
    has_nontrivial_reduction_ = hasNontrivialReduction(domain_);
  }

  // i here is int, as we want to accept negative value and ::size_type can be a
  // uint.
  IterDomain* axis(int i) const;

  size_t posOf(IterDomain* id) const;

  // Split "axis" into 2 axes
  //! inner_split dictates if the factor section of the split should be inside
  //! the
  //! remainer or outside.
  //! e.g. split(0, 4, inner_split = true) will result in:
  //! tv[id{extent}] -> tv[id{ceilDiv(extent, factor)}, id{factor}]
  //! e.g. split(0, 4, inner_split = false) will result in:
  //! tv[id{extent}] -> tv[id{factor}, id{ceilDiv(extent, factor)}]
  void split(int axis_, Val* factor, bool inner_split);

  // Merge axis_o and axis_i. axis_i is the fast changing dimension. Resulting
  // axis is by default placed at original position axis_o
  void merge(int axis_o, int axis_i);

  // Reorder axes according to map[old_pos] = new_pos
  void reorder(const std::unordered_map<int, int>& old2new);

  static std::vector<IterDomain*> orderedAs(
      const std::vector<IterDomain*>& td,
      const std::unordered_map<int, int>& old2new);

  static std::vector<IterDomain*> noReductions(const std::vector<IterDomain*>&);
  static std::vector<IterDomain*> noBroadcasts(const std::vector<IterDomain*>&);

  static bool hasBroadcast(const std::vector<IterDomain*>&);
  static bool hasReduction(const std::vector<IterDomain*>&);
  static bool hasNontrivialReduction(const std::vector<IterDomain*>&);

  // pair is in order where second is the consumer of first
  std::pair<TensorDomain*, TensorDomain*> rFactor(const std::vector<int>& axes);

 private:
  const std::vector<IterDomain*> root_domain_;
  std::vector<IterDomain*> domain_;
  std::vector<IterDomain*> no_bcast_domain_;
  std::vector<IterDomain*> no_reduction_domain_;
  const std::vector<IterDomain*> rfactor_domain_;
  const std::vector<bool> contiguity_;
  bool has_nontrivial_reduction_;
};

//! Representation a split on an IterDomain by "factor"
//! inner_split dictates if the factor section of the split should be inside the
//! remainer or outside.
class TORCH_CUDA_CU_API Split : public Expr {
 public:
<<<<<<< HEAD
  Split(
      IterDomain* outer,
      IterDomain* inner,
      IterDomain* in,
      Val* factor,
      bool inner_split = true);
=======
  ~Split() override = default;

  Split(const Split& other) = delete;
  Split& operator=(const Split& other) = delete;

  Split(Split&& other) = delete;
  Split& operator=(Split&& other) = delete;

  Split(IterDomain* _outer, IterDomain* _inner, IterDomain* _in, Val* _factor);
>>>>>>> 76d3cdf9

  Split(const Split* src, IrCloner* ir_cloner);

  IterDomain* outer() const {
    return outer_;
  }
  IterDomain* inner() const {
    return inner_;
  }
  IterDomain* in() const {
    return in_;
  }
  Val* factor() const {
    return factor_;
  }

  bool innerSplit() const {
    return inner_split_;
  }

  bool sameAs(const Statement* other) const override;

 private:
  IterDomain* const outer_ = nullptr;
  IterDomain* const inner_ = nullptr;
  IterDomain* const in_ = nullptr;
  Val* const factor_ = nullptr;
  bool inner_split_ = true;
};

//! Merge the IterDomains outer and inner into one domain, outer and inner
//! dictate which will be traversed first (inner). Both IterDomains must be of
//! the same iter or reduction type, as well as the same parallelization
//! strategy if there is one
//!
//! \todo Should this be a unary op type?
//!
class TORCH_CUDA_CU_API Merge : public Expr {
 public:
<<<<<<< HEAD
  Merge(IterDomain* out, IterDomain* outer, IterDomain* inner);
=======
  ~Merge() override = default;
  Merge(IterDomain* _out, IterDomain* _outer, IterDomain* _inner);
>>>>>>> 76d3cdf9

  Merge(const Merge* src, IrCloner* ir_cloner);

  IterDomain* out() const {
    return out_;
  }
  IterDomain* outer() const {
    return outer_;
  }
  IterDomain* inner() const {
    return inner_;
  }

  bool sameAs(const Statement* other) const override;

 private:
  IterDomain* const out_ = nullptr;
  IterDomain* const outer_ = nullptr;
  IterDomain* const inner_ = nullptr;
};

//! Integer value which has a special name
//!
//! These could be:
//! - threadIdx.x
//! - blockIdx.y
//! - blockDim.z
//! - T3.stride[2]
//!
class TORCH_CUDA_CU_API NamedScalar : public Val {
 public:
<<<<<<< HEAD
  NamedScalar(std::string name, DataType dtype)
      : Val(ValType::NamedScalar, dtype), name_(name) {}
=======
  ~NamedScalar() override = default;
  NamedScalar() = delete;

  // NOLINTNEXTLINE(modernize-pass-by-value)
  NamedScalar(std::string _name, DataType dtype)
      : Val(ValType::NamedScalar, dtype), name_(_name) {}
>>>>>>> 76d3cdf9

  NamedScalar(const NamedScalar* src, IrCloner* ir_cloner);

  const std::string& name() const {
    return name_;
  }

  bool sameAs(const Statement* other) const override;

  //! Return the named scalar extent of a parallel dimension (e.g. blockDim.x)
  static NamedScalar* getParallelDim(ParallelType p_type);

  //! Return the named scalar index of a parallel dimension (e.g. threadIdx.x)
  static NamedScalar* getParallelIndex(ParallelType p_type);

  //! Return the parallel type of this NamedScalar if it is an extent of a
  //! parallel dimension
  c10::optional<ParallelType> getParallelDim() const;

  //! Return the parallel type of this NamedScalar if it is an index of a
  //! parallel dimension
  c10::optional<ParallelType> getParallelIndex() const;

 private:
  std::string name_;
};

} // namespace cuda
} // namespace fuser
} // namespace jit
} // namespace torch<|MERGE_RESOLUTION|>--- conflicted
+++ resolved
@@ -32,12 +32,7 @@
 //!   4) split/merge
 class TORCH_CUDA_CU_API UnaryOp : public Expr {
  public:
-<<<<<<< HEAD
   UnaryOp(UnaryOpType type, Val* out, Val* in);
-=======
-  ~UnaryOp() override = default;
-  UnaryOp(UnaryOpType _type, Val* _out, Val* _in);
->>>>>>> 76d3cdf9
 
   UnaryOp(const UnaryOp* src, IrCloner* ir_cloner);
 
@@ -66,12 +61,7 @@
 //!  2) LT (A < B)
 class TORCH_CUDA_CU_API BinaryOp : public Expr {
  public:
-<<<<<<< HEAD
   BinaryOp(BinaryOpType type, Val* out, Val* lhs, Val* rhs);
-=======
-  ~BinaryOp() override = default;
-  BinaryOp(BinaryOpType _type, Val* _out, Val* _lhs, Val* _rhs);
->>>>>>> 76d3cdf9
 
   BinaryOp(const BinaryOp* src, IrCloner* ir_cloner);
 
@@ -102,15 +92,10 @@
 //! is_broadcast_dims.size() == out->nDims().
 class TORCH_CUDA_CU_API BroadcastOp : public Expr {
  public:
-<<<<<<< HEAD
   //! \param out The output tensor
   //! \param in The input tensor
   //! \param is_broadcast_dims True when output dim is a new broadcast domain
   BroadcastOp(Val* out, Val* in, std::vector<bool> is_broadcast_dims);
-=======
-  ~BroadcastOp() override = default;
-  BroadcastOp(Val* _out, Val* _in);
->>>>>>> 76d3cdf9
 
   BroadcastOp(const BroadcastOp* src, IrCloner* ir_cloner);
 
@@ -151,12 +136,7 @@
 //! non-reduction/non-broadcast dimensions.
 class TORCH_CUDA_CU_API ReductionOp : public Expr {
  public:
-<<<<<<< HEAD
   ReductionOp(BinaryOpType reduction_op_type, Val* init, Val* out, Val* in);
-=======
-  ~ReductionOp() override = default;
-  ReductionOp(BinaryOpType _reduction_op_type, Val* _init, Val* _out, Val* _in);
->>>>>>> 76d3cdf9
 
   ReductionOp(const ReductionOp* src, IrCloner* ir_cloner);
 
@@ -186,7 +166,6 @@
 //! Welford Scan operation.
 class TORCH_CUDA_CU_API WelfordOp : public Expr {
  public:
-<<<<<<< HEAD
   WelfordOp(
       Val* out_avg,
       Val* out_var,
@@ -199,10 +178,6 @@
       Val* in_N);
 
   WelfordOp(const WelfordOp* src, IrCloner* ir_cloner);
-=======
-  ~TernaryOp() override = default;
-  TernaryOp(TernaryOpType _type, Val* _out, Val* _in1, Val* _in2, Val* _in3);
->>>>>>> 76d3cdf9
 
   Val* out() const {
     return out_avg_;
@@ -534,18 +509,6 @@
 //! a tensor domain.
 class TORCH_CUDA_CU_API TensorDomain : public Val {
  public:
-<<<<<<< HEAD
-=======
-  TensorDomain() = delete;
-  ~TensorDomain() override = default;
-
-  TensorDomain(const TensorDomain& other) = delete;
-  TensorDomain& operator=(const TensorDomain& other) = delete;
-
-  TensorDomain(TensorDomain&& other) = delete;
-  TensorDomain& operator=(TensorDomain&& other) = delete;
-
->>>>>>> 76d3cdf9
   explicit TensorDomain(
       std::vector<IterDomain*> root_domain,
       std::vector<bool> contiguity = std::vector<bool>());
@@ -683,24 +646,12 @@
 //! remainer or outside.
 class TORCH_CUDA_CU_API Split : public Expr {
  public:
-<<<<<<< HEAD
   Split(
       IterDomain* outer,
       IterDomain* inner,
       IterDomain* in,
       Val* factor,
       bool inner_split = true);
-=======
-  ~Split() override = default;
-
-  Split(const Split& other) = delete;
-  Split& operator=(const Split& other) = delete;
-
-  Split(Split&& other) = delete;
-  Split& operator=(Split&& other) = delete;
-
-  Split(IterDomain* _outer, IterDomain* _inner, IterDomain* _in, Val* _factor);
->>>>>>> 76d3cdf9
 
   Split(const Split* src, IrCloner* ir_cloner);
 
@@ -740,12 +691,7 @@
 //!
 class TORCH_CUDA_CU_API Merge : public Expr {
  public:
-<<<<<<< HEAD
   Merge(IterDomain* out, IterDomain* outer, IterDomain* inner);
-=======
-  ~Merge() override = default;
-  Merge(IterDomain* _out, IterDomain* _outer, IterDomain* _inner);
->>>>>>> 76d3cdf9
 
   Merge(const Merge* src, IrCloner* ir_cloner);
 
@@ -777,17 +723,9 @@
 //!
 class TORCH_CUDA_CU_API NamedScalar : public Val {
  public:
-<<<<<<< HEAD
+  // NOLINTNEXTLINE(modernize-pass-by-value)
   NamedScalar(std::string name, DataType dtype)
       : Val(ValType::NamedScalar, dtype), name_(name) {}
-=======
-  ~NamedScalar() override = default;
-  NamedScalar() = delete;
-
-  // NOLINTNEXTLINE(modernize-pass-by-value)
-  NamedScalar(std::string _name, DataType dtype)
-      : Val(ValType::NamedScalar, dtype), name_(_name) {}
->>>>>>> 76d3cdf9
 
   NamedScalar(const NamedScalar* src, IrCloner* ir_cloner);
 
