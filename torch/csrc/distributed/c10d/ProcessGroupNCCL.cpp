#include <torch/csrc/distributed/c10d/NCCLUtils.hpp>
#include <torch/csrc/distributed/c10d/ProcessGroupNCCL.hpp>
#include <fstream>
#include <mutex>
#include <sstream>

#if defined(__linux__)
#include <fcntl.h>
#include <sys/stat.h>
#include <sys/types.h>
#include <unistd.h>
#endif

#ifdef USE_C10D_NCCL

#include <exception>
#include <map>
#include <stdexcept>
#include <tuple>
#include <unordered_set>
#include <utility>

#include <ATen/cuda/CUDAContext.h>
#include <ATen/cuda/CUDAGraph.h>
#include <c10/core/DeviceType.h>
#include <c10/cuda/CUDAAllocatorConfig.h>
#include <c10/cuda/CUDAGraphsC10Utils.h>
#include <c10/cuda/CUDAGuard.h>
#include <c10/util/CallOnce.h>
#include <c10/util/Exception.h>
#include <c10/util/Logging.h>
#include <c10/util/Optional.h>
#include <c10/util/irange.h>
#include <torch/csrc/cuda/nccl.h>
#include <torch/csrc/distributed/c10d/ParamCommsUtils.hpp>
#include <torch/csrc/distributed/c10d/TraceUtils.h>
#include <torch/csrc/distributed/c10d/Utils.hpp>
#include <torch/torch.h>

namespace c10d {

constexpr const char* const kNCCLAbortedCommStoreKey = "NCCLABORTEDCOMM";

namespace {

#if defined(NCCL_MAJOR) && \
    ((NCCL_MAJOR > 2) || (NCCL_MAJOR == 2) && (NCCL_MINOR >= 10))
#define NCCL_HAS_AVG 1
#endif

// NCCL op mapping
const std::map<ReduceOp::RedOpType, ncclRedOp_t> ncclOp = {
    {ReduceOp::MIN, ncclMin},
    {ReduceOp::MAX, ncclMax},
    {ReduceOp::SUM, ncclSum},
    {ReduceOp::PRODUCT, ncclProd},
#ifdef NCCL_HAS_AVG
    {ReduceOp::AVG, ncclAvg},
#endif
};

// NCCL type typing
std::map<at::ScalarType, ncclDataType_t> ncclDataType = {
    {at::kChar, ncclInt8},
    {at::kByte, ncclUint8},
    {at::kFloat, ncclFloat},
    {at::kDouble, ncclDouble},
    {at::kInt, ncclInt32},
    {at::kLong, ncclInt64},
    {at::kHalf, ncclHalf},
    {at::kBool, ncclUint8},
#if HAS_NCCL_BF16_DATATYPE
    {at::kBFloat16, ncclBfloat16},
#endif
};

// Helper function that gets the data type and issues error if not supported
ncclDataType_t getNcclDataType(at::ScalarType type) {
  auto it = ncclDataType.find(type);
  TORCH_CHECK_WITH(
      TypeError,
      it != ncclDataType.end(),
      "Input tensor data type is not supported for NCCL process group: ",
      type);
  return it->second;
}

#ifdef ENABLE_NCCL_PREMUL_SUM_SUPPORT
template <typename T, ncclDataType_t dataType>
ncclRedOpRAII unpackPreMulSum(
    const ReduceOp& reduceOp,
    const ncclComm_t& comm,
    int dev_in_group) {
  const auto* preMulSupplement =
      reinterpret_cast<NCCLPreMulSumSupplement*>(reduceOp.supplement_.get());
  ncclRedOp_t preMulSum;
  bool has_tensor = preMulSupplement->tensor_factor.defined();
  auto residence = has_tensor ? ncclScalarDevice : ncclScalarHostImmediate;
  const T* ptr_factor = has_tensor
      ? preMulSupplement->tensor_factor.const_data_ptr<T>()
      : nullptr;
  T scalar_factor = T(preMulSupplement->double_factor);
  ncclRedOpCreatePreMulSum(
      &preMulSum,
      // https://docs.nvidia.com/deeplearning/nccl/user-guide/docs/api/ops.html#ncclredopcreatepremulsum
      // tells us that the scalar input is strictly a multiplier.
      /*scalar=*/has_tensor ? const_cast<T*>(ptr_factor) : &scalar_factor,
      dataType,
      residence,
      comm);
  return ncclRedOpRAII(preMulSum, comm);
}
#endif

ncclRedOpRAII getNcclReduceOp(
    const ReduceOp& reduceOp,
    at::Tensor& input,
    const ncclDataType_t& dataType,
    const ncclComm_t& comm,
    int dev_in_group) {
  try {
    if (input.scalar_type() == at::kBool) {
      if (reduceOp == ReduceOp::SUM) {
        // For bool tensors, map sum to max, which both represent a bitwise or.
        // This is to prevent overflow issues with sum, since we use uint8 to
        // represent a bool (see ncclDataType mapping).
        return ncclMax;
      }
#ifdef NCCL_HAS_AVG
      if (reduceOp == ReduceOp::AVG) {
        C10_THROW_ERROR(
            TypeError, "Cannot use ReduceOp.AVG with boolean inputs");
      }
#endif
    }
    if (reduceOp == ReduceOp::PREMUL_SUM) {
#ifdef ENABLE_NCCL_PREMUL_SUM_SUPPORT
      switch (dataType) {
        case ncclHalf:
          return unpackPreMulSum<at::Half, ncclHalf>(
              reduceOp, comm, dev_in_group);
        case ncclFloat:
          return unpackPreMulSum<float, ncclFloat>(
              reduceOp, comm, dev_in_group);
        case ncclDouble:
          return unpackPreMulSum<double, ncclDouble>(
              reduceOp, comm, dev_in_group);
        default:
          C10_THROW_ERROR(
              TypeError, "PreMulSum Data type must be half, float, or double");
          ncclRedOp_t unused;
          return unused;
      }
#else
      C10_THROW_ERROR(ValueError, "PreMulSum requires NCCL>=2.11.1");
#endif
    }
    return ncclOp.at(reduceOp);
  } catch (const std::out_of_range& e) {
    switch (reduceOp) {
      case ReduceOp::AVG:
        C10_THROW_ERROR(
            ValueError,
            c10::str(
                "AVG requires NCCL 2.10+. The current version is ",
                NCCL_MAJOR,
                ".",
                NCCL_MINOR));
        break;
      case ReduceOp::BAND:
        C10_THROW_ERROR(ValueError, "Cannot use ReduceOp.BAND with NCCL");
        break;
      case ReduceOp::BOR:
        C10_THROW_ERROR(ValueError, "Cannot use ReduceOp.BOR with NCCL");
        break;
      case ReduceOp::BXOR:
        C10_THROW_ERROR(ValueError, "Cannot use ReduceOp.BXOR with NCCL");
        break;
      default:
        C10_THROW_ERROR(ValueError, "Unhandled ReduceOp");
        break;
    }
  }
}

// Get the deviceList String from the list of devices
std::string getKeyFromDevices(const std::vector<at::Device>& devices) {
  std::string deviceList;
  for (auto& device : devices) {
    if (deviceList.empty()) {
      deviceList = std::to_string(device.index());
    } else {
      deviceList += "," + std::to_string(device.index());
    }
  }
  return deviceList;
}

std::string getKeySendRecv(int myRank, int peer) {
  int lowRank = myRank < peer ? myRank : peer;
  int highRank = myRank < peer ? peer : myRank;
  std::string sendRecvPair =
      std::to_string(lowRank) + ":" + std::to_string(highRank);
  return sendRecvPair;
}

// Get the list of devices from list of tensors
std::vector<at::Device> getDeviceList(const std::vector<at::Tensor>& tensors) {
  std::vector<at::Device> res;
  res.reserve(tensors.size());
  for (auto& tensor : tensors) {
    // tensors must all be on the same device, or all on distinct devices.
    // The line below assumes that constraint has already been enforced
    // (by check_gpu_tensors_same_device or
    // check_gpu_tensors_different_devices).
    if (res.size() == 0 || tensor.device() != res[0]) {
      res.push_back(tensor.device());
    }
  }
  return res;
}

// [Sync Streams] Helper that lets the input ncclStreams to wait for the current
// stream. NCCL communications run on ncclStreams, but input tensors are
// allocated on different streams (i.e., current streams). Communications on
// ncclStreams cannot start before pending input tensor ops on current streams
// finish. Otherwise, ops on two streams might read/write same tensors
// concurrently.
//
// The synchronization above alone is not enough. We also need to make sure
// input tensors are not freed before their usages on ncclStreams finish. This
// can be achieved by calling c10::cuda::CUDACachingAllocator::recordStream,
// which remembers the usage stream (ncclStream), creates an event on the usage
// stream when GC attempts to free the input tensor, and delays GC until that
// event is done.
void syncStreams(
    const std::vector<at::Device>& devices,
    std::vector<at::cuda::CUDAEvent>& ncclEvents,
    std::vector<at::cuda::CUDAStream>& ncclStreams) {
  for (const auto i : c10::irange(devices.size())) {
    at::cuda::CUDAStream& ncclStream = ncclStreams[i];
    at::cuda::CUDAEvent& ncclEvent = ncclEvents[i];
    ncclEvent.record(at::cuda::getCurrentCUDAStream(devices[i].index()));
    ncclEvent.block(ncclStream);
  }
}

// Given a ncclUniqueId, convert it to a string representation that can be put
// in the store.
std::string buildNcclUniqueIdStr(const ncclUniqueId& ncclID) {
  const uint8_t* bytes = reinterpret_cast<const uint8_t*>(&ncclID);
  std::ostringstream oss;
  for (const auto i : c10::irange(NCCL_UNIQUE_ID_BYTES)) {
    oss << std::hex << static_cast<int>(bytes[i]);
  }
  return oss.str();
}

std::string getNcclAbortedCommStoreKey(const std::string ncclIdStr) {
  return std::string(kNCCLAbortedCommStoreKey) + ":" + ncclIdStr;
}

// Returns exception's what() given an exception_ptr instance.
std::string getExceptionMsgFromExceptionPtr(
    const std::exception_ptr& exceptionPtr) {
  TORCH_CHECK(exceptionPtr != nullptr);
  try {
    std::rethrow_exception(exceptionPtr);
  } catch (const std::exception& e) {
    return e.what();
  } catch (...) {
    return "Unknown exception type";
  }
}

inline void errorIfCapturingNonCapturableNCCL(c10::cuda::CaptureStatus status) {
  // parentheses avoid some compiler warnings
  static const uint64_t min_version =
      (((uint64_t)2) << 32) + (((uint64_t)9) << 16) + ((uint64_t)6);
  static const uint64_t cur_version = torch::cuda::nccl::version();
  if (cur_version < min_version) {
    TORCH_CHECK_WITH(
        NotImplementedError,
        status == c10::cuda::CaptureStatus::None,
        "Capturing NCCL collectives is only allowed with NCCL >= 2.9.6");
  }
}

} // namespace

// Map from each communicator to its device index.
// This map is used when register/deregister cache segments from cache
// allocator. See design notes below:
// - Each segment should be registered only to the communicator on the
//   same device.
// - We cannot reuse devNCCLCommMap_ in each ProcessGroup because the key may be
//   ranks rather than device in point-to-point case.
// - This map has also to be maintained as global variable since the register
//   hooks are called outside the scope of any PG, thus we need traverse
//   communicators in all PGs.
static std::unordered_map<std::shared_ptr<NCCLComm>, int> ncclCommDevIdxMap;
static std::mutex ncclCommDevIdxMapMutex;
static bool allocatorHooksAttached = false;
void cacheAllocatorRegisterHook(
    const c10::cuda::CUDACachingAllocator::TraceEntry& te) {
  // Register after SEGMENT_ALLOC
  if (te.action_ !=
      c10::cuda::CUDACachingAllocator::TraceEntry::Action::SEGMENT_ALLOC) {
    return;
  }

  std::lock_guard<std::mutex> lock(ncclCommDevIdxMapMutex);
  for (auto& it : ncclCommDevIdxMap) {
    auto& ncclComm = it.first;
    auto& devIdx = it.second;
    if (te.device_ == devIdx) {
      ncclComm->registerSegment(reinterpret_cast<void*>(te.addr_), te.size_);
    }
  }
}

void cacheAllocatorDeregisterHook(
    const c10::cuda::CUDACachingAllocator::TraceEntry& te) {
  // deregister before SEGMENT_FREE
  if (te.action_ !=
      c10::cuda::CUDACachingAllocator::TraceEntry::Action::SEGMENT_FREE) {
    return;
  }

  std::lock_guard<std::mutex> lock(ncclCommDevIdxMapMutex);
  for (auto& it : ncclCommDevIdxMap) {
    auto& ncclComm = it.first;
    auto& devIdx = it.second;
    if (te.device_ == devIdx) {
      ncclComm->deregisterSegment(reinterpret_cast<void*>(te.addr_));
    }
  }
}

std::string dump_nccl_trace() {
  return NCCLTraceBuffer::get()->dump();
}

// Return CUDA device with ordinal given by input rank.  If we aren't
// bound to a specific device, there is no strict guarantee that this
// heuristic is the correct assignment of ranks to GPUs that Python
// layers use, but in practice it tends to be.  Fortunately we don't
// rely on this for correctness of any tensor operations, just for
// ancillary uses like health checks and barriers.
at::Device ProcessGroupNCCL::guessDeviceForRank() const {
  TORCH_CHECK_WITH(ValueError, rank_ >= 0, "Invalid rank ", rank_);
  if (getBoundDeviceId()) {
    return *getBoundDeviceId();
  } else {
    auto numGPUs = at::cuda::getNumGPUs();
    int16_t deviceIdx = static_cast<int16_t>(rank_ % numGPUs);
    return at::Device(at::DeviceType::CUDA, deviceIdx);
  }
}

const int64_t ProcessGroupNCCL::kWatchdogThreadSleepMillis = 1000;
constexpr int64_t kSynchronizeBusyWaitMillis = 10;
thread_local uint64_t ProcessGroupNCCL::ncclActiveGroupCounter_ = 0;

std::ostream& operator<<(
    std::ostream& output,
    const ProcessGroupNCCL::WorkNCCL& workNCCL) {
  std::string workInfo;
  workInfo = c10::str(
      "WorkNCCL(",
      "SeqNum=",
      workNCCL.seq_,
      ", OpType=",
      opTypeToString(workNCCL.opType_),
      ", NumelIn=",
      workNCCL.numelIn_,
      ", NumelOut=",
      workNCCL.numelOut_,
      ", Timeout(ms)=",
      workNCCL.opTimeout_.count(),
      ")");
  return output << workInfo;
}

ProcessGroupNCCL::WorkNCCL::WorkNCCL(
    const std::vector<at::Device>& devices,
    int rank,
    OpType opType,
    uint64_t seq,
    const char* profilingTitle,
    const c10::optional<std::vector<at::Tensor>>& inputs,
    bool desyncDebug,
    bool enableTiming,
    DebugLevel distDebugLevel)
    : Work(rank, opType, profilingTitle, inputs),
      devices_(devices),
      workStartTime_(std::chrono::steady_clock::now()),
      seq_(seq),
      timingEnabled_(enableTiming),
      distDebugLevel_(distDebugLevel) {
  // Creates the CUDA event wrappers
  // Note: The actual events are lazily created when first recorded to with
  // DEFAULT_FLAGS = cudaEventDisableTiming.
  if (enableTiming) {
    ncclStartEvents_ = std::make_shared<std::vector<at::cuda::CUDAEvent>>();
    ncclStartEvents_->reserve(devices.size());
    for (uint32_t i = 0; i < devices.size(); ++i) {
      ncclStartEvents_->emplace_back(at::cuda::CUDAEvent(cudaEventDefault));
    }
  }
  ncclEndEvents_ = std::make_shared<std::vector<at::cuda::CUDAEvent>>();
  ncclEndEvents_->reserve(devices.size());
  for (uint32_t i = 0; i < devices.size(); ++i) {
    ncclEndEvents_->emplace_back(at::cuda::CUDAEvent(
        enableTiming ? cudaEventDefault : cudaEventDisableTiming));
  }
  ncclComms_.resize(devices.size());
}

ProcessGroupNCCL::WorkNCCL::WorkNCCL(const WorkNCCL& w)
    : Work(w.rank_, w.opType_),
      std::enable_shared_from_this<WorkNCCL>(w),
      devices_(w.devices_),
      ncclStartEvents_(w.ncclStartEvents_),
      ncclEndEvents_(w.ncclEndEvents_),
      ncclComms_(w.ncclComms_),
      blockingWait_(w.blockingWait_),
      opTimeout_(w.opTimeout_),
      workStartTime_(w.workStartTime_),
      seq_(w.seq_),
      startTraceUpdated_(w.startTraceUpdated_),
      numelIn_(w.numelIn_),
      numelOut_(w.numelOut_),
      store_(w.store_),
      timingEnabled_(w.timingEnabled_),
      trace_id_(w.trace_id_),
      distDebugLevel_(w.distDebugLevel_) {
  exception_ = w.exception_;
}

ProcessGroupNCCL::WorkNCCL::~WorkNCCL() = default;

bool ProcessGroupNCCL::WorkNCCL::isCompleted() {
  checkAndSetException();
  return exception() || finishedGPUExecutionInternal();
}

bool ProcessGroupNCCL::WorkNCCL::isStarted() {
  checkAndSetException();
  return exception() || startedGPUExecutionInternal();
}

bool ProcessGroupNCCL::WorkNCCL::isSuccess() const {
  if (exception()) {
    // Already detected an exception.
    return false;
  }

  return !checkForNCCLErrors(ncclComms_) && finishedGPUExecutionInternal();
}

void ProcessGroupNCCL::WorkNCCL::checkAndSetException() {
  if (exception()) {
    // We already have an exception.
    return;
  }

  auto exception_ptr = checkForNCCLErrors(ncclComms_);
  std::unique_lock<std::mutex> lock(mutex_);
  exception_ = exception_ptr;
  if (exception_) {
    LOG(INFO) << logPrefix()
              << "found async exception when checking for NCCL errors: "
              << getExceptionMsgFromExceptionPtr(exception_);
  }
}

const std::string& ProcessGroupNCCL::WorkNCCL::logPrefix() const {
  static std::string prefix = c10::str("[Rank ", rank_, "] ");
  return prefix;
}

void ProcessGroupNCCL::WorkNCCL::setException(
    std::exception_ptr exception_ptr) {
  std::unique_lock<std::mutex> lock(mutex_);
  exception_ = exception_ptr;
}

// Helper that checks if the NCCL kernels are completed on the GPUs
bool ProcessGroupNCCL::WorkNCCL::finishedGPUExecution() {
  checkAndSetException();
  return finishedGPUExecutionInternal();
}

bool ProcessGroupNCCL::WorkNCCL::startedGPUExecutionInternal() const {
  // if timing is disabled we won't have allocated start events
  if (!timingEnabled_) {
    return false;
  }
  for (const auto i : c10::irange(devices_.size())) {
    // Checking the work's corresponding CUDA events' status
    if (!(*ncclStartEvents_)[i].query()) {
      return false;
    }
  }

  return true;
}

bool ProcessGroupNCCL::WorkNCCL::finishedGPUExecutionInternal() const {
  for (const auto i : c10::irange(devices_.size())) {
    // Checking the work's corresponding CUDA events' status
    if (!(*ncclEndEvents_)[i].query()) {
      return false;
    }
  }

  return true;
}

bool ProcessGroupNCCL::WorkNCCL::checkTimeout(
    c10::optional<std::chrono::milliseconds> timeout) {
  auto currentTimepoint = std::chrono::steady_clock::now();
  auto timeElapsed = std::chrono::duration_cast<std::chrono::milliseconds>(
      currentTimepoint - workStartTime_);
  auto workTimeout = timeout ? *timeout : opTimeout_;

  if (timeElapsed < workTimeout)
    return false;

  // Timed out

  // There is already an error, we don't override it
  if (exception())
    return true;

  std::string exceptionMsg = c10::str(
      logPrefix(),
      "Watchdog caught collective operation timeout: ",
      *this,
      " ran for ",
      timeElapsed.count(),
      " milliseconds before timing out.");

  LOG(ERROR) << exceptionMsg;
  std::exception_ptr exception_ptr =
      std::make_exception_ptr(C10_BUILD_ERROR(DistBackendError, exceptionMsg));
  setException(exception_ptr);
  return true;
}

void ProcessGroupNCCL::WorkNCCL::handleException(
    ErrorHandlingMode errorHandling) {
  if (exception_) {
    auto exceptionMsg = c10::str(
        "Some NCCL operations have failed or timed out. Due to the ",
        "asynchronous nature of CUDA kernels, subsequent GPU operations ",
        "might run on corrupted/incomplete data.");
    LOG(ERROR) << logPrefix() << exceptionMsg;
    C10_LOG_API_USAGE_ONCE("ProcessGroupNCCL.WorkNCCL.handleException");

    if (SHOULD_TEAR_DOWN(errorHandling)) {
      auto tearDownMsg = c10::str(
          "To avoid data inconsistency, we are taking the entire process down.");
      LOG(ERROR) << logPrefix() << tearDownMsg;
      std::rethrow_exception(exception_);
    }
  }
}

void ProcessGroupNCCL::WorkNCCL::synchronize() {
  // Call Synchronize without a timeout. We use this method to avoid adding a
  // timeout argument to the public synchronize API.
  synchronizeInternal(kNoTimeout);
}

void ProcessGroupNCCL::WorkNCCL::synchronizeStreams() {
  for (const auto i : c10::irange(devices_.size())) {
    auto currentStream = at::cuda::getCurrentCUDAStream(devices_[i].index());
    // Block the current stream on the NCCL stream
    (*ncclEndEvents_)[i].block(currentStream);
  }

  if (avoidRecordStreams_) {
    stashed_for_allocator_safety_->clear();
  }
}

// Waiting on the work's corresponding CUDA events
void ProcessGroupNCCL::WorkNCCL::synchronizeInternal(
    std::chrono::milliseconds timeout) {
  synchronizeStreams();

  // In case of blocking, wait for the operation to complete.
  if (blockingWait_) {
    while (!isCompleted()) {
      bool timedOut = checkTimeout(
          timeout == kNoTimeout ? c10::nullopt : c10::make_optional(timeout));
      // Explicitly abort ncclComms here before throwing this timed out
      // exception to users.
      // If throwing timed out excepiton without aborting nccl communicators
      // here, it was observed that CUDA GPU will have 100% utilization and
      // can not run new events successfully.
      if (timedOut) {
        std::string exceptionMsg = c10::str(
            logPrefix(),
            "Work ",
            (*this),
            " timed out in blocking wait (TORCH_NCCL_BLOCKING_WAIT=1).");
        LOG(ERROR) << exceptionMsg;
        break;
      }
      // Yield
      std::this_thread::sleep_for(
          std::chrono::milliseconds(kSynchronizeBusyWaitMillis));
    }
    // exception() includes timeout and error during blocking wait
    if (exception()) {
      // Abort NCCL communicators
      abort();
      // Throw exception (from main thread here)
      handleException(TearDown);
    }
  }

  // Device synchronize only after we've completed timeout checks.
  if (!barrierTensors_.empty()) {
    // If we use the work to do barrier, we should block here
    at::cuda::OptionalCUDAGuard gpuGuard;
    for (auto& device : devices_) {
      gpuGuard.set_index(device.index());
      AT_CUDA_CHECK(cudaDeviceSynchronize());
    }
  }
}

// Same as calling synchronize().
bool ProcessGroupNCCL::WorkNCCL::wait(std::chrono::milliseconds timeout) {
  RECORD_PARAM_COMMS(
      static_cast<int>(this->seq_), // seq
      0, // process group ptr
      rank_, // rank
      "wait", // colName
      0, // inNelems
      0, // outNelems
      at::kByte, // dType
      std::vector<int64_t>(), // inSplitSizes
      std::vector<int64_t>(), // outSplitSizes
      -1,
      -1,
      static_cast<int>(devices_.size())); // worldSize
  synchronizeInternal(timeout);
  // Always return true, because abort API is not implemented.
  if (distDebugLevel_ >= DebugLevel::Detail) {
    auto numel = getTensorsNumel(*outputs_);
    auto hashValue = hashTensors(*outputs_);
    PRINT_COLLECTIVE_HASH_SIGNATURE(
        "output", opTypeToString(opType_), numel, hashValue);
  }
  return true;
}

void ProcessGroupNCCL::WorkNCCL::abort() {
  // Abort all communicators of this work
  for (const auto& ncclComm : ncclComms_) {
    ncclComm->ncclCommAbort();
  }

  ncclCommDevIdxMapMutex.lock();
  for (const auto& comm : ncclComms_) {
    ncclCommDevIdxMap.erase(comm);
  }
  ncclCommDevIdxMapMutex.unlock();
}

ProcessGroupNCCL::CoalescedWorkNCCL::CoalescedWorkNCCL(
    std::vector<ProcessGroupNCCL::WorkNCCL> works,
    int rank,
    OpType opType)
    : Work(rank, opType, nullptr), works_(std::move(works)) {}

ProcessGroupNCCL::CoalescedWorkNCCL::~CoalescedWorkNCCL() = default;

c10::intrusive_ptr<ProcessGroupNCCL::CoalescedWorkNCCL> ProcessGroupNCCL::
    initCoalescedWork(
        const std::vector<c10::intrusive_ptr<Work>>& works,
        int rank,
        OpType opType) {
  std::vector<ProcessGroupNCCL::WorkNCCL> ncclWorks;
  ncclWorks.reserve(works.size());
  for (auto& work : works) {
    ncclWorks.push_back(*static_cast<ProcessGroupNCCL::WorkNCCL*>(work.get()));
  }
  return c10::make_intrusive<ProcessGroupNCCL::CoalescedWorkNCCL>(
      ncclWorks, rank, opType);
}

// Same as calling synchronize().
bool ProcessGroupNCCL::CoalescedWorkNCCL::wait(
    std::chrono::milliseconds timeout) {
  for (auto& w : works_) {
    w.wait(timeout);
  }
  // Always return true, because abort API is not implemented.
  return true;
}

static std::atomic<size_t> process_group_id = 0;

ProcessGroupNCCL::ProcessGroupNCCL(
    const c10::intrusive_ptr<Store>& store,
    int rank,
    int size,
    c10::intrusive_ptr<Options> options)
    : Backend(rank, size),
      store_(store),
      options_(options),
      ncclCommCounter_(0),
      traceKeyStart_(getTraceStartKey("NCCL", rank)),
      traceKeyEnd_(getTraceEndKey("NCCL", rank)),
      terminateProcessGroup_(false),
      terminateHeartbeatMonitorThread_(false),
      collectiveDebugInfoMode_(false),
      uid_(process_group_id++),
      intraNodeComm_(initIntraNodeComm()) {
  TORCH_CHECK_WITH(
      ValueError,
      at::cuda::getNumGPUs() != 0,
      "ProcessGroupNCCL is only supported with GPUs, no GPUs found!");
  blockingWait_ = getCvarBool(TORCH_NCCL_BLOCKING_WAIT, false);
  asyncErrorHandling_ = static_cast<ErrorHandlingMode>(
      getCvarInt(TORCH_NCCL_ASYNC_ERROR_HANDLING, 3 /*SkipCleanUp*/));
  desyncDebug_ = getCvarBool(TORCH_NCCL_DESYNC_DEBUG, false) ||
      (dist_debug_level_ >= DebugLevel::Detail);
  dumpOnTimeout_ = getCvarBool(TORCH_NCCL_DUMP_ON_TIMEOUT, false) ||
      (dist_debug_level_ >= DebugLevel::Detail);
  heartbeat_ = 1ULL;
  monitorThreadEnabled_.store(getCvarBool(TORCH_NCCL_ENABLE_MONITORING, true));
  heartbeatTimeoutInSec_ =
      getCvarInt(TORCH_NCCL_HEARTBEAT_TIMEOUT_SEC, 60 * 10 /*10 Mins*/);
  ncclTraceBufferSize_ = getCvarInt(TORCH_NCCL_TRACE_BUFFER_SIZE, 0);
  enableCollecticeHashDebug_ = (dist_debug_level_ >= DebugLevel::Detail);
#ifdef ENABLE_NCCL_ERROR_CHECKING
  enableTiming_.store(
      getCvarBool(TORCH_NCCL_ENABLE_TIMING, false) || desyncDebug_);
#endif
  avoidRecordStreams_ = getCvarBool(TORCH_NCCL_AVOID_RECORD_STREAMS, false);
#ifdef NCCL_HAS_COMM_REGISTER
  useTensorRegisterAllocatorHook_ =
      getCvarBool(TORCH_NCCL_USE_TENSOR_REGISTER_ALLOCATOR_HOOK, false);
  if (c10::cuda::CUDACachingAllocator::CUDAAllocatorConfig::
          expandable_segments()) {
    useTensorRegisterAllocatorHook_ = false;
    LOG(INFO)
        << logPrefix()
        << "disables TORCH_NCCL_USE_TENSOR_REGISTER_ALLOCATOR_HOOK because it is not compatible with CUDA allocator expandable segments mode.";
  }
#endif

  if (blockingWait_) {
    if (asyncErrorHandling_ != NoHandling || desyncDebug_) {
      LOG(INFO)
          << logPrefix() << "TORCH_NCCL_BLOCKING_WAIT and "
          << "TORCH_NCCL_ASYNC_ERROR_HANDLING|TORCH_NCCL_DESYNC_DEBUG"
          << "should not both be enabled. "
          << "Only TORCH_NCCL_BLOCKING_WAIT is being used in this process.";
      asyncErrorHandling_ = NoHandling;
      desyncDebug_ = false;
    }
  } else {
    if (desyncDebug_ && asyncErrorHandling_ == NoHandling) {
      LOG(INFO)
          << logPrefix()
          << "TORCH_NCCL_DESYNC_DEBUG and TORCH_NCCL_ASYNC_ERROR_HANDLING "
          << "must both be enabled. "
          << "Enabling TORCH_NCCL_ASYNC_ERROR_HANDLING.";
      asyncErrorHandling_ = SkipCleanUp;
    }
  }

  if (getCvarBool(TORCH_ENABLE_NCCL_HEALTH_CHECK, false)) {
    // Perform health check by initializing dummy communicators and destroying
    // them. This will help indicate any NCCL-related issues prior to the first
    // collective.
    // Run it in a separate thread and wait on CV to handle timeouts, since
    // majority of getNCCLComm failures are hangs.
    runHealthCheck();
  }

#ifdef ENABLE_NCCL_ERROR_CHECKING
  ncclCommWatchdogThread_ =
      std::thread(&ProcessGroupNCCL::ncclCommWatchdog, this);
#endif

  init();
  const std::string OFF = "OFF";
  std::string torch_distributed_debug =
      getCvarString({"TORCH_DISTRIBUTED_DEBUG"}, OFF.c_str());
  std::string nccl_debug = getCvarString({"NCCL_DEBUG"}, OFF.c_str());
  LOG(INFO) << logPrefix() << "ProcessGroupNCCL initialization options: "
            << "NCCL version: " << getNcclVersion() << ", size: " << size
            << ", TORCH_NCCL_ASYNC_ERROR_HANDLING: " << asyncErrorHandling_
            << ", TORCH_NCCL_DUMP_ON_TIMEOUT: " << dumpOnTimeout_
            << ", TORCH_NCCL_DESYNC_DEBUG: " << desyncDebug_
            << ", TORCH_NCCL_ENABLE_TIMING: " << enableTiming_.load()
            << ", TORCH_NCCL_BLOCKING_WAIT: " << blockingWait_
            << ", TIMEOUT(ms): " << options_->timeout.count()
            << ", USE_HIGH_PRIORITY_STREAM: "
            << options_->is_high_priority_stream
            << ", SPLIT_FROM: " << options_->split_from
            << ", SPLIT_COLOR: " << options_->split_color
            << ", TORCH_DISTRIBUTED_DEBUG: " << torch_distributed_debug
#ifdef NCCL_HAS_COMM_REGISTER
            << ", TORCH_NCCL_USE_TENSOR_REGISTER_ALLOCATOR_HOOK: "
            << useTensorRegisterAllocatorHook_
#endif
            << ", TORCH_NCCL_ENABLE_MONITORING: "
            << monitorThreadEnabled_.load()
            << ", TORCH_NCCL_HEARTBEAT_TIMEOUT_SEC: " << heartbeatTimeoutInSec_
            << ", TORCH_NCCL_TRACE_BUFFER_SIZE: " << ncclTraceBufferSize_
            << ", NCCL_DEBUG: " << nccl_debug << ", ID=" << this->getID();

  if (options_->global_ranks_in_group.empty()) {
    this->globalRankStart = 0;
  } else {
    this->globalRankStart = options_->global_ranks_in_group[0];
  }

  if (options_->global_ranks_in_group.empty()) {
    this->globalRankStride = 1;
  } else if (options_->global_ranks_in_group.size() == 1) {
    this->globalRankStride = 0;
  } else {
    bool ranksAreStrided = true;
    int startRank = options_->global_ranks_in_group[0];
    int stride =
        options_->global_ranks_in_group[1] - options_->global_ranks_in_group[0];
    for (std::vector<uint64_t>::size_type i = 0;
         i < options_->global_ranks_in_group.size();
         i++) {
      if (options_->global_ranks_in_group[i] != startRank + i * stride) {
        ranksAreStrided = false;
        break;
      }
    }

    if (ranksAreStrided) {
      this->globalRankStride = options_->global_ranks_in_group[1] -
          options_->global_ranks_in_group[0];
    } else {
      this->globalRankStride = -1;
    }
  }

  RECORD_PARAM_COMMS(
      0, // seq
      this->getID(),
      rank, // rank
      "init", // colName
      0, // inNelems
      0, // outNelems
      at::kByte, // dType
      std::vector<int64_t>(), // inSplitSizes
      std::vector<int64_t>(), // outSplitSizes
      globalRankStart, // globalRankStart
      globalRankStride, // globalRankStride
      size_); // worldSize

  // Attach hooks to cache allocator to trigger the hooks whenever a traced
  // action is called. In the following hooks, we register a newly allocated
  // segment when SEGMENT_ALLOC action occurs, and deregister a segment when
  // SEGMENT_FREE action occurs.
  // We attach hooks only once at the first PG creation.
  if (useTensorRegisterAllocatorHook_ && !allocatorHooksAttached) {
    c10::cuda::CUDACachingAllocator::attachAllocatorTraceTracker(
        &cacheAllocatorRegisterHook);
    c10::cuda::CUDACachingAllocator::attachAllocatorTraceTracker(
        &cacheAllocatorDeregisterHook);
    allocatorHooksAttached = true;
  }
}

void ProcessGroupNCCL::eagerConnectSingleDevice(at::Device device) {
  std::vector<at::Device> rankDevices = {device};
  const auto key = getKeyFromDevices(rankDevices);
  LOG(INFO) << logPrefix() << "Eagerly connecting nccl backend with device "
            << device;
  getNCCLComm(key, rankDevices, OpType::ALLREDUCE);
}

void ProcessGroupNCCL::performNocolorSplit(at::Device device) {
  // If our backend doesn't support splitting, this is a no-op for
  // ranks not in the new subgroup (and ranks that would be in it will
  // just use a new communicator rather than split).
#ifdef NCCL_HAS_COMM_SPLIT
  std::vector<at::Device> rankDevices = {device};
  const auto key = getKeyFromDevices(rankDevices);
  LOG(INFO) << logPrefix() << "Performing nocolor split on backend device "
            << device << ", key " << key << ", i am " << this;
  auto comm = getNCCLComm(key, rankDevices, OpType::ALLREDUCE);
  TORCH_CHECK_WITH(
      DistBackendError,
      comm.size() == 1,
      "exactly one communicator found for device ",
      device);
  NCCLComm::split(comm[0].get(), NCCL_SPLIT_NOCOLOR, rank_, options_->config);
#endif
}

c10::intrusive_ptr<intra_node_comm::IntraNodeComm> ProcessGroupNCCL::
    initIntraNodeComm() {
  return intra_node_comm::IntraNodeComm::rendezvous(
      store_, std::to_string(uid_), rank_, size_);
}

void ProcessGroupNCCL::runHealthCheck() {
  // Run health check in a separate thread and wait on CV to handle timeouts,
  // since majority of getNCCLComm failures are hangs.

  struct HealthCheckData {
    std::mutex healthCheckMutex;
    std::condition_variable healthCheckCv;
    bool healthCheckSuccess = false;
    std::exception_ptr healthCheckException;
  };

  HealthCheckData healthCheckData;
  auto t = std::thread([&healthCheckData, this]() {
    try {
      std::vector<at::Device> rankDevice = {guessDeviceForRank()};

      const auto key = getKeyFromDevices(rankDevice);
      // OpType does not matter, only need to set to not go through send/recv
      // path.
      getNCCLComm(key, rankDevice, OpType::ALLREDUCE);
      // Now destroy the communicators and remove them from cache so we don't
      // use destroyed communicators.
      destroyNCCLComms(key);
      // Notify main thread the health check is complete.
      {
        std::lock_guard<std::mutex> lk(healthCheckData.healthCheckMutex);
        healthCheckData.healthCheckSuccess = true;
      }
      healthCheckData.healthCheckCv.notify_one();
    } catch (const std::exception& e) {
      // Populate exception ptr.
      healthCheckData.healthCheckException = std::current_exception();
      // Unblock waiting main thread which will report exception.
      healthCheckData.healthCheckCv.notify_one();
    } // Unknown exceptions will just cause the program to terminate.
  });
  // We don't need to join the thread, just need to verify health check via the
  // CV. Hence we detach the thread here.
  t.detach(); // NOLINT
  LOG(INFO) << logPrefix() << "will wait up to " << options_->timeout.count()
            << " msec for NCCL health check to complete.";
  std::unique_lock<std::mutex> lock(healthCheckData.healthCheckMutex);
  healthCheckData.healthCheckCv.wait_for(
      lock, options_->timeout, [&healthCheckData]() {
        return healthCheckData.healthCheckSuccess;
      });

  if (healthCheckData.healthCheckException) {
    std::rethrow_exception(healthCheckData.healthCheckException);
  }
  // If there is no exception, the likely culprit is a timeout/hang which is how
  // most communicator init issues manifest themselves.
  TORCH_CHECK_WITH(
      DistBackendError,
      healthCheckData.healthCheckSuccess,
      "ProcessGroupNCCL: Health check failure: Failed to initialize NCCL communicator on rank ",
      rank_);
}

void ProcessGroupNCCL::setSequenceNumberForGroup() {
} // NCCL just starts sequence numbers at 0.

uint64_t ProcessGroupNCCL::getSequenceNumberForGroup() {
  return seq_;
}

void ProcessGroupNCCL::registerOnCompletionHook(
    std::function<void(std::shared_ptr<WorkInfo>)>&& hook) {
  TORCH_CHECK_WITH(
      DistBackendError,
      onCompletionHook_ == nullptr,
      "ProcessGroupNCCL OnCompletion hook already registered");

  TORCH_CHECK_WITH(
      ValueError,
      enableTiming_.load(),
      "ProcessGroupNCCL OnCompletion hook requires recording start and end "
      "events which require setting TORCH_NCCL_ENABLE_TIMING environment variable. "
      "This is only available for NCCL version >= 2.4.");
  onCompletionHook_ = std::move(hook);
  onCompletionHookThread_ = std::thread(&ProcessGroupNCCL::runHookLoop, this);
}

// must release GIL when calling this method
void ProcessGroupNCCL::waitForPendingWorks() {
  // Reasoning about hook completion:
  // 1. waitForPendingWorks should be called after user code has finished
  // calling
  //    all collectives. This means, when we got here, all of the collectives
  //    are either in workMetaList_ or has been erased from workMetaList_.
  // 2. The watchdog thread grabs both locks to move Work object from the
  //    workMetaList_ to the completedWorkList_, and the hook thread only erases
  //    a Work object after the hook is returned. Therefore, after user code
  //    calls a collective, its Work object is either in workMetaList_ or in
  //    completedWorkList_ before it finishes.
  // 3. We have three threads and two locks.
  //      a. main thread (this function) grabs two locks atomically
  //      b. watchdog thread (watchdogHandler function) always grabs
  //      workMetaListMutex_
  //         first and then grabs completedWorkListMutex_.
  //      c. hook thread (runHookLoop function) only grabs
  //      completedWorkListMutex_. Therefore, locks are always acquired in the
  //      same order and hence no deadlocks.
  while (true) {
    {
      std::lock(workMetaListMutex_, completedWorkListMutex_);
      std::lock_guard<std::mutex> lockWork(workMetaListMutex_, std::adopt_lock);
      std::lock_guard<std::mutex> lockHook(
          completedWorkListMutex_, std::adopt_lock);

      if (workMetaList_.empty() && completedWorkList_.empty()) {
        return;
      }
    }

    std::this_thread::sleep_for(
        std::chrono::milliseconds(kWatchdogThreadSleepMillis));
  }
}

void ProcessGroupNCCL::enableCollectivesTiming() {
  enableTiming_.store(true);
}

std::future<bool> ProcessGroupNCCL::launchAsyncDebugDump() {
  std::promise<bool> resultPromise;
  std::future<bool> resultFuture = resultPromise.get_future();

  std::thread workerThread(
      [promise = std::move(resultPromise), this]() mutable {
        try {
          promise.set_value(dumpDebuggingInfo());
        } catch (...) {
          promise.set_exception(std::current_exception());
        }
      });

  // Detach the thread to allow it to run independently
  workerThread.detach();

  return resultFuture;
}

void ProcessGroupNCCL::waitForDumpOrTimeout(
    std::future<bool>& fut,
    size_t timeout_sec) {
  TORCH_CHECK(fut.valid(), "Expected a valid future");

  auto futStatus = fut.wait_for(std::chrono::seconds(timeout_sec));
  if (futStatus != std::future_status::ready) {
    TORCH_CHECK(
        futStatus != std::future_status::deferred,
        "Expected the dump future to have been launched eagerly.");
    LOG(INFO)
        << logPrefix() << "Debug dump timed out and is being abandoned."
        << " This may be due to slow ADDR2LINE performance processing stacktraces."
        << " Try TORCH_DISABLE_ADDR2LINE=1 and TORCH_NCCL_TRACE_CPP_STACK=0 to work around.";
  }

  // Calling .get() will raise any exception stored in the promise associated
  // with the future. (but we can ignore the return value, which will be false
  // if dumping is not enabled)
  try {
    fut.get();
  } catch (const std::exception& e) {
    LOG(ERROR) << logPrefix() << "Caught exception during async debug dump: \""
               << e.what() << "\"\n";
  } catch (...) {
    LOG(ERROR) << logPrefix()
               << "Caught unknown exception during async debug dump.";
  }
}

void ProcessGroupNCCL::abortCommsFromMap(
    std::unordered_map<std::string, std::vector<std::shared_ptr<NCCLComm>>>&
        ncclCommsMap,
<<<<<<< HEAD
    const int rank,
    std::unordered_map<std::string, std::vector<at::cuda::CUDAStream>>&
        ncclStreams,
=======
>>>>>>> 30737461
    c10::optional<std::string> abortReason) {
  // The process may control multiple devices, loop through the communicators on
  // each device
  for (auto& it : ncclCommsMap) {
    auto& devName = it.first;
    auto& ncclComms = it.second;

    for (const auto& ncclComm : ncclComms) {
      ncclComm->ncclCommAbort(abortReason);
    }
    // Note that we don't remove the aborted communicators from the
    // cache. The reason is that if we do remove the communicator
    // from the cache, it is possible that a new collective operation
    // calls `ncclCommInitRank` to create a new communicator whereas
    // other ranks might have failed/timed out and didn't enter
    // `ncclCommInitRank`. As a result, when there is a failure on
    // a communicator the application receives an exception and its
    // their responsibility to destroy the process group and recreate
    // it to recover from errors.

<<<<<<< HEAD
    c10::StreamId streamId;
    if (ncclStreams.find(devName) != ncclStreams.end()) {
      auto streams = ncclStreams.at(devName);
      if (streams.size() > 0) {
        streamId = streams[0].id();
      }
    }

    LOG(INFO) << "[Rank " << rank << "] Destroyed " << ncclComms.size()
              << "communicators on CUDA device: " << devName
              << " with stream: " << streamId;
=======
    LOG(INFO) << logPrefix() << "] Destroyed " << ncclComms.size()
              << "communicators on CUDA device " << devName;
>>>>>>> 30737461
  }
}

// Abort all communicators on this rank
void ProcessGroupNCCL::abort(c10::optional<std::string> abortReason) {
  // Remove record from global ncclCommDevIdxMapMutex before aboarting,
  // so that a new cache segment would not register to already aborded
  // communicators. Note that ncclCommDevIdxMap is a global container which may
  // contain other PG's communicators, thus we need to only erase communicators
  // for the current PG.
  ncclCommDevIdxMapMutex.lock();
  for (auto& it : devNCCLCommMap_) {
    auto& ncclComms = it.second;
    for (const auto& ncclComm : ncclComms) {
      ncclCommDevIdxMap.erase(ncclComm);
    }
  }
  ncclCommDevIdxMapMutex.unlock();

  std::lock_guard<std::mutex> lock(mutex_);
<<<<<<< HEAD
  abortCommsFromMap(devNCCLCommMap_, rank_, ncclStreams_, abortReason);
  abortCommsFromMap(inInitializationCommMap_, rank_, ncclStreams_, abortReason);
=======
  abortCommsFromMap(devNCCLCommMap_, abortReason);
  abortCommsFromMap(inInitializationCommMap_, abortReason);
>>>>>>> 30737461
}

void ProcessGroupNCCL::shutdown() {
  // Don't join threads here since the purpose of this method is to abort all
  // communicators and signal the threads to exit. Joining on the threads could
  // potentially block and hence avoid it in this method.
  terminateProcessGroup_.store(true);

  std::string abortReason = c10::str("Process Group shutdown on rank ", rank_);
  abort(abortReason);

  workMetaListCV_.notify_one();
  terminateHeartbeatMonitorThread_.store(true);
  monitorWakeUpCV_.notify_one();
}

ProcessGroupNCCL::~ProcessGroupNCCL() {
  terminateProcessGroup_.store(true);
  workMetaListCV_.notify_one();

#ifdef ENABLE_NCCL_ERROR_CHECKING
  if (ncclCommWatchdogThread_.joinable()) {
    ncclCommWatchdogThread_.join();
  }
#endif

  if (onCompletionHookThread_.joinable())
    onCompletionHookThread_.join();

  // Abort communicators after all threads have exited to avoid having the
  // threads dying due to aborted communicator and raising a SIGABRT
  std::string abortReason = c10::str("Process Group destroyed on rank ", rank_);
  abort(abortReason);

  // We need to wait for abort to finish before we can safely shut down
  // heartbeat monitoring thread.
  terminateHeartbeatMonitorThread_.store(true);
  monitorWakeUpCV_.notify_one();
#ifdef ENABLE_NCCL_ERROR_CHECKING
  if (ncclHeartbeatMonitorThread_.joinable()) {
    ncclHeartbeatMonitorThread_.join();
  }
#endif
}

void ProcessGroupNCCL::registerDebugInfoWriter(
    std::unique_ptr<DebugInfoWriter> writer) {
  TORCH_CHECK_WITH(
      DistBackendError,
      debugInfoWriter_ == nullptr,
      "ProcessGroupNCCL debugInfoWriter already registered");
  debugInfoWriter_ = std::move(writer);
}

bool ProcessGroupNCCL::dumpDebuggingInfo() {
  // Serialize all calls to this function to avoid corrupting data, but allow
  // multiple calls in one runtime. User is responsible for preserving the
  // output file from an earlier call before a later call overwrites it.
  static std::mutex writeDebugInfoMutex;
  std::lock_guard<std::mutex> lock(writeDebugInfoMutex);
  LOG(ERROR) << logPrefix() << "ProcessGroupNCCL preparing to dump debug info.";
  if (ncclTraceBufferSize_ > 0) {
    // We dump nccl trace into local disk by default and users can register
    // their customized writer by inheriting `DebugInfoWriter` via
    // `registerDebugInfoWriter`.
    auto ncclTrace = dump_nccl_trace();
    if (debugInfoWriter_ == nullptr) {
      // Dump the trace blob into local disk as a fallback.
      std::unique_ptr<DebugInfoWriter> debugInfoWriterPtr =
          std::make_unique<DebugInfoWriter>(rank_);
      registerDebugInfoWriter(std::move(debugInfoWriterPtr));
    }
    debugInfoWriter_->write(ncclTrace);
    return true;
  }
  return false;
}

void ProcessGroupNCCL::terminateProcess(std::string errMsg) {
  // Logging with `FATAL`, after errMsg printed, it calls `std::abort()`
  // to terminate the program execution.
  LOG(FATAL) << logPrefix() << errMsg;
}

void ProcessGroupNCCL::heartbeatMonitor() {
  uint64_t heartBeatCounter = 0ULL;
  while (true) {
    // This won't have any lock since this lock is only used here.
    // Please be aware that mutex `monitorMutex_` should not be used
    // somewhere else to avoid the deadlock.
    std::unique_lock<std::mutex> lock(monitorMutex_);
    if (monitorWakeUpCV_.wait_for(
            lock, std::chrono::seconds(heartbeatTimeoutInSec_), [&] {
              return terminateHeartbeatMonitorThread_.load();
            })) {
      // For the normal complete or user interception, monitorWakeUpCV_
      // will get notified, we early return and exit heartbeatMonitor.
      return;
    }

    // Check the heart beat of watchdog thread.
    auto heartbeat = heartbeat_;
    if (heartbeat != heartBeatCounter) {
      heartBeatCounter = heartbeat;
    } else {
      // No heartbeat increase detected and timeout.
      break;
    }
  }

  // Store debug info to storage if no other thread does it. (By default to
  // local disk)
  std::future<bool> asyncDebugDump = launchAsyncDebugDump();

  // Create a error message reported from MonitorThread, so
  // we throw exception and make the whole process to be killed.
  // TODO(fduwjj): After having a hang debug wiki, we need to update the wiki
  // url here.
  const auto exitMsg = c10::str(
      logPrefix(),
      "ProcessGroupNCCL's watchdog got stuck for ",
      heartbeatTimeoutInSec_,
      "seconds without making progress in monitoring enqueued collectives. ",
      "This typically indicates a NCCL/CUDA API hang blocking the watchdog, ",
      "and could be triggered by another thread holding the GIL inside a ",
      "CUDA api, or other deadlock-prone behaviors.",
      "If you suspect the watchdog is not actually stuck and a longer timeout would help, ",
      "you can either increase the timeout (TORCH_NCCL_HEARTBEAT_TIMEOUT_SEC) to a larger value "
      "or disable the heartbeat monitor (TORCH_NCCL_ENABLE_MONITORING=0)."
      "If either of aforementioned helps, feel free to file an issue to PyTorch about the short timeout "
      "or false positive abort; otherwise, please attempt to debug the hang.");

  // There are two possible cases for the watchdog thread exit:
  // Case one: desync report runs quickly, and it follows the step:
  // collective timeout -> desync -> exception handling -> destructors
  // -> set terminateHeartbeatMonitorThread_ -> notify monitorWakeUpCV_.
  // So the code either early returns above or will skip the sleep below.
  // Case two: desync might be slow or get stuck. Or we get stuck in
  // destructors, we will sleep for some time before calling std::abort() to
  // kill the whole process.
  if ((terminateProcessGroup_.load() || collectiveDebugInfoMode_.load()) &&
      !terminateHeartbeatMonitorThread_.load()) {
    // Leave another two mins for desync report generation or process group
    // destroy.
    std::this_thread::sleep_for(std::chrono::seconds(heartbeatTimeoutInSec_));
  }

  // At this point, we either already sleep for another `heartbeatTimeoutInSec_`
  // or the thread has finished. Because we don't want to block the monitor
  // thread, so We mark the thread detach and the dump of debug info becomes
  // "best effort". If the process exit normally, marking it detach also makes
  // sense because we don't really care about dumping the debug info.

  // We already log completion inside the thread, so it may not be necessary to
  // check the return value here.  We mainly use a future so we can exit early
  // if done.
  waitForDumpOrTimeout(asyncDebugDump);

  if (!terminateHeartbeatMonitorThread_.load()) {
    const auto logMsg = c10::str(
        logPrefix(),
        "monitoring thread detects no heartbeat and will finally kill the process!",
        " terminateProcessGroup_",
        terminateProcessGroup_,
        " collectiveDebugInfoMode_",
        collectiveDebugInfoMode_);
    LOG(ERROR) << logMsg;
    terminateProcess(exitMsg);
  }
}

void ProcessGroupNCCL::ncclCommWatchdog() {
  try {
    VLOG(2) << logPrefix() << "NCCL watchdog thread started!";
    if (monitorThreadEnabled_.load()) {
      ncclHeartbeatMonitorThread_ =
          std::thread(&ProcessGroupNCCL::heartbeatMonitor, this);
    }
    watchdogHandler();
    VLOG(2) << logPrefix() << "NCCL watchdog thread terminated normally";
  } catch (std::exception& e) {
    if (std::string(e.what()).find("driver shutting down") !=
        std::string::npos) {
      LOG(INFO)
          << logPrefix()
          << "main process destroyed cuda before watchdog loop exited, terminating watchdog."
          << " (Watchdog caught exception: " << e.what();

    } else {
      // Append error message reported from watchdogHandler
      const auto exitMsg = c10::str(
          logPrefix(),
          "NCCL watchdog thread terminated with exception: ",
          e.what());
      LOG(ERROR) << exitMsg;
      // TODO(whc) clean up the rethrow - why is it stored in a class var and
      // rethrown?
      watchDogException_ =
          std::make_exception_ptr(C10_BUILD_ERROR(DistBackendError, exitMsg));
      std::rethrow_exception(watchDogException_);
    }
  } catch (...) {
    const auto exitMsg = c10::str(
        logPrefix(), "NCCL watchdog thread terminated with exception: unknown");
    LOG(ERROR) << exitMsg;
    watchDogException_ =
        std::make_exception_ptr(C10_BUILD_ERROR(DistBackendError, exitMsg));
    std::rethrow_exception(watchDogException_);
  }
}

void ProcessGroupNCCL::logWorkStart(WorkNCCL& work) {
  if (work.startTraceUpdated_)
    return;

  if (terminateProcessGroup_.load() || storeError_)
    return;

  work.startTraceUpdated_ = true;
  storeError_ = !c10d::traceUpdate(
      store_, traceKeyStart_, work.seq_, opTypeToString(work.opType_));
}

void ProcessGroupNCCL::logWorkEnd(WorkNCCL& work) {
  if (terminateProcessGroup_.load() || storeError_)
    return;

  // In case the start of the work hasn't been logged
  if (!work.startTraceUpdated_) {
    logWorkStart(work);
  }

  storeError_ = !c10d::traceUpdate(
      store_, traceKeyEnd_, work.seq_, opTypeToString(work.opType_));
}

std::string ProcessGroupNCCL::getNCCLWatchdogDebugInfo() {
  return retrieveDesyncReport(store_, "NCCL", rank_, size_);
}

#if defined(__linux__)
struct DumpPipe {
  DumpPipe(int rank) {
    std::string fileStem =
        getCvarString({"TORCH_NCCL_DEBUG_INFO_PIPE_FILE"}, "");
    if (fileStem.empty() ||
        getCvarInt({"TORCH_NCCL_TRACE_BUFFER_SIZE"}, 0) <= 0) {
      return;
    }
    TORCH_CHECK(!fileStem.empty(), "TORCH_NCCL_DEBUG_INFO_TEMP_FILE is empty");
    std::string filename = c10::str(fileStem, rank, ".pipe");
    TORCH_CHECK(
        unlink(filename.c_str()) != -1 || errno == ENOENT,
        "Error removing existing named pipe ",
        filename);
    TORCH_CHECK(
        mkfifo(filename.c_str(), 0666) != -1,
        "Error creating named pipe ",
        filename);
    fd_ = open(filename.c_str(), O_RDONLY | O_NONBLOCK);
    LOG(INFO) << "Pipe file " << filename
              << " has been opened, write to it to trigger NCCL Debug Dump.";
    TORCH_CHECK(fd_ != -1, "Error opening named pipe ", filename);
  }
  bool shouldDump() {
    if (fd_ == -1) {
      return false;
    }
    char buf[128];
    // non-blocking from O_NONBLOCK above.
    // Ignore EINTR because we already will poll this
    // again later.
    ssize_t bytesRead = read(fd_, &buf, 128);
    return bytesRead > 0;
  }
  ~DumpPipe() {
    if (fd_ != -1) {
      close(fd_);
    }
  }

 private:
  int fd_ = -1;
};
#else
struct DumpPipe {
  DumpPipe(int rank) {}
  bool shouldDump() {
    return false;
  }
};
#endif

const std::string& ProcessGroupNCCL::logPrefix() const {
  static std::string prefix = c10::str("[PG ", uid_, " Rank ", rank_, "] ");
  return prefix;
}

void ProcessGroupNCCL::watchdogHandler() {
  bool done = false;
  lastWorkListUpdateTime_ = std::chrono::steady_clock::now();
  auto lastTimePollStore = std::chrono::steady_clock::now();
  c10::optional<std::future<bool>> optAsyncDebugDump;

  std::list<ProcessGroupNCCL::WorkNCCL> completedWorkList;

  c10::optional<DumpPipe> dumpPipe = c10::nullopt;
  if (uid_ == 0) {
    // DumpPipe is one per-trainer process, and its convenient to name them
    // after 'global' ranks in the system, So we assume processgroup (uid)==0 is
    // the global PG and has globally unique rank ids across trainers.
    dumpPipe.emplace(rank_);
  }
  while (!done || !terminateProcessGroup_.load()) {
    std::unique_lock<std::mutex> lock(workMetaListMutex_);
    // We busy-poll the work vector every kWatchdogThreadSleepMillis
    // milliseconds as long as the atomic is True.
    workMetaListCV_.wait_for(
        lock,
        std::chrono::milliseconds(kWatchdogThreadSleepMillis),
        [&]() -> bool { return terminateProcessGroup_.load(); });
    // Bump up heart beat by one.
    heartbeat_++;

    // poll store to see if some ranks have flagged a timeout when
    // we haven't polled for `heartbeat_timeout` seconds and there haven't
    // any work added or removed for `watchdog_timeout` seconds.
    if (dumpOnTimeout_) {
      auto currentTime = std::chrono::steady_clock::now();
      auto timeSinceLastWorkListUpdate =
          std::chrono::duration_cast<std::chrono::milliseconds>(
              (currentTime - lastWorkListUpdateTime_))
              .count();
      auto timeSinceLastPollStore =
          std::chrono::duration_cast<std::chrono::milliseconds>(
              (currentTime - lastTimePollStore))
              .count();
      if (timeSinceLastWorkListUpdate >= kWatchdogThreadSleepMillis &&
          timeSinceLastPollStore >= heartbeatTimeoutInSec_ * 1000) {
        lastTimePollStore = currentTime;
        if (store_->check({std::string(TIMEOUT_DUMP)}) && !optAsyncDebugDump) {
          optAsyncDebugDump = launchAsyncDebugDump();
          waitForDumpOrTimeout(*optAsyncDebugDump);
          const auto exitMsg = c10::str(
              logPrefix(),
              "Another rank reported a timeout and signaled a global abort.");
          LOG(ERROR) << exitMsg;
          C10_THROW_ERROR(DistBackendError, exitMsg);
        }
      }
    }

    for (auto it = workMetaList_.begin(); it != workMetaList_.end();
         /* no increment */) {
      auto& work = *it;
      work.checkAndSetException();
      bool timedOut = work.checkTimeout();

      // If work hits an exception (either an error or timeout)
      if (work.exception()) {
        if (SHOULD_CLEAN_UP(asyncErrorHandling_)) {
          // Abort work and corresponding communicators
          work.abort();
          // PG level abort, which would abort all other communicators on this
          // rank
          abort();
        }

        // Report desync state in case of timeout
        if (timedOut) {
          try {
            if (desyncDebug_ || dumpOnTimeout_) {
              // Set shutdown mode, so the heartbeat monitor thread will not
              // abort process immediately.
              collectiveDebugInfoMode_.store(true);
              std::vector<uint8_t> vec(1);
              store_->set(std::string(TIMEOUT_DUMP), vec);
            }

            if (dumpOnTimeout_ && !optAsyncDebugDump) {
              // Store debug info to storage. (By default to local disk)
              optAsyncDebugDump = launchAsyncDebugDump();
            }

            if (desyncDebug_) {
              auto desyncMsg = getNCCLWatchdogDebugInfo();
              LOG(ERROR) << logPrefix() << desyncMsg;
            }

            if (dumpOnTimeout_) {
              // Store debug info to storage. (By default to local disk)
              waitForDumpOrTimeout(*optAsyncDebugDump);
            }

          } catch (const std::exception& e) {
            LOG(ERROR) << logPrefix()
                       << "Failed to retrieve TORCH_NCCL_DESYNC_DEBUG report. "
                       << " Please file an issue. Error: " << e.what();
          } catch (...) {
            LOG(ERROR)
                << logPrefix()
                << "Failed to rerieve TORCH_NCCL_DESYNC_DEBUG report with unknown error."
                << " Please file an issue.";
          }
        }
        // Throw exception
        work.handleException(asyncErrorHandling_);
      }

      // Work status logging for desync debug
      if (desyncDebug_) {
        if (work.isStarted()) {
          logWorkStart(work);
        }
        if (work.isCompleted()) {
          logWorkEnd(work);
        }
      }

      // Clean up completed work
      if (work.isCompleted()) {
        NCCLTraceBuffer::get()->retire_id(work.trace_id_);
        if (onCompletionHook_) {
          // Move Work object to completedWorkList_ to be consumed by the hook
          // thread
          {
            const std::lock_guard<std::mutex> lock(completedWorkListMutex_);
            completedWorkList_.splice(
                completedWorkList_.end(), workMetaList_, it++);
          }
          completedWorkListCV_.notify_one();
        } else {
          it = workMetaList_.erase(it);
          lastWorkListUpdateTime_ = std::chrono::steady_clock::now();
        }
        at::cuda::CUDAGraph::dec_pending_event_queries();
      } else {
        // Increment the iterator if the current WorkNCCL object is not
        // completed.
        ++it;
      }
    }
    // process a request to dump the trace. only PG uid 0 will respond to dump
    // requests, but this is fine since all PG's feed into the same flight
    // recorder and dump.
    if (dumpPipe.has_value() && dumpPipe->shouldDump()) {
      launchAsyncDebugDump();
    }
    done = workMetaList_.empty();
  }
}

void ProcessGroupNCCL::runHookLoop() {
  bool done = false;
  while (!done || !terminateProcessGroup_.load()) {
    std::unique_lock<std::mutex> lock(completedWorkListMutex_);
    // We busy-poll the work vector every kWatchdogThreadSleepMillis
    // milliseconds as long as the atomic is True.
    completedWorkListCV_.wait_for(
        lock,
        std::chrono::milliseconds(kWatchdogThreadSleepMillis),
        [&]() -> bool {
          return !completedWorkList_.empty() || terminateProcessGroup_.load();
        });

    try {
      for (auto it = completedWorkList_.begin(); it != completedWorkList_.end();
           /* no increment */) {
        const WorkNCCL& work = *it;
        // Hook might grab GIL, unlock first to prevent deadlock
        lock.unlock();

        auto timeStarted =
            std::chrono::system_clock::now() +
            std::chrono::duration_cast<std::chrono::system_clock::duration>(
                work.workStartTime_ - std::chrono::steady_clock::now());
        onCompletionHook_(std::make_shared<WorkInfo>(
            work.retrieveOpType(), // OpType
            timeStarted, // timeStarted
            std::chrono::system_clock::now(), // timeFinished
            std::chrono::duration<float, std::milli>(
                work.getDuration()) // activeDuration
            ));

        lock.lock();
        it = completedWorkList_.erase(it);
      }
    } catch (std::exception& e) {
      if (std::string(e.what()).find("driver shutting down") !=
          std::string::npos) {
        LOG(INFO)
            << logPrefix()
            << "main process destroyed cuda before runHookLoop exited, terminating runHookLoop."
            << " (runHookLoop caught exception: " << e.what();

      } else {
        // PythonOnCompletionHook has already extracted Python exception message
        // and wrapped it with a cpp one. So we no longer need to acquire GIL
        // here.
        const auto errorStr = c10::str(
            "Caught exception on rank ",
            rank_,
            " while running onCompletion hook for ProcessGroupNCCL: ",
            e.what(),
            ". Aborting all communicators.");

        // No need to call abort() on WorkNCCL here as that collective has
        // already finished successfully at this point. We just need to abort
        // the process Abort all NCCL Communicators on this ProcessGroupNCCL
        // instance.
        abort(errorStr);
      }
    }

    // Lock is still acquired at this point
    done = completedWorkList_.empty();
  }
}

std::exception_ptr ProcessGroupNCCL::WorkNCCL::checkForNCCLErrors(
    const std::vector<std::shared_ptr<NCCLComm>>& ncclComms) const {
  return checkForNCCLErrorsInternal(ncclComms);
}

std::exception_ptr ProcessGroupNCCL::checkForNCCLErrors(
    const std::vector<std::shared_ptr<NCCLComm>>& ncclComms) {
  return checkForNCCLErrorsInternal(ncclComms);
}

std::exception_ptr ProcessGroupNCCL::checkForNCCLErrorsInternal(
    const std::vector<std::shared_ptr<NCCLComm>>& ncclComms) {
  for (const auto& ncclComm : ncclComms) {
    // Prioritize commFailureReason over checkForNcclError() result if
    // commFailureReason is set.
    auto commFailureReason = ncclComm->getNcclCommFailureReason();
    if (commFailureReason != c10::nullopt) {
      return std::make_exception_ptr(C10_BUILD_ERROR(
          DistBackendError,
          c10::str(
              "NCCL communicator encountered error set by ProcessGroupNCCL: ",
              *commFailureReason)));
    }
    ncclResult_t ncclAsyncErr = ncclComm->checkForNcclError();
    if (ncclAsyncErr != ncclSuccess) {
      return std::make_exception_ptr(C10_BUILD_ERROR(
          DistBackendError,
          "NCCL error: " + ncclGetErrorWithVersion(ncclAsyncErr) + "\n" +
              getNcclErrorDetailStr(ncclAsyncErr)));
    }
  }

  return nullptr;
}

void ProcessGroupNCCL::broadcastUniqueNCCLID(
    ncclUniqueId* ncclID,
    bool isSingleP2POp,
    const std::string& p2pKey,
    int p2pRank) {
  // For collective operations:
  // For every NCCL communicator that we create we need to broadcast
  // a unique ID from rank 0 to all other ranks. This broadcast is
  // done by rank 0 setting a key in the store and all other ranks
  // retrieving the contents of that key. A single process group
  // may create multiple NCCL communicators, so we use a sequence
  // number to differentiate between them.
  // For single point-to-point operations:
  // The sequence number will only be increased on 2 out of all the
  // processes in a Process Group. So all following collective
  // operations will see different sequence numbers which will cause
  // runtime errors. To avoid that, use the src:target pair instead
  // of sequence number for p2p communications.

  std::string storeKey;
  if (!isSingleP2POp) {
    storeKey = std::to_string(ncclCommCounter_++);
  } else {
    storeKey = p2pKey;
  }
  if (rank_ == 0 || (isSingleP2POp && p2pRank == 0)) {
    auto vec = std::vector<uint8_t>(
        reinterpret_cast<uint8_t*>(ncclID),
        reinterpret_cast<uint8_t*>(ncclID) + NCCL_UNIQUE_ID_BYTES);
    store_->set(storeKey, vec);
  } else {
    try {
      auto vec = store_->get(storeKey);
      TORCH_CHECK_WITH(
          DistBackendError,
          vec.size() == NCCL_UNIQUE_ID_BYTES,
          "Invalid size for ncclUniqueId");
      std::memcpy(ncclID, vec.data(), vec.size());
    } catch (const std::exception& e) {
      std::string exceptionMsg = c10::str(
          "[",
          rank_,
          "] is setting up NCCL communicator and "
          "retrieving ncclUniqueId from [0] via c10d key-value store by key '",
          storeKey,
          "', but store->get('",
          storeKey,
          "') got error: ");
      C10_THROW_ERROR(
          DistBackendError,
          exceptionMsg + e.what() +
              ". This may indicate a possible application crash on rank 0 or a network set up issue.");
    } catch (...) {
      C10_THROW_ERROR(
          DistBackendError,
          c10::str(
              "Unknown exception while [",
              rank_,
              "] is setting up NCCL communicator and "
              "retrieving ncclUniqueId from [0] via c10d key-value store by key '",
              storeKey,
              "'",
              ". This may indicate a possible application crash on rank 0 or a network set up issue."));
    }
  }
}

void ProcessGroupNCCL::destroyNCCLComms(const std::string& devNCCLCommMapKey) {
  std::lock_guard<std::mutex> lock(mutex_);
  if (devNCCLCommMap_.find(devNCCLCommMapKey) == devNCCLCommMap_.end()) {
    TORCH_INTERNAL_ASSERT(
        false,
        "Expected to find key ",
        devNCCLCommMapKey,
        " in NCCL communicator map.");
  }
  std::vector<std::shared_ptr<NCCLComm>>& ncclComms =
      devNCCLCommMap_[devNCCLCommMapKey];
  // Loop through communicators and call ncclCommAbort.
  for (const auto& comm : ncclComms) {
    // ncclCommDestroy(comm->getNcclComm()) results in segfault when PG is being
    // destroyed, so using ncclCommAbort here.
    comm->ncclCommAbort();
  }
  // Remove communicators from the cache.
  devNCCLCommMap_.erase(devNCCLCommMapKey);
  // Clear used device indices.
  usedDeviceIdxs_.clear();

  ncclCommDevIdxMapMutex.lock();
  for (const auto& comm : ncclComms) {
    ncclCommDevIdxMap.erase(comm);
  }
  ncclCommDevIdxMapMutex.unlock();
}

std::vector<std::shared_ptr<NCCLComm>>& ProcessGroupNCCL::getNCCLComm(
    const std::string& devicesKey,
    const std::vector<at::Device>& devices,
    OpType opType,
    int p2pRank,
    bool isSendRecvSelf) {
  // Sanity check
  if (devicesKey.empty()) {
    C10_THROW_ERROR(
        DistBackendError,
        "Not able to create/get the NCCL Communicator since "
        "the GPU devices are not known");
  }
  if (bound_device_id_) {
    for (const auto& device : devices) {
      if (*bound_device_id_ != device) {
        LOG(ERROR) << logPrefix() << "Tensor found on device " << device
                   << " but backend constrained to " << *bound_device_id_;
        C10_THROW_ERROR(
            DistBackendError,
            "Attempt to perform collective on tensor not on device passed to init_process_group");
      }
    }
  }

  for (auto& device : devices) {
    usedDeviceIdxs_.insert(device.index());
  }

  {
    std::lock_guard<std::mutex> lock(mutex_);
    if (devNCCLCommMap_.find(devicesKey) != devNCCLCommMap_.end()) {
      // Reuse the cached communicator if there is one.
      return devNCCLCommMap_[devicesKey];
    }
  }

  // NCCL communicator not cached, create a new entry
  std::vector<std::shared_ptr<NCCLComm>> ncclComms;
  ncclComms.resize(devices.size());

  // Create the unique NCCL ID and broadcast it
  ncclUniqueId ncclID;

  // For batch_isend_irecv, ncclGroupStart() would be called upfront
  bool batchP2P = ncclActiveGroupCounter_ > 0;
  bool singleP2POp = isP2POp(opType, batchP2P);
  // For point-to-point communication, lower rank of the two will get unique id.
  if (rank_ == 0 || (singleP2POp && p2pRank == 0)) {
    C10D_NCCL_CHECK(ncclGetUniqueId(&ncclID), c10::nullopt);
  }

  // For point-to-point communication on the same process, don't need broadcast.
  if (!isSendRecvSelf) {
    // Broadcast so that each process can have a unique NCCL ID
    broadcastUniqueNCCLID(&ncclID, singleP2POp, devicesKey, p2pRank);
  }

  at::cuda::OptionalCUDAGuard gpuGuard;

  std::vector<at::cuda::CUDAStream> streamVal;
  streamVal.reserve(devices.size());

  // [Group Start/End Note] This is used to ensure that nccl communicator will
  // be created before communication primitives are called. Let's look at this
  // example: Using the batch_isend_irecv to send a tensor to a target process.
  // On the sender side, the corresponding underlying NCCL calls will look like
  //   ncclGroupStart() // This is in batch_isend_irecv
  //   ncclGroupStart() // This is [Note 1]
  //   ncclCommInitRank() // Inside NCCLComm::create
  //   ncclSend()
  //   ncclGroupEnd() // This is [Note 2]
  //   ncclGroupEnd() // This is in batch_isend_irecv
  // With this pattern, the nccl communicator will be created in the last
  // ncclGroupEnd which means when ncclSend is processed, the passed
  // communicator argument is NULL which will lead to runtime error. So we need
  // to "close" all active nccl groups to ensure nccl communicator is actually
  // created before encountering any communication calls. This is why we need
  // the following for loop.
  for (const auto i : c10::irange(ncclActiveGroupCounter_)) {
    (void)i;
    // comms have not been initiated yet, so can only check in blocking-way
    C10D_NCCL_CHECK(ncclGroupEnd(), c10::nullopt);
  }

  // [Note 1] Create the NCCL communicators for each GPU
  C10D_NCCL_CHECK(ncclGroupStart(), c10::nullopt);

  for (const auto i : c10::irange(devices.size())) {
    // GPU world size and GPU rank
    int numRanks, rank;

    if (!singleP2POp) {
      // Collective, all-to-all, or batch P2P
      numRanks = getSize() * devices.size();
      rank = getRank() * devices.size() + i;
    } else if (isSendRecvSelf) {
      // Same process send and recv.
      numRanks = 1;
      rank = 0;
    } else {
      // For single point-to-point operation, there are only 2 processes
      // involved so the GPU rank is either 0 or 1.
      numRanks = 2;
      rank = p2pRank;
    }
    // Get the device index
    int deviceIndex = devices[i].index();

    gpuGuard.set_index(deviceIndex);
#ifdef NCCL_HAS_COMM_SPLIT
    if (options_->split_from) {
      TORCH_CHECK(
          options_->split_color != 0,
          "Must specify a non-zero color when splitting");
      // Find a valid, healthy communicator to split from if possible.
      std::lock_guard<std::mutex> lock(options_->split_from->mutex_);
      auto& other_comms = options_->split_from->devNCCLCommMap_;
      auto dit = other_comms.find(devicesKey);
      if (dit != other_comms.end() && !dit->second.empty()) {
        TORCH_INTERNAL_ASSERT(
            dit->second.size() == ncclComms.size(),
            "split_from->devNCCLCommMap_ should be empty or the same size as ncclComms!");
        if (dit->second[i] && !dit->second[i]->isAborted()) {
          ncclComms[i] = NCCLComm::split(
              dit->second[i].get(),
              options_->split_color,
              rank,
              options_->config);
        }
      }
    }
#endif

    // To simplify conditioonal nesting, just create the ncclComms[i]
    // entry if it hasn't been yet rather than untangling the
    // conditions that might have resulted in a split above.
    if (!ncclComms[i]) {
#ifdef NCCL_HAS_COMM_NONBLOCKING
      ncclComms[i] = NCCLComm::create(numRanks, rank, ncclID, options_->config);
#else
      ncclComms[i] = NCCLComm::create(numRanks, rank, ncclID);
#endif
    }

    // Creates the NCCL streams
    streamVal.push_back(
        at::cuda::getStreamFromPool(options_->is_high_priority_stream));
  }

  {
    std::lock_guard<std::mutex> lock(mutex_);
    inInitializationCommMap_.emplace(devicesKey, ncclComms);
  }

  // [Note 2 ]
#ifndef NCCL_HAS_COMM_NONBLOCKING
  C10D_NCCL_CHECK(ncclGroupEnd(), c10::nullopt);
#else
  if (!nccl_use_nonblocking()) {
    C10D_NCCL_CHECK(ncclGroupEnd(), c10::nullopt);
  } else {
    C10D_NCCL_CHECK_TIMEOUT_GROUPEND(ncclGroupEnd(), ncclComms, c10::nullopt);
  }
#endif

  // At this point NCCL should have been initialized, hence we can accurately
  // get the env value even if NCCL sets it by reading from nccl.conf file
  if (getRank() == 0) {
    LOG(INFO) << logPrefix()
              << "NCCL_DEBUG: " << getCvarString({"NCCL_DEBUG"}, "N/A");
  }

  // See [Group Start/End Note]
  for (const auto i : c10::irange(ncclActiveGroupCounter_)) {
    (void)i;
    C10D_NCCL_CHECK(ncclGroupStart(), c10::nullopt);
  }

  ncclStreams_.emplace(devicesKey, std::move(streamVal));

  // Note: these events are created with the (default) cudaEventDisableTiming
  // flag This flag provides the best performance when used with
  // cudaStreamWaitEvent() and cudaEventQuery(). Since we here don't measure the
  // performance using cudaEvent, this should be set.
  ncclEvents_.emplace(
      std::piecewise_construct,
      std::make_tuple(devicesKey),
      std::make_tuple(devices.size()));

  // Record the communicators based on ncclUniqueId.
  ncclIdToCommMap_.emplace(buildNcclUniqueIdStr(ncclID), ncclComms);

  // Move the NCCL resource to cache
  auto it = inInitializationCommMap_.find(devicesKey);
  // A previous thread could've already removed devicesKey from
  // inInitializationCommMap_ and added it to devNCCLCommMap_
  if (it != inInitializationCommMap_.end()) {
    devNCCLCommMap_.emplace(devicesKey, std::move(it->second));
    inInitializationCommMap_.erase(devicesKey);

    // Now ncclComms are fully initialized.
    // Register all active CUDA memory segments in cache allocator to
    // the new NCCL communicators
    if (useTensorRegisterAllocatorHook_) {
      auto snapshot = c10::cuda::CUDACachingAllocator::snapshot();
      // Register the segment to a new NCCL communicator if on the same device
      for (const auto& segmentInfo : snapshot.segments) {
        for (const auto i : c10::irange(devices.size())) {
          if (segmentInfo.device != devices[i].index())
            continue;
          ncclComms[i]->registerSegment(
              reinterpret_cast<void*>(segmentInfo.address),
              segmentInfo.total_size);
        }
      }

      // Record the mapping between ncclComm and device index so that later
      // register hook can register a newly allocated segment to communicators
      // on the same device.
      // NOTE: we need remove the communicator from this map when it is
      // destroyed, otherwise may register onto an invalid communicator.
      ncclCommDevIdxMapMutex.lock();
      for (const auto i : c10::irange(devices.size())) {
        ncclCommDevIdxMap.emplace(ncclComms[i], devices[i].index());
      }
      ncclCommDevIdxMapMutex.unlock();
    }
  }

  it = devNCCLCommMap_.find(devicesKey);
  TORCH_INTERNAL_ASSERT(
      it != devNCCLCommMap_.end(), "Communicators not populated in cache!");

  return it->second;
}

uint64_t ProcessGroupNCCL::getCommSplitCounter() const {
  uint64_t ret = 0;
  for (const auto& i : ncclIdToCommMap_) {
    for (const auto& j : i.second) {
      ret += j->getCommSplitCounter();
    }
  }
  return ret;
}

namespace {

// Check validity of tensor
void check_gpu_single_tensor(
    const at::Tensor& tensor,
    const bool p2p = false // whether operation is a P2P operation
) {
  if (!tensor.is_cuda() || tensor.is_sparse()) {
    C10_THROW_ERROR(ValueError, "Tensors must be CUDA and dense");
  }
  // Skip the following requirements for P2P operations
  if (!tensor.is_contiguous(tensor.suggest_memory_format())) {
    if (p2p) {
      TORCH_WARN_ONCE(
          "Detected non-contiguous tensor in P2P operations. It is user "
          "responsibility to guarantee that source and destination tensors have "
          "the same contiguity format.");
    } else {
      C10_THROW_ERROR(ValueError, "Tensors must be contiguous");
    }
  }
}

// Checks that all `tensors' have the same type and shape and reside on distinct
// GPUs.
// TODO: test_c10d_nccl.py should consider adding tests for the error conditions
// here, ie, that deliberately pass invalid tensors and check the right
// exception is thrown.
void check_gpu_tensors_different_devices(
    const std::vector<at::Tensor>& tensors,
    const bool p2p = false // whether operation is a P2P operation
) {
  if (tensors.size() == 0) {
    C10_THROW_ERROR(ValueError, "Tensor list must be nonempty");
  }
  if (tensors.size() > static_cast<size_t>(at::cuda::getNumGPUs())) {
    C10_THROW_ERROR(
        ValueError,
        "Tensor list mustn't be larger than the number of available GPUs");
  }

  const auto& first = tensors.front();

  // Set for ensuring that tensors are on separate devices.
  std::unordered_set<decltype(first.get_device())> usedDevices;
  usedDevices.reserve(tensors.size());

  for (const auto& t : tensors) {
    if (!t.is_cuda() || t.is_sparse()) {
      C10_THROW_ERROR(ValueError, "Tensors must be CUDA and dense");
    }
    if (t.scalar_type() != first.scalar_type()) {
      C10_THROW_ERROR(TypeError, "Tensors must have identical type");
    }
    if (t.sizes() != first.sizes()) {
      C10_THROW_ERROR(ValueError, "Tensors must have identical size");
    }
    if (t.strides() != first.strides()) {
      C10_THROW_ERROR(ValueError, "Tensors must have identical strides");
    }
    // Skip the following requirements for P2P operations
    if (!t.is_contiguous(t.suggest_memory_format())) {
      if (p2p) {
        TORCH_WARN_ONCE(
            "Detected non-contiguous tensor in P2P operations. It is user "
            "responsibility to guarantee that source and destination tensors have "
            "the same contiguity format.");
      } else {
        C10_THROW_ERROR(ValueError, "Tensors must be contiguous");
      }
    }
    const auto inserted = usedDevices.insert(t.get_device()).second;
    if (!inserted) {
      C10_THROW_ERROR(ValueError, "Tensors must be on distinct GPU devices");
    }
  }
}

// Checks that all `tensors' have the same type and shape and reside on the same
// GPU.
// TODO: test_c10d_nccl.py should consider adding tests for the error conditions
// here, ie, that deliberately pass invalid tensors and check the right
// exception is thrown. The "Expected list of tensors on the same device"
// condition may be a challenge because the test would need to pass tensors on
// different devices in the same process.
int64_t check_gpu_tensors_same_device(const std::vector<at::Tensor>& tensors) {
  if (tensors.size() == 0) {
    C10_THROW_ERROR(ValueError, "Tensor list must be nonempty");
  }

  const auto& first = tensors.front();

  int64_t total_numel = 0;
  for (const auto& t : tensors) {
    if (!t.is_cuda() || t.is_sparse()) {
      C10_THROW_ERROR(ValueError, "Tensors must be CUDA and dense");
    }
    if (t.scalar_type() != first.scalar_type()) {
      C10_THROW_ERROR(TypeError, "Tensors must have identical type");
    }
    if (!t.is_non_overlapping_and_dense()) {
      C10_THROW_ERROR(ValueError, "Tensors must be non-overlapping and dense");
    }
    // If we're in this function, the user called a _coalesced collective
    // on a set of tensors with potentially different sizes and strides.
    // Therefore, we don't check for matching sizes and strides,
    // but we do double-check tensors are on the same device.
    TORCH_CHECK_WITH(
        ValueError,
        t.get_device() == tensors[0].get_device(),
        "Expected list of tensors on the same device");
    total_numel += t.numel();
  }

  return total_numel;
}

bool check_same_size(const std::vector<at::Tensor>& input_tensors) {
  for (const auto& input_tensor : input_tensors) {
    if (!input_tensors[0].is_same_size(input_tensor)) {
      return false;
    }
  }
  return true;
}

// Flatten each list in `tensor_lists' for a gather or scatter operation, and
// ensure compatibility with the corresponding tensor in `other'.
std::vector<at::Tensor> flatten_for_scatter_gather(
    std::vector<std::vector<at::Tensor>>& tensor_lists,
    std::vector<at::Tensor>& other,
    size_t world_size) {
  if (tensor_lists.size() != other.size()) {
    C10_THROW_ERROR(
        ValueError,
        "Tensor list operands to scatter/gather must have the same length");
  }
  const auto num_devices = tensor_lists.size();

  std::vector<at::Tensor> flattened;
  flattened.resize(num_devices);

  for (const auto i : c10::irange(size_t{}, num_devices)) {
    if (tensor_lists[i].size() != world_size * num_devices) {
      C10_THROW_ERROR(
          ValueError,
          c10::str(
              "Tensor list input to scatter/gather must match number of collective participants ",
              "but got ",
              tensor_lists[i].size(),
              " inputs",
              " with world_size ",
              world_size,
              " and ",
              num_devices,
              " devices."));
    }

    // Only check device match for the first tensor in the list; the call to
    // newLikeFlat() below will check the rest.
    if (tensor_lists[i].front().get_device() != other[i].get_device()) {
      C10_THROW_ERROR(
          ValueError,
          "Corresponding input/output tensors to scatter/gather must all reside"
          " on the same device");
    }

    for (const auto& t : tensor_lists[i]) {
      if (t.numel() != other[i].numel()) {
        C10_THROW_ERROR(
            ValueError,
            "All tensor operands to scatter/gather must have the same number of elements");
      }
    }
    // Flatten the tensors (from all ranks) into a single big tensor.
    flattened[i] = newLikeFlat(tensor_lists, i);
  }
  return flattened;
}

} // namespace

c10::intrusive_ptr<ProcessGroupNCCL::WorkNCCL> ProcessGroupNCCL::initWork(
    std::vector<at::Device> devices,
    int rank,
    OpType opType,
    const char* profilingTitle,
    const std::vector<at::Tensor>& inputs,
    const std::vector<at::Tensor>& outputs) {
  auto r = c10::make_intrusive<ProcessGroupNCCL::WorkNCCL>(
      devices,
      rank,
      opType,
      seq_,
      profilingTitle,
      profilingTitle != nullptr ? c10::optional<std::vector<at::Tensor>>(inputs)
                                : c10::nullopt,
      desyncDebug_,
      enableTiming_.load(),
      dist_debug_level_);
  r->trace_id_ = NCCLTraceBuffer::get()->record(
      uid_,
      seq_,
      profilingTitle,
      inputs,
      outputs,
      r->ncclStartEvents_.get(),
      r->ncclEndEvents_.get());
  return r;
}

std::vector<at::Tensor> ProcessGroupNCCL::WorkNCCL::result() {
  return *outputs_;
}

c10::intrusive_ptr<c10::ivalue::Future> ProcessGroupNCCL::WorkNCCL::
    getFuture() {
  return future_;
}

float ProcessGroupNCCL::WorkNCCL::getDuration() const {
  TORCH_CHECK(timingEnabled_, "getDuration only works if timing was enabled")
  TORCH_CHECK(
      ncclStartEvents_->size() == 1,
      "getDuration only works for single device per ProcessGroup.");
  TORCH_CHECK(
      ncclEndEvents_->size() == 1,
      "getDuration only works for single device per ProcessGroup.");
  TORCH_CHECK(
      (*ncclEndEvents_)[0].query(),
      "getDuration can only be called after work is succeeded.")
  return (*ncclStartEvents_)[0].elapsed_time((*ncclEndEvents_)[0]);
}
uint64_t ProcessGroupNCCL::WorkNCCL::getSequencenumber() const {
  return seq_;
}

void ProcessGroupNCCL::workEnqueue(
    c10::intrusive_ptr<ProcessGroupNCCL::WorkNCCL> work) {
  if (!terminateProcessGroup_.load()) {
    std::lock_guard<std::mutex> lock(workMetaListMutex_);
    // Avoid view tensors to be processed in cleanup thread.
    // View tensors' destruction invokes autograd_meta, which
    // needs to be destructed in user thread. Otherwise will
    // get deadlock. Here we enqueue work without outputs_.
    workMetaList_.emplace_back(*work);
    lastWorkListUpdateTime_ = std::chrono::steady_clock::now();
  }
}

ProcessGroupNCCL::Options::Options(bool is_high_priority_stream)
    : Backend::Options(NCCL_BACKEND_NAME, kProcessGroupNCCLDefaultTimeout),
      is_high_priority_stream(is_high_priority_stream) {}

static constexpr int CoalActive = 0x01, CoalColl = 0x02, CoalP2P = 0x04;

void ProcessGroupNCCL::startCoalescing() {
  coalescedDevices_.clear();
  coalescedComms_.clear();
  coalescing_state_ |= CoalActive;
  groupStart();
}

c10::intrusive_ptr<Work> ProcessGroupNCCL::endCoalescing() {
  if (!nccl_use_nonblocking() ||
      coalescedComms_.size() == 0) { // There is no actual work being coalesced
    groupEnd();
  } else {
    // `coalescedComms_` should have same set of comms across collectives
    auto comms = coalescedComms_[0];
    groupEndNonblocking(comms);
  }

  coalescing_state_ = 0;

  if (coalescedDevices_.size() == 0) {
    // There is no actual work being coalesced
    return nullptr;
  }

  // `coalescedDevices_` should have same set of devices across collectives
  auto devices = coalescedDevices_[0];

  // Create Work object
  auto work = initWork(devices, rank_, OpType::COALESCED, "nccl:coalesced");

  // Record stream event
  // `getKeyFromDevices` is how we get keys for both collectives and batch P2P
  const auto key = getKeyFromDevices(devices);
  auto& ncclStreams = ncclStreams_[key];
  // TODO(eqy): is this still necessary if avoidRecordStreams_ is set?
  for (const auto i : c10::irange(devices.size())) {
    auto& devEvent = (*work->ncclEndEvents_)[i];
    devEvent.record(ncclStreams[i]);
  }

  // Set appropriate work parameters.
  work->blockingWait_ = blockingWait_;
  work->avoidRecordStreams_ = avoidRecordStreams_;
  work->opTimeout_ = options_->timeout;
  work->store_ = store_;
  if (avoidRecordStreams_) {
    // other functions expect an initialized ptr if avoidRecordStreams_ is set
    work->stashed_for_allocator_safety_ =
        std::make_shared<std::vector<at::Tensor>>();
  }
  c10::cuda::CaptureStatus capture_status =
      c10::cuda::currentStreamCaptureStatusMayInitCtx();

  if ((coalescing_state_ & CoalColl) &&
      capture_status == c10::cuda::CaptureStatus::None) {
    workEnqueue(work);
    // TODO: it seems we never enqueue work for single send/recv or batch P2P,
    // see the `pointToPoint` function. This should be fixed. Otherwise, we risk
    // not being able to abort hanged P2P ops.
  }

  return work;
}

template <typename Fn, typename PreProcess, typename PostProcess>
c10::intrusive_ptr<Work> ProcessGroupNCCL::collective(
    std::vector<at::Tensor>& inputs,
    std::vector<at::Tensor>& outputs,
    Fn fn,
    PreProcess pre,
    PostProcess post,
    OpType opType,
    const char* profilingTitle,
    bool avoidRecordStreams) {
  // Environment setting by the user may add onto collective call's option
  avoidRecordStreams |= avoidRecordStreams_;
  c10::cuda::CaptureStatus capture_status =
      c10::cuda::currentStreamCaptureStatusMayInitCtx();
  errorIfCapturingNonCapturableNCCL(capture_status);

  // Bump collective counter
  seq_++;

  // Currently, the API permits one scenario where inputs.size() and
  // outputs.size() are > 0.
  // 1. If the call was a _coalesced call, all inputs must be on the same
  // device.
  //    The group of nccl calls applies the collective separately to each input,
  //    but the group as a whole should be efficient, and might even execute as
  //    a single fused kernel.
  const auto devices = getDeviceList(inputs);
  const bool inputs_same_dev = (devices.size() == 1);
  const auto key = getKeyFromDevices(devices);
  auto& ncclComms = getNCCLComm(key, devices, opType);

  if (coalescing_state_ & CoalActive) {
    coalescing_state_ |= CoalColl;
    coalescedDevices_.push_back(devices);
    coalescedComms_.push_back(ncclComms);
  }

  // Used many times below, so we stash the unordered_map lookup
  auto& ncclStreams = ncclStreams_[key];

  // First let NCCL streams wait for input tensors allocation streams
  syncStreams(devices, ncclEvents_[key], ncclStreams);

  // Work itself will create the CUDA events on all GPUs of tensors
  bool can_profile = outputs.size() == 1;

  auto work = initWork(
      devices,
      rank_,
      opType,
      can_profile ? profilingTitle : nullptr,
      inputs,
      outputs);

  // Store references to outputs to be used by WorkNCCL::result and operator<<.
  work->outputs_ = std::make_shared<std::vector<at::Tensor>>(outputs);

  if (avoidRecordStreams) {
    work->stashed_for_allocator_safety_ =
        std::make_shared<std::vector<at::Tensor>>(inputs);
  }

  at::cuda::OptionalCUDAGuard gpuGuard;

  // Start event should only be recorded before the ncclGroupStart()
  if (work->timingEnabled_) {
    for (const auto i : c10::irange(devices.size())) {
      at::cuda::CUDAStream& ncclStream = ncclStreams[i];
      (*work->ncclStartEvents_)[i].record(ncclStream);
    }
  }

  pre(ncclStreams, work);

  std::vector<void*> comms_;
  if (nccl_use_nonblocking()) {
    for (const auto i : c10::irange(inputs.size())) {
      decltype(i) stream_comm_i = (inputs_same_dev ? 0 : i);
      comms_.push_back((void*)ncclComms[stream_comm_i]->getNcclComm());
    }
  }

  if (enableCollecticeHashDebug_.load()) {
    auto numel = getTensorsNumel(inputs);
    auto hashValue = hashTensors(inputs);
    PRINT_COLLECTIVE_HASH_SIGNATURE(
        "input", opTypeToString(opType), numel, hashValue);
  }

  {
    torch::cuda::nccl::AutoNcclGroup nccl_group_guard(
        comms_, nccl_use_nonblocking());
    for (const auto i : c10::irange(inputs.size())) {
      if (!inputs_same_dev || (inputs_same_dev && i == 0)) {
        gpuGuard.set_index(devices[i].index());
      }
      decltype(i) stream_comm_i = (inputs_same_dev ? 0 : i);
      auto& ncclStream = ncclStreams[stream_comm_i];
      auto& ncclComm = ncclComms[stream_comm_i];
      // Both `inputs' and `outputs' are created on a worker stream and used in
      // different ncclStreams.  Hence, both must record the ncclStream to
      // prevent being freed before the collective finishes.
      //
      // We only record `inputs' here, and leave recording `outputs' to `fn' for
      // operations where `inputs' and `outputs' are not the same.
      //
      // See [Sync Streams].
      if (!avoidRecordStreams) {
        if (!inputs[i].is_sparse()) {
          c10::cuda::CUDACachingAllocator::recordStream(
              inputs[i].storage().data_ptr(), ncclStream);
        } else {
          // for sparse input case record streams on both index and value
          // tensors
          c10::cuda::CUDACachingAllocator::recordStream(
              inputs[i].values().storage().data_ptr(), ncclStream);
          c10::cuda::CUDACachingAllocator::recordStream(
              inputs[i].indices().storage().data_ptr(), ncclStream);
        }
      }
#ifndef NCCL_HAS_COMM_NONBLOCKING
      C10D_NCCL_CHECK(
          fn(inputs[i], outputs[i], ncclComm->getNcclComm(), ncclStream),
          ncclComm->getNcclCommFailureReason());
#else
      C10D_NCCL_CHECK_TIMEOUT(
          fn(inputs[i], outputs[i], ncclComm->getNcclComm(), ncclStream),
          ncclComm->getNcclComm(),
          ncclComm->getNcclCommFailureReason());
#endif
    }
  }
  post(ncclStreams, work);

  // End event should only be recorded after the ncclGroupEnd()
  for (const auto i : c10::irange(devices.size())) {
    at::cuda::CUDAStream& ncclStream = ncclStreams[i];
    if (!coalescing_state_) {
      (*work->ncclEndEvents_)[i].record(ncclStream);
    }
    work->ncclComms_[i] = ncclComms[i];
  }

  {
    c10::cuda::CUDAMultiStreamGuard streamGuard(ncclStreams);
    work->future_ = c10::make_intrusive<at::ivalue::Future>(
        c10::ListType::create(c10::TensorType::get()), devices);

    // Add a callback that runs profiling end callbacks. wrapCallback() in CUDA
    // future blocks the stream this callback runs on the corresponding
    // ncclEndEvents_ ensuring appropriate synchronization.
    if (work->recordFunctionEndCallback_) {
      work->future_->addCallback(
          [work](at::ivalue::Future& /* unused */) {
            work->recordFunctionEndCallback_();
          },
          // uses_future = false allows us to skip synchronization in
          // ivalue::Future, but is only valid as long as the lambda doesn't use
          // the "Future" argument.
          /*uses_future=*/false);
    }
    work->future_->markCompleted(at::IValue(*work->outputs_));
  }

  // Set appropriate work parameters.
  work->blockingWait_ = blockingWait_;
  work->avoidRecordStreams_ = avoidRecordStreams;
  work->opTimeout_ = options_->timeout;
  work->store_ = store_;
  // Record size info for debug. We only record the size on the first device as
  // multi-device per process is deprecated
  work->numelIn_ = inputs[0].numel();
  work->numelOut_ = outputs[0].numel();

  // Notify graphs before we check the capture status preemptively
  at::cuda::CUDAGraph::inc_pending_event_queries();

  if (!coalescing_state_ && capture_status == c10::cuda::CaptureStatus::None) {
    workEnqueue(work);
  } else {
    at::cuda::CUDAGraph::dec_pending_event_queries();
  }

  return work;
}

template <typename Fn, typename PreProcess, typename PostProcess>
c10::intrusive_ptr<Work> ProcessGroupNCCL::pointToPoint(
    std::vector<at::Tensor>& tensors,
    Fn fn,
    int peer,
    OpType opType,
    PreProcess pre,
    PostProcess post,
    const char* profilingTitle) {
  // avoidRecordStreams_ note:
  // send, recv, and irecv should be ok with avoidRecordStreams,
  // However, for isend, I don't think the API requires the user
  // to wait() on the returned handle, so ProcessGroupNCCL can't know
  // when it's safe to release the input back to the allocator,
  // and the present call has no way to know it's not an isend.
  // Therefore, we warn and fall back to the typical recordStream logic:
  if (avoidRecordStreams_) {
    TORCH_WARN_ONCE(
        "TORCH_NCCL_AVOID_RECORD_STREAMS=1 has no effect for point-to-point "
        "collectives.");
  }

  // Bump sequence number, updated in collective() as well
  seq_++;

  const auto devices = getDeviceList(tensors);
  std::string key;
  int p2pRank = 0, p2pTargetRank = 0;
  bool isSendRecvSelf = false;
  // For batch_isend_irecv, ncclGroupStart() would be called upfront
  bool batchP2P = ncclActiveGroupCounter_ > 0;
  if (batchP2P) {
    // For batch P2P, we need to treat it like a collective when selecting
    // communicator, because other ranks can call into this batch other than my
    // rank and my peer
    key = getKeyFromDevices(devices);
    p2pRank = rank_;
    p2pTargetRank = peer;
  } else {
    // For single P2P, preserve the old two-rank behavior (to avoid perf diff)
    key = getKeySendRecv(rank_, peer);
    p2pRank = rank_ <= peer ? 0 : 1;
    isSendRecvSelf = rank_ == peer;
    p2pTargetRank = isSendRecvSelf ? 0 : 1 - p2pRank;
  }
  auto& ncclComms = getNCCLComm(key, devices, opType, p2pRank, isSendRecvSelf);

  if (coalescing_state_ & CoalActive) {
    coalescing_state_ |= CoalP2P;
    coalescedDevices_.push_back(devices);
    coalescedComms_.push_back(ncclComms);
  }

  // First let NCCL streams wait for input tensors allocation streams
  syncStreams(devices, ncclEvents_[key], ncclStreams_[key]);

  // Work itself will create the CUDA events on all GPUs of tensors
  bool can_profile = tensors.size() == 1;
  auto work = initWork(
      devices,
      rank_,
      opType,
      can_profile ? profilingTitle : nullptr,
      tensors,
      {});

  // Store references to outputs to be used by WorkNCCL::result and operator<<.
  // Note that these outputs are only valid for recv(), as send() does not
  // modify the inputs but we still create these outputs for use cases such as
  // profiling.
  work->outputs_ = std::make_shared<std::vector<at::Tensor>>(tensors);

  at::cuda::OptionalCUDAGuard gpuGuard;

  // Start event should only be recorded before the ncclGroupStart()
  if (work->timingEnabled_) {
    for (const auto i : c10::irange(tensors.size())) {
      at::cuda::CUDAStream& ncclStream = ncclStreams_[key][i];
      (*work->ncclStartEvents_)[i].record(ncclStream);
    }
  }

  pre(ncclStreams_[key], work);

  for (const auto i : c10::irange(tensors.size())) {
    gpuGuard.set_index(devices[i].index());
    at::cuda::CUDAStream& ncclStream = ncclStreams_[key][i];

    // Both send tensor and recv tensor are created on a worker stream and used
    // in different ncclStreams.  Hence, both must record the ncclStream to
    // prevent being freed before the collective finishes.
    //
    // See [Sync Streams].
    c10::cuda::CUDACachingAllocator::recordStream(
        tensors[i].storage().data_ptr(), ncclStream);
  }

  std::vector<void*> comms_;
  if (nccl_use_nonblocking()) {
    for (const auto i : c10::irange(tensors.size())) {
      comms_.push_back((void*)ncclComms[i]->getNcclComm());
    }
  }
  {
    torch::cuda::nccl::AutoNcclGroup nccl_group_guard(
        comms_, nccl_use_nonblocking());
    for (const auto i : c10::irange(tensors.size())) {
      gpuGuard.set_index(devices[i].index());
      at::cuda::CUDAStream& ncclStream = ncclStreams_[key][i];
#ifndef NCCL_HAS_COMM_NONBLOCKING
      C10D_NCCL_CHECK(
          fn(tensors[i],
             ncclComms[i]->getNcclComm(),
             ncclStream,
             p2pTargetRank),
          ncclComms[i]->getNcclCommFailureReason());
#else
      C10D_NCCL_CHECK_TIMEOUT(
          fn(tensors[i],
             ncclComms[i]->getNcclComm(),
             ncclStream,
             p2pTargetRank),
          ncclComms[i]->getNcclComm(),
          ncclComms[i]->getNcclCommFailureReason());
#endif
    }
  }

  post(ncclStreams_[key]);

  // End event should only be recorded after the ncclGroupEnd()
  for (const auto i : c10::irange(tensors.size())) {
    at::cuda::CUDAStream& ncclStream = ncclStreams_[key][i];
    if (!coalescing_state_) {
      (*work->ncclEndEvents_)[i].record(ncclStream);
    }
    work->ncclComms_[i] = ncclComms[i];
    work->blockingWait_ = blockingWait_;
    work->opTimeout_ = options_->timeout;
    work->store_ = store_;
  }

  // Record size info for debug. We only record the size on the first device as
  // multi-device per process is deprecated
  work->numelIn_ = work->numelOut_ = tensors[0].numel();

  // Future only needs to be created and marked completed with outputs for
  // recv(), but still create future for use cases such as profiling even for
  // send().
  {
    c10::cuda::CUDAMultiStreamGuard streamGuard(ncclStreams_[key]);
    work->future_ = c10::make_intrusive<at::ivalue::Future>(
        c10::ListType::create(c10::TensorType::get()), devices);
    work->future_->markCompleted(at::IValue(*work->outputs_));
  }

  // Add a callback that runs profiling end callbacks. wrapCallback() in CUDA
  // future blocks the stream this callback runs on the corresponding
  // ncclEndEvents_ ensuring appropriate synchronization.
  if (work->recordFunctionEndCallback_) {
    work->future_->addCallback(
        [work](at::ivalue::Future& /* unused */) {
          work->recordFunctionEndCallback_();
        },
        // uses_future = false allows us to skip synchronization in
        // ivalue::Future, but is only valid as long as the lambda doesn't use
        // the "Future" argument.
        /*uses_future=*/false);
  }

  // Enqueue P2P op so that it can be cancelled by NCCL watchdog
  c10::cuda::CaptureStatus capture_status =
      c10::cuda::currentStreamCaptureStatusMayInitCtx();

  // Notify graphs before we check the capture status preemptively
  at::cuda::CUDAGraph::inc_pending_event_queries();

  if (!coalescing_state_ && capture_status == c10::cuda::CaptureStatus::None) {
    workEnqueue(work);
  } else {
    at::cuda::CUDAGraph::dec_pending_event_queries();
  }

  return work;
}

template <typename Fn>
c10::intrusive_ptr<Work> ProcessGroupNCCL::collective(
    std::vector<at::Tensor>& inputs,
    std::vector<at::Tensor>& outputs,
    Fn fn,
    OpType opType,
    const char* profilingTitle,
    bool avoidRecordStreams) {
  return collective(
      inputs,
      outputs,
      fn,
      [](std::vector<at::cuda::CUDAStream>&,
         c10::intrusive_ptr<ProcessGroupNCCL::WorkNCCL>& work) {},
      [](std::vector<at::cuda::CUDAStream>&,
         c10::intrusive_ptr<ProcessGroupNCCL::WorkNCCL>& work) {},
      opType,
      profilingTitle,
      avoidRecordStreams);
}

template <typename Fn>
c10::intrusive_ptr<Work> ProcessGroupNCCL::pointToPoint(
    std::vector<at::Tensor>& tensor,
    Fn fn,
    int peer,
    OpType opType,
    const char* profilingTitle) {
  return pointToPoint(
      tensor,
      fn,
      peer,
      opType,
      [](std::vector<at::cuda::CUDAStream>&,
         c10::intrusive_ptr<ProcessGroupNCCL::WorkNCCL>& work) {},
      [](std::vector<at::cuda::CUDAStream>&) {},
      profilingTitle);
}

c10::intrusive_ptr<Work> ProcessGroupNCCL::allreduce_sparse(
    std::vector<at::Tensor>& tensors,
    const AllreduceOptions& opts) {
#ifdef IS_NCCL_EXP
  std::vector<at::Tensor> outputTensors(tensors.size());
  for (std::vector<at::Tensor>::size_type i = 0; i < tensors.size(); i++) {
    tensors[i] = tensors[i].coalesce();
    outputTensors[i] = torch::zeros(
        tensors[i].sizes(), tensors[i].options().layout(torch::kStrided));
  }
  int dev_in_group = 0;
  auto work = collective(
      tensors,
      outputTensors,
      [&](at::Tensor& input,
          at::Tensor& output,
          ncclComm_t comm,
          at::cuda::CUDAStream& stream) {
        auto ncclDataType = getNcclDataType(input.scalar_type());
        auto ncclReduceOp = getNcclReduceOp(
            opts.reduceOp, input, ncclDataType, comm, dev_in_group++);

        size_t num_elements = output.numel();
        auto indices = input.indices();
        auto sizes = input.sizes();
        int colSize = sizes[1];
        auto rows = indices[0];
        size_t blockCount = rows.sizes()[0];
        auto recvIndices = indices[0] * colSize;

        // prevent output and recvIndices from being freed
        c10::cuda::CUDACachingAllocator::recordStream(
            output.storage().data_ptr(), stream);
        c10::cuda::CUDACachingAllocator::recordStream(
            recvIndices.storage().data_ptr(), stream);
        auto result = ncclAllReduceSparseBlock(
            input._values().data_ptr(), // sendbuff
            recvIndices.data_ptr<int64_t>(), // recv_indices
            blockCount, // block_count
            colSize, // block_length
            output.data_ptr(), // recvbuff
            output.numel(), // recv_count
            ncclDataType,
            ncclReduceOp,
            comm,
            stream.stream());
        return result;
      },
      [](std::vector<at::cuda::CUDAStream>& ncclStreams,
         c10::intrusive_ptr<ProcessGroupNCCL::WorkNCCL>& work) {},
      [&](std::vector<at::cuda::CUDAStream>& ncclStreams,
          c10::intrusive_ptr<ProcessGroupNCCL::WorkNCCL>& work) {
        // Convert output tensors to sparse and back into tensors.
        for (const auto i : c10::irange(outputTensors.size())) {
          at::cuda::CUDAStreamGuard guard(ncclStreams[i]);
          if (opts.sparseIndices.has_value()) {
            tensors[i] = at::sparse_coo_tensor(
                opts.sparseIndices.value(),
                outputTensors[i],
                tensors[i].sizes());
          } else {
            tensors[i] = outputTensors[i].to_sparse();
          }
        }
      },
      OpType::_ALLREDUCE_SPARSE,
      "nccl:all_reduce_sparse");
  return work;
#else
  // If the nccl branch is not "exp" then we just error
  C10_THROW_ERROR(
      Error,
      "allreduce_sparse is only available in the NCCL experimental branch.");
#endif
}

c10::intrusive_ptr<Work> ProcessGroupNCCL::allreduce_impl(
    std::vector<at::Tensor>& tensors,
    const AllreduceOptions& opts) {
  int dev_in_group = 0;
  return collective(
      tensors,
      tensors,
      [&](at::Tensor& input,
          at::Tensor& output,
          ncclComm_t comm,
          at::cuda::CUDAStream& stream) {
        auto ncclDataType = getNcclDataType(input.scalar_type());
        auto ncclReduceOp = getNcclReduceOp(
            opts.reduceOp, input, ncclDataType, comm, dev_in_group++);
        return ncclAllReduce(
            input.data_ptr(),
            output.data_ptr(),
            input.numel(),
            ncclDataType,
            ncclReduceOp,
            comm,
            stream.stream());
      },
      OpType::ALLREDUCE,
      "nccl:all_reduce");
}

c10::intrusive_ptr<Work> ProcessGroupNCCL::allreduce(
    std::vector<at::Tensor>& tensors,
    const AllreduceOptions& opts) {
  if (intraNodeComm_ != nullptr && tensors.size() == 1 &&
      opts.reduceOp == ReduceOp::SUM) {
    using namespace intra_node_comm;
    auto algo = intraNodeComm_->selectAllReduceAlgo(tensors[0]);
    if (algo != intra_node_comm::AllReduceAlgo::NONE) {
      intraNodeComm_->allReduce(tensors[0], algo);
      return c10::make_intrusive<IntraNodeCommWork>();
    }
  }

  check_gpu_tensors_different_devices(tensors);

  // @lint-ignore CLANGTIDY
  auto tensor = tensors.back();
  RECORD_PARAM_COMMS_DATA(
      static_cast<int>(
          this->getSequenceNumberForGroup() + 1), // seq + 1 to match collective
      this->getID(),
      tensors, // inputTensors
      tensors, // outputTensors
      rank_, // rank
      "allreduce", // colName
      tensor.numel(), // inNelems
      tensor.numel(), // outNelems
      tensor.scalar_type(), // dType
      std::vector<int64_t>(), // inSplitSizes
      std::vector<int64_t>(), // outSplitSizes
      globalRankStart, // globalRankStart
      globalRankStride, // globalRankStride
      this->getSize()); // worldSize

  // avoidRecordStreams_ note: collective() will stash tensors.
  return allreduce_impl(tensors, opts);
}

c10::intrusive_ptr<Work> ProcessGroupNCCL::allreduce_coalesced(
    std::vector<at::Tensor>& tensors,
    const AllreduceCoalescedOptions& opts) {
  auto total_numel = check_gpu_tensors_same_device(tensors);

  // @lint-ignore CLANGTIDY
  RECORD_PARAM_COMMS_DATA(
      static_cast<int>(
          this->getSequenceNumberForGroup() + 1), // seq + 1 to match collective
      this->getID(),
      tensors, // inputTensors
      tensors, // outputTensors
      rank_, // rank
      "allreduce_coalesced", // colName
      total_numel, // inNelems
      total_numel, // outNelems
      tensors[0].scalar_type(), // dType
      // I'm not sure what in,outSplitSizes mean here.
      std::vector<int64_t>(), // inSplitSizes
      std::vector<int64_t>(), // outSplitSizes
      globalRankStart, // globalRankStart
      globalRankStride, // globalRankStride
      this->getSize()); // worldSize

  // avoidRecordStreams_ note: collective() will stash tensors.
  return allreduce_impl(tensors, opts);
}

c10::intrusive_ptr<Work> ProcessGroupNCCL::broadcast(
    std::vector<at::Tensor>& tensors,
    const BroadcastOptions& opts) {
  check_gpu_tensors_different_devices(tensors);

  // @lint-ignore CLANGTIDY
  auto tensor = tensors.back();
  RECORD_PARAM_COMMS_DATA(
      static_cast<int>(
          this->getSequenceNumberForGroup() + 1), // seq + 1 to match collective
      this->getID(),
      tensors, // inputTensors
      tensors, // outputTensors
      opts.rootRank, // root rank
      "broadcast", // colName
      tensor.numel(), // inNelems
      tensor.numel(), // outNelems
      tensor.scalar_type(), // dType
      std::vector<int64_t>(), // inSplitSizes
      std::vector<int64_t>(), // outSplitSizes
      globalRankStart, // globalRankStart
      globalRankStride, // globalRankStride
      this->getSize()); // worldSize

  // avoidRecordStreams_ note: collective() will stash tensors.
  bool avoidRecordStreams = avoidRecordStreams_ || (!opts.asyncOp);

  return collective(
      tensors,
      tensors,
      [&](at::Tensor& input,
          at::Tensor& output,
          ncclComm_t comm,
          at::cuda::CUDAStream& stream) {
        const auto root = opts.rootRank * tensors.size() + opts.rootTensor;
        return ncclBcast(
            input.data_ptr(),
            input.numel(),
            getNcclDataType(input.scalar_type()),
            root,
            comm,
            stream.stream());
      },
      OpType::BROADCAST,
      "nccl:broadcast",
      avoidRecordStreams);
}

// _broadcast_oop adds an out-of-place broadcast in PGNCCL
// Custom collectives may be implemented by coalescing broadcast operations
// One use-case is implementing a vector all_gather (all_gather_v)
// where unevenly sized inputs are gathered among participating ranks
// Since all_gather provides an out-of-place API, an all_gather_v
// semantic implemented inside pg_nccl.all_gather also needs to support
// out-of-place, for which an out-of-place broadcast is required to be added
c10::intrusive_ptr<Work> ProcessGroupNCCL::_broadcast_oop(
    std::vector<at::Tensor>& outputTensors,
    std::vector<at::Tensor>& inputTensors,
    const BroadcastOptions& opts) {
  check_gpu_tensors_different_devices(outputTensors);
  check_gpu_tensors_different_devices(inputTensors);

  // @lint-ignore CLANGTIDY
  auto tensor = outputTensors.back();
  // @lint-ignore CLANGTIDY
  auto in_tensor = inputTensors.back();
  if (tensor.numel() != in_tensor.numel()) {
    C10_THROW_ERROR(
        ValueError,
        "Tensor input and output of _broadcast_oop must have the same number of elements ");
  }
  RECORD_PARAM_COMMS_DATA(
      static_cast<int>(
          this->getSequenceNumberForGroup() +
          1), // seq + 1 to match collective increment.
      this->getID(),
      inputTensors, // inputTensors
      outputTensors, // outputTensors
      opts.rootRank, // root rank
      "_broadcast_oop", // colName
      tensor.numel(), // inNelems
      tensor.numel(), // outNelems
      tensor.scalar_type(), // dType
      std::vector<int64_t>(), // inSplitSizes
      std::vector<int64_t>(), // outSplitSizes
      globalRankStart, // globalRankStart
      globalRankStride, // globalRankStride
      this->getSize()); // worldSize

  return collective(
      inputTensors,
      outputTensors,
      [&](at::Tensor& input,
          at::Tensor& output,
          ncclComm_t comm,
          at::cuda::CUDAStream& stream) {
        const auto root = opts.rootRank * inputTensors.size() + opts.rootTensor;
        return ncclBroadcast(
            input.data_ptr(),
            output.data_ptr(),
            input.numel(),
            getNcclDataType(input.scalar_type()),
            root,
            comm,
            stream.stream());
      },
      OpType::BROADCAST,
      "nccl:_broadcast_oop");
}

c10::intrusive_ptr<Work> ProcessGroupNCCL::reduce(
    std::vector<at::Tensor>& tensors,
    const ReduceOptions& opts) {
  check_gpu_tensors_different_devices(tensors);
  // @lint-ignore CLANGTIDY
  auto tensor = tensors.back();
  RECORD_PARAM_COMMS_DATA(
      static_cast<int>(
          this->getSequenceNumberForGroup() + 1), // seq + 1 to match collective
      this->getID(),
      tensors, // inputTensors
      tensors, // outputTensors
      opts.rootRank, // root rank
      "reduce", // colName
      tensor.numel(), // inNelems
      tensor.numel(), // outNelems
      tensor.scalar_type(), // dType
      std::vector<int64_t>(), // inSplitSizes
      std::vector<int64_t>(), // outSplitSizes
      globalRankStart, // globalRankStart
      globalRankStride, // globalRankStride
      this->getSize()); // worldSize

  int dev_in_group = 0;
  // avoidRecordStreams_ note: collective() will stash tensors.
  return collective(
      tensors,
      tensors,
      [&](at::Tensor& input,
          at::Tensor& output,
          ncclComm_t comm,
          at::cuda::CUDAStream& stream) {
        const auto root = opts.rootRank * tensors.size() + opts.rootTensor;
        auto ncclDataType = getNcclDataType(input.scalar_type());
        auto ncclReduceOp = getNcclReduceOp(
            opts.reduceOp, input, ncclDataType, comm, dev_in_group++);
        return ncclReduce(
            input.data_ptr(),
            output.data_ptr(),
            input.numel(),
            ncclDataType,
            ncclReduceOp,
            root,
            comm,
            stream.stream());
      },
      OpType::REDUCE,
      "nccl:reduce");
}

// _reduce_oop exposes an out-of-place reduce from PGNCCL
// Custom collectives may be implemented by coalescing reduce operations
// One use-case is implementing a vector reduce_scatter (reduce_scatter_v)
// where inputs are reduced and scattered unevenly among participating ranks
// Since reduce_scatter provides an out-of-place API, a reduce_scatter_v
// semantic implemented inside pg_nccl.reduce_scatter also needs to support
// out-of-place, for which an out-of-place reduce is required to be added
c10::intrusive_ptr<Work> ProcessGroupNCCL::_reduce_oop(
    std::vector<at::Tensor>& outputTensors,
    std::vector<at::Tensor>& inputTensors,
    const ReduceOptions& opts) {
  check_gpu_tensors_different_devices(outputTensors);
  check_gpu_tensors_different_devices(inputTensors);
  // @lint-ignore CLANGTIDY
  auto tensor = outputTensors.back();
  // @lint-ignore CLANGTIDY
  auto in_tensor = inputTensors.back();
  if (tensor.numel() != in_tensor.numel()) {
    C10_THROW_ERROR(
        ValueError,
        "Tensor input and output of _reduce_oop must have the same number of elements ");
  }
  RECORD_PARAM_COMMS_DATA(
      static_cast<int>(
          this->getSequenceNumberForGroup() + 1), // seq + 1 to match collective
      this->getID(),
      inputTensors, // inputTensors
      outputTensors, // outputTensors
      opts.rootRank, // root rank
      "_reduce_oop", // colName
      tensor.numel(), // inNelems
      tensor.numel(), // outNelems
      tensor.scalar_type(), // dType
      std::vector<int64_t>(), // inSplitSizes
      std::vector<int64_t>(), // outSplitSizes
      globalRankStart, // globalRankStart
      globalRankStride, // globalRankStride
      this->getSize()); // worldSize

  int dev_in_group{0};
  return collective(
      inputTensors,
      outputTensors,
      [&](at::Tensor& input,
          at::Tensor& output,
          ncclComm_t comm,
          at::cuda::CUDAStream& stream) {
        const auto root = opts.rootRank * inputTensors.size() + opts.rootTensor;
        const auto ncclDataType = getNcclDataType(input.scalar_type());
        const auto ncclReduceOp = getNcclReduceOp(
            opts.reduceOp, input, ncclDataType, comm, dev_in_group++);
        return ncclReduce(
            input.data_ptr(),
            output.data_ptr(),
            input.numel(),
            ncclDataType,
            ncclReduceOp,
            (int)root,
            comm,
            stream.stream());
      },
      OpType::REDUCE,
      "nccl:_reduce_oop");
}

c10::intrusive_ptr<Work> ProcessGroupNCCL::allgather(
    std::vector<std::vector<at::Tensor>>& outputTensors,
    std::vector<at::Tensor>& inputTensors,
    const AllgatherOptions& opts) {
  check_gpu_tensors_different_devices(inputTensors);
  // @lint-ignore CLANGTIDY
  bool same_size = check_same_size(outputTensors.back());

  if (same_size) {
    auto outputFlattened =
        flatten_for_scatter_gather(outputTensors, inputTensors, size_);
    check_gpu_tensors_different_devices(outputFlattened);

    // @lint-ignore CLANGTIDY
    auto tensor = inputTensors.back();
    RECORD_PARAM_COMMS_DATA(
        static_cast<int>(
            this->getSequenceNumberForGroup() +
            1), // seq + 1 to match collective
        this->getID(),
        inputTensors, // inputTensors
        outputTensors, // outputTensors
        rank_, // rank
        "all_gather", // colName
        tensor.numel(), // inNelems
        tensor.numel() * // outNelems
            this->getSize(),
        tensor.scalar_type(), // dType
        std::vector<int64_t>(), // inSplitSizes
        std::vector<int64_t>(), // outSplitSize
        globalRankStart, // globalRankStart
        globalRankStride, // globalRankStride
        this->getSize()); // worldSize

    return collective(
        inputTensors,
        outputFlattened,
        [&](at::Tensor& input,
            at::Tensor& output,
            ncclComm_t comm,
            at::cuda::CUDAStream& stream) {
          if (!avoidRecordStreams_) {
            c10::cuda::CUDACachingAllocator::recordStream(
                output.storage().data_ptr(), stream);
          }
          return ncclAllGather(
              input.data_ptr(),
              output.data_ptr(),
              input.numel(),
              getNcclDataType(input.scalar_type()),
              comm,
              stream.stream());
        },
        [](std::vector<at::cuda::CUDAStream>& ncclStreams,
           c10::intrusive_ptr<ProcessGroupNCCL::WorkNCCL>& work) {
          // avoidRecordStreams_ note: We actually don't need to stash anything
          // here.
          //  - inputTensors is stashed onto work->stashed_for_allocator_safety_
          //    in collective().
          //  - outputFlattened is stashed onto work->outputs_ in collective().
          //  - User-facing outputTensors should be held by the user until after
          //    waiting on work_, or the call makes no sense.
          // So all participating tensors are accounted for, and won't be
          // released back to their allocation streams until after work_ is
          // waited on.
        },
        [&](std::vector<at::cuda::CUDAStream>& ncclStreams,
            c10::intrusive_ptr<ProcessGroupNCCL::WorkNCCL>& work) {
          // Copy the flattened output tensors to the outputs.
          for (const auto i : c10::irange(outputTensors.size())) {
            at::cuda::CUDAStreamGuard guard(ncclStreams[i]);
            for (const auto j : c10::irange(outputTensors[0].size())) {
              // See [Sync Streams].
              if (!avoidRecordStreams_) {
                c10::cuda::CUDACachingAllocator::recordStream(
                    outputTensors[i][j].storage().data_ptr(), ncclStreams[i]);
              }
              outputTensors[i][j].copy_(outputFlattened[i][j], true);
            }
          }
        },
        OpType::ALLGATHER,
        "nccl:all_gather");
  } else {
    const auto num_devices = outputTensors.size();
    const auto num_reduces = outputTensors[0].size();
    std::vector<c10::intrusive_ptr<Work>> works;
    startCoalescing();
    for (const auto i : c10::irange(num_reduces)) {
      std::vector<at::Tensor> inputs_multi_dev(num_devices);
      std::vector<at::Tensor> outputs_multi_dev(num_devices);
      for (const auto j : c10::irange(num_devices)) {
        // @lint-ignore CLANGTIDY
        outputs_multi_dev[j] = outputTensors[j][i];
        inputs_multi_dev[j] =
            // @lint-ignore CLANGTIDY
            i == (rank_ * num_devices + j) ? inputTensors[j]
                                           : outputs_multi_dev[j];
      }
      auto broadcastOpts = BroadcastOptions{
          static_cast<int64_t>(i / num_devices),
          static_cast<int64_t>(i % num_devices),
          opts.timeout};
      auto work =
          _broadcast_oop(outputs_multi_dev, inputs_multi_dev, broadcastOpts);
      works.push_back(work);
    }
    auto work = endCoalescing();
    return work;
  }
}

c10::intrusive_ptr<Work> ProcessGroupNCCL::allgather_coalesced(
    std::vector<std::vector<at::Tensor>>& /* unused */,
    std::vector<at::Tensor>& /* unused */,
    const AllgatherOptions& /* unused */) {
  C10_THROW_ERROR(
      NotImplementedError,
      "ProcessGroupNCCL does not support allgather_coalesced");
}

c10::intrusive_ptr<Work> ProcessGroupNCCL::allgather_into_tensor_coalesced(
    std::vector<at::Tensor>& outputs,
    std::vector<at::Tensor>& inputs,
    const AllgatherOptions& opts) {
  return collective(
      inputs,
      outputs,
      [&](at::Tensor& input,
          at::Tensor& output,
          ncclComm_t comm,
          at::cuda::CUDAStream& stream) {
        return ncclAllGather(
            input.data_ptr(),
            output.data_ptr(),
            input.numel(),
            getNcclDataType(input.scalar_type()),
            comm,
            stream.stream());
      },
      OpType::COALESCED,
      "nccl:all_gather_into_tensor_coalesced");
}

c10::intrusive_ptr<Work> ProcessGroupNCCL::reduce_scatter(
    std::vector<at::Tensor>& outputTensors,
    std::vector<std::vector<at::Tensor>>& inputTensors,
    const ReduceScatterOptions& opts) {
  check_gpu_tensors_different_devices(outputTensors);
  // @lint-ignore CLANGTIDY
  bool same_size = check_same_size(inputTensors.back());

  if (same_size) {
    // @lint-ignore CLANGTIDY
    auto tensor = outputTensors.back();

    int dev_in_group{0};
    auto inputFlattened =
        flatten_for_scatter_gather(inputTensors, outputTensors, size_);
    check_gpu_tensors_different_devices(inputFlattened);

    RECORD_PARAM_COMMS_DATA(
        static_cast<int>(
            this->getSequenceNumberForGroup() +
            1), // seq + 1 to match collective
        this->getID(),
        inputTensors, // inputTensors
        outputTensors, // outputTensors
        rank_, // rank
        "reduce_scatter", // colName
        tensor.numel() * this->getSize(), // inNelems
        tensor.numel(), // outNelems
        tensor.scalar_type(), // dType
        std::vector<int64_t>(), // inSplitSizes
        std::vector<int64_t>(), // outSplitSizes
        globalRankStart, // globalRankStart
        globalRankStride, // globalRankStride
        this->getSize()); // worldSize

    return collective(
        inputFlattened,
        outputTensors,
        [&](at::Tensor& input,
            at::Tensor& output,
            ncclComm_t comm,
            at::cuda::CUDAStream& stream) {
          if (!avoidRecordStreams_) {
            c10::cuda::CUDACachingAllocator::recordStream(
                output.storage().data_ptr(), stream);
          }
          const auto ncclDataType = getNcclDataType(input.scalar_type());
          const auto ncclReduceOp = getNcclReduceOp(
              opts.reduceOp, input, ncclDataType, comm, dev_in_group++);
          return ncclReduceScatter(
              input.data_ptr(),
              output.data_ptr(),
              output.numel(),
              ncclDataType,
              ncclReduceOp,
              comm,
              stream.stream());
        },
        [&](std::vector<at::cuda::CUDAStream>& ncclStreams,
            c10::intrusive_ptr<ProcessGroupNCCL::WorkNCCL>& work) {
          if (avoidRecordStreams_) {
            // We only need to stash inputTensors.
            //  - inputFlattened is stashed onto
            //  work->stashed_for_allocator_safety_
            //    in collective().
            //  - User-facing outputTensors is stashed onto work->outputs_ in
            //  collective(),
            //    and should also be held by the user until after waiting on
            //    work_.
            auto& v = work->stashed_for_allocator_safety_;
            for (const auto i : c10::irange(inputTensors.size())) {
              v->insert(
                  v->end(), inputTensors[i].begin(), inputTensors[i].end());
            }
          }

          // Copy the input tensors to the flattened inputs.
          for (const auto i : c10::irange(inputTensors.size())) {
            at::cuda::CUDAStreamGuard guard(ncclStreams[i]);
            for (const auto j : c10::irange(inputTensors[0].size())) {
              // See [Sync Streams].
              if (!avoidRecordStreams_) {
                c10::cuda::CUDACachingAllocator::recordStream(
                    inputTensors[i][j].storage().data_ptr(), ncclStreams[i]);
              }
              inputFlattened[i][j].copy_(inputTensors[i][j], true);
            }
          }
        },
        [&](std::vector<at::cuda::CUDAStream>&,
            c10::intrusive_ptr<ProcessGroupNCCL::WorkNCCL>& work) {},
        OpType::REDUCE_SCATTER,
        "nccl:reduce_scatter");
  } else {
    const auto num_devices = inputTensors.size();
    const auto num_reduces = inputTensors[0].size();
    std::vector<c10::intrusive_ptr<Work>> works;
    startCoalescing();
    for (const auto i : c10::irange(num_reduces)) {
      std::vector<at::Tensor> inputs_multi_dev(num_devices);
      std::vector<at::Tensor> outputs_multi_dev(num_devices);
      for (const auto j : c10::irange(num_devices)) {
        // @lint-ignore CLANGTIDY
        inputs_multi_dev[j] = inputTensors[j][i];
        outputs_multi_dev[j] =
            // @lint-ignore CLANGTIDY
            i == (rank_ * num_devices + j) ? outputTensors[j]
                                           : inputs_multi_dev[j];
      }
      auto reduceOpts = ReduceOptions{
          opts.reduceOp,
          static_cast<int64_t>(i / num_devices),
          static_cast<int64_t>(i % num_devices),
          opts.timeout};
      auto work = _reduce_oop(outputs_multi_dev, inputs_multi_dev, reduceOpts);
      works.push_back(work);
    }
    auto work = endCoalescing();
    return work;
  }
}

c10::intrusive_ptr<Work> ProcessGroupNCCL::_reduce_scatter_base(
    at::Tensor& outputTensor,
    at::Tensor& inputTensor,
    const ReduceScatterOptions& opts) {
  if (inputTensor.dtype() != outputTensor.dtype()) {
    C10_THROW_ERROR(
        TypeError, "input tensor must be the same type as the output tensor.");
  }

  if (inputTensor.numel() != outputTensor.numel() * size_) {
    C10_THROW_ERROR(
        ValueError,
        "input tensor must be the same size as output size times world size");
  }

  // @lint-ignore CLANGTIDY
  const auto& tensor = outputTensor;
  RECORD_PARAM_COMMS_DATA(
      static_cast<int>(
          this->getSequenceNumberForGroup() + 1), // seq + 1 to match collective
      this->getID(),
      inputTensor, // inputTensor
      outputTensor, // outputTensor
      rank_, // rank
      "_reduce_scatter_base", // colName
      inputTensor.numel(), // inNelems
      tensor.numel(), // outNelems
      tensor.scalar_type(), // dtype
      std::vector<int64_t>(), // inSplitSizes
      std::vector<int64_t>(), // outSplitSizes
      globalRankStart, // globalRankStart
      globalRankStride, // globalRankStride
      this->getSize()); // worldSize

  auto inputs = std::vector<at::Tensor>{inputTensor};
  auto outputs = std::vector<at::Tensor>{outputTensor};

  int dev_in_group = 0;
  // avoidRecordStreams_ note: collective() will stash inputs and outputs.
  // Note 2: for asyncOp = false, we don't want to record streams because we
  // know that the NCCL stream will join back to the "current" stream right
  // after this op. So we might just as well keep the stream ownership of the
  // input/output tensors unchanged. The benefit would be that the
  // allocation/free of the tensors would look deterministic to the "current"
  // stream so that the caching allocator can reuse memory pool for this stream
  // in a clever way. This setting is added for libraries like FSDP which uses
  // `reduce_scatter_tensor`.
  bool avoidRecordStreams = avoidRecordStreams_ || (!opts.asyncOp);

  return collective(
      inputs,
      outputs,
      [&](at::Tensor& input,
          at::Tensor& output,
          ncclComm_t comm,
          at::cuda::CUDAStream& stream) {
        if (!avoidRecordStreams) {
          c10::cuda::CUDACachingAllocator::recordStream(
              output.storage().data_ptr(), stream);
        }
        auto ncclDataType = getNcclDataType(input.scalar_type());
        auto ncclReduceOp = getNcclReduceOp(
            opts.reduceOp, input, ncclDataType, comm, dev_in_group++);
        return ncclReduceScatter(
            input.data_ptr(),
            output.data_ptr(),
            output.numel(),
            ncclDataType,
            ncclReduceOp,
            comm,
            stream.stream());
      },
      OpType::_REDUCE_SCATTER_BASE,
      "nccl:_reduce_scatter_base",
      avoidRecordStreams);
}

c10::intrusive_ptr<Work> ProcessGroupNCCL::reduce_scatter_tensor_coalesced(
    std::vector<at::Tensor>& outputs,
    std::vector<at::Tensor>& inputs,
    const ReduceScatterOptions& opts) {
  return collective(
      inputs,
      outputs,
      [&](at::Tensor& input,
          at::Tensor& output,
          ncclComm_t comm,
          at::cuda::CUDAStream& stream) {
        if (!avoidRecordStreams_) {
          c10::cuda::CUDACachingAllocator::recordStream(
              output.storage().data_ptr(), stream);
        }
        auto ncclDataType = getNcclDataType(input.scalar_type());
        auto ncclReduceOp = getNcclReduceOp(
            opts.reduceOp, input, ncclDataType, comm, /*dev_in_group=*/0);
        return ncclReduceScatter(
            input.data_ptr(),
            output.data_ptr(),
            output.numel(),
            ncclDataType,
            ncclReduceOp,
            comm,
            stream.stream());
      },
      OpType::COALESCED,
      "nccl:reduce_scatter_tensor_coalesced");
}

c10::intrusive_ptr<Work> ProcessGroupNCCL::barrier(const BarrierOptions& opts) {
  RECORD_PARAM_COMMS(
      static_cast<int>(
          this->getSequenceNumberForGroup() + 1), // seq + 1 to match collective
      this->getID(),
      rank_, // rank
      "barrier", // colName
      0, // inNelems
      0, // outNelems
      at::kByte, // dType
      std::vector<int64_t>(), // inSplitSizes
      std::vector<int64_t>(), // outSplitSizes
      globalRankStart, // globalRankStart
      globalRankStride, // globalRankStride
      this->getSize()); // worldSize

  std::vector<at::Device> devices;

  // Use user defined GPU device ids if provided
  if (!opts.device_ids.empty()) {
    for (auto device : opts.device_ids) {
      devices.emplace_back(at::DeviceType::CUDA, device);
    }
  } else if (usedDeviceIdxs_.empty()) {
    // This means there is not yet a NCCL collective being called
    // Here we have to use the best guesses and will use a single GPU to call
    // allreduce to achieve barrier.
    // In case the multiple processes fall into the same node, we use rank to
    // ensure that each process is on a different GPU
    auto numGPUs = at::cuda::getNumGPUs();
    int16_t deviceIdx = static_cast<int16_t>(rank_ % numGPUs);
    LOG(INFO)
        << logPrefix()
        << c10::str(
               " using GPU ",
               deviceIdx,
               " to perform barrier as devices used by this process are currently unknown. ",
               "This can potentially cause a hang if this rank to GPU mapping is incorrect.",
               "Specify device_ids in barrier() to force use of a particular device.");
    devices.emplace_back(guessDeviceForRank());
  } else {
    for (auto usedDeviceIdx : usedDeviceIdxs_) {
      devices.emplace_back(at::DeviceType::CUDA, usedDeviceIdx);
    }
  }

  std::vector<at::Tensor> barrierTensors;
  barrierTensors.reserve(devices.size());

  at::cuda::OptionalCUDAGuard gpuGuard;
  for (auto& device : devices) {
    gpuGuard.set_index(device.index());
    barrierTensors.push_back(at::empty(
        {1},
        at::TensorOptions().device(at::DeviceType::CUDA).dtype(at::kByte)));
  }

  // All reduce to achieve the barrier
  auto work = allreduce(barrierTensors);

  // Work will take over barrierTensors
  auto ncclWork = dynamic_cast<ProcessGroupNCCL::WorkNCCL*>(work.get());
  TORCH_CHECK(ncclWork);
  ncclWork->barrierTensors_ = std::move(barrierTensors);

  return work;
}

#ifdef ENABLE_NCCL_P2P_SUPPORT
c10::intrusive_ptr<Work> ProcessGroupNCCL::alltoall_base(
    at::Tensor& outputTensor,
    at::Tensor& inputTensor,
    std::vector<int64_t>& outputSplitSizes,
    std::vector<int64_t>& inputSplitSizes,
    const AllToAllOptions& /* unused */) {
  check_gpu_single_tensor(outputTensor, true);
  check_gpu_single_tensor(inputTensor, true);
  if (outputSplitSizes.size() == 0 && inputSplitSizes.size() == 0) {
    std::vector<at::Tensor> inputTensors = {inputTensor};
    std::vector<at::Tensor> outputTensors = {outputTensor};

    RECORD_PARAM_COMMS_DATA(
        static_cast<int>(
            this->getSequenceNumberForGroup() +
            1), // seq + 1 to match collective
        this->getID(),
        inputTensor, // inputTensor
        outputTensor, // outputTensor
        rank_, // rank
        "all_to_all", // colName
        inputTensor.numel(), // inNelems
        outputTensor.numel(), // outNelems
        inputTensor.scalar_type(), // dType
        std::vector<int64_t>(), // inSplitSizes
        std::vector<int64_t>(), // outSplitSizes
        globalRankStart, // globalRankStart
        globalRankStride, // globalRankStride
        this->getSize()); // worldSize

    // avoidRecordStreams_ note: collective() will stash inputTensors and
    // outputTensors.
    return collective(
        inputTensors,
        outputTensors,
        [&](at::Tensor& input,
            at::Tensor& output,
            ncclComm_t comm,
            at::cuda::CUDAStream& stream) {
          // See [Sync Streams].
          if (!avoidRecordStreams_) {
            c10::cuda::CUDACachingAllocator::recordStream(
                output.storage().data_ptr(), stream);
          }
          torch::cuda::nccl::all2all_single_equal_split(
              input, output, this->getSize(), comm, stream);
          return ncclSuccess;
        },
        OpType::ALLTOALL_BASE,
        "nccl:all_to_all");
  } else {
    c10d::checkSplitSizes(inputSplitSizes, inputTensor, size_);
    c10d::checkSplitSizes(outputSplitSizes, outputTensor, size_);
    std::vector<at::Tensor> inputTensors = {inputTensor};
    std::vector<at::Tensor> outputTensors = {outputTensor};

    RECORD_PARAM_COMMS_DATA(
        static_cast<int>(
            this->getSequenceNumberForGroup() +
            1), // seq + 1 to match collective
        this->getID(),
        inputTensor, // inputTensor
        outputTensor, // outputTensor
        rank_, // rank
        "all_to_allv", // colName
        inputTensor.numel(), // inNelems
        outputTensor.numel(), // outNelems
        inputTensor.scalar_type(), // dType
        inputSplitSizes, // inSplitSizes
        outputSplitSizes, // outSplitSizes
        globalRankStart, // globalRankStart
        globalRankStride, // globalRankStride
        this->getSize()); // worldSize

    // avoidRecordStreams_ note: collective() will stash inputTensors and
    // outputTensors.
    return collective(
        inputTensors,
        outputTensors,
        [&](at::Tensor& input,
            at::Tensor& output,
            ncclComm_t comm,
            at::cuda::CUDAStream& stream) {
          std::vector<size_t> send_lengths(size_);
          std::vector<size_t> recv_lengths(size_);
          std::vector<size_t> send_offsets(size_);
          std::vector<size_t> recv_offsets(size_);
          c10d::computeLengthsAndOffsets(
              inputSplitSizes, input, &send_lengths, &send_offsets);
          c10d::computeLengthsAndOffsets(
              outputSplitSizes, output, &recv_lengths, &recv_offsets);
          // See [Sync Streams].
          if (!avoidRecordStreams_) {
            c10::cuda::CUDACachingAllocator::recordStream(
                output.storage().data_ptr(), stream);
          }
          torch::cuda::nccl::all2all_single_unequal_split(
              input.data_ptr(),
              send_lengths.data(),
              send_offsets.data(),
              output.data_ptr(),
              recv_lengths.data(),
              recv_offsets.data(),
              input.element_size(),
              input.scalar_type(),
              comm,
              stream);
          return ncclSuccess;
        },
        OpType::ALLTOALL_BASE,
        "nccl:all_to_all");
  }
}

c10::intrusive_ptr<Work> ProcessGroupNCCL::alltoall(
    std::vector<at::Tensor>& outputTensors,
    std::vector<at::Tensor>& inputTensors,
    const AllToAllOptions& /* unused */) {
  std::vector<int64_t> inSplitSizes;
  std::vector<int64_t> outSplitSizes;
  int64_t total_numel = 0;

  auto device = outputTensors[0].device();
  for (const auto r : c10::irange(outputTensors.size())) {
    check_gpu_single_tensor(outputTensors[r], true);
    check_gpu_single_tensor(inputTensors[r], true);
    TORCH_CHECK(
        device == outputTensors[r].device() &&
            device == inputTensors[r].device(),
        "Tensors must be on the same device")
    inSplitSizes.push_back(inputTensors[r].numel());
    outSplitSizes.push_back(outputTensors[r].numel());
    total_numel += inputTensors[r].numel();
  }

  RECORD_PARAM_COMMS_DATA(
      static_cast<int>(
          this->getSequenceNumberForGroup() + 1), // seq + 1 to match collective
      this->getID(),
      inputTensors, // inputTensors
      outputTensors, // outputTensors
      rank_, // rank
      "all_to_all", // colName
      total_numel, // inNelems
      total_numel, // outNelems
      inputTensors.front().scalar_type(), // dType
      inSplitSizes, // inSplitSizes
      outSplitSizes, // outSplitSizes
      globalRankStart, // globalRankStart
      globalRankStride, // globalRankStride
      this->getSize()); // worldSize

  std::vector<at::Tensor> inputTensor0 = {inputTensors[0]};
  std::vector<at::Tensor> outputTensor0 = {outputTensors[0]};
  return collective(
      inputTensor0,
      outputTensor0,
      [&](at::Tensor& /* unused */,
          at::Tensor& /* unused */,
          ncclComm_t comm,
          at::cuda::CUDAStream& stream) {
        torch::cuda::nccl::all2all(outputTensors, inputTensors, comm, stream);
        return ncclSuccess;
      },
      [&](std::vector<at::cuda::CUDAStream>&,
          c10::intrusive_ptr<ProcessGroupNCCL::WorkNCCL>& work) {
        if (avoidRecordStreams_) {
          // inputTensor0 and outputTensor0 are stashed redundantly by
          // collective(), but that's ok.
          auto& v = work->stashed_for_allocator_safety_;
          v->insert(v->end(), inputTensors.begin(), inputTensors.end());
          v->insert(v->end(), outputTensors.begin(), outputTensors.end());
        }
      },
      [](std::vector<at::cuda::CUDAStream>&,
         c10::intrusive_ptr<ProcessGroupNCCL::WorkNCCL>& work) {},
      OpType::ALLTOALL,
      "nccl:all_to_all");
}

c10::intrusive_ptr<Work> ProcessGroupNCCL::send(
    std::vector<at::Tensor>& tensors,
    int dstRank,
    int /* unused */) {
  check_gpu_tensors_different_devices(tensors, true);

  // @lint-ignore CLANGTIDY
  auto tensor = tensors.back();
  RECORD_PARAM_COMMS_DATA(
      static_cast<int>(
          this->getSequenceNumberForGroup() + 1), // seq + 1 to match collective
      this->getID(),
      tensors, // inputTensors
      tensors, // outputTensors
      dstRank, // dst rank
      "send", // colName
      tensor.numel(), // inNelems
      tensor.numel(), // outNelems
      tensor.scalar_type(), // dType
      std::vector<int64_t>(), // inSplitSizes
      std::vector<int64_t>(), // outSplitSizes
      globalRankStart, // globalRankStart
      globalRankStride, // globalRankStride
      this->getSize()); // worldSize

  auto ret = pointToPoint(
      tensors,
      [&](at::Tensor& input,
          ncclComm_t comm,
          at::cuda::CUDAStream& stream,
          int dst) {
        torch::cuda::nccl::send(input, comm, stream, dst);
        return ncclSuccess;
      },
      dstRank,
      OpType::SEND,
      c10::str("nccl:send ", rank_, "->", dstRank).c_str());
  return ret;
}

c10::intrusive_ptr<Work> ProcessGroupNCCL::recv(
    std::vector<at::Tensor>& tensors,
    int srcRank,
    int /* unused */) {
  check_gpu_tensors_different_devices(tensors, true);

  // @lint-ignore CLANGTIDY
  auto tensor = tensors.back();
  RECORD_PARAM_COMMS_DATA(
      static_cast<int>(
          this->getSequenceNumberForGroup() + 1), // seq + 1 to match collective
      this->getID(),
      tensors, // inputTensors
      tensors, // outputTensors
      srcRank, // src rank
      "recv", // colName
      tensor.numel(), // inNelems
      tensor.numel(), // outNelems
      tensor.scalar_type(), // dType
      std::vector<int64_t>(), // inSplitSizes
      std::vector<int64_t>(), // outSplitSizes
      globalRankStart, // globalRankStart
      globalRankStride, // globalRankStride
      this->getSize()); // worldSize

  auto ret = pointToPoint(
      tensors,
      [&](at::Tensor& output,
          ncclComm_t comm,
          at::cuda::CUDAStream& stream,
          int src) {
        torch::cuda::nccl::recv(output, comm, stream, src);
        return ncclSuccess;
      },
      srcRank,
      OpType::RECV,
      c10::str("nccl:recv ", rank_, "<-", srcRank).c_str());
  return ret;
}
#else
c10::intrusive_ptr<Work> ProcessGroupNCCL::alltoall_base(
    at::Tensor& /* unused */,
    at::Tensor& /* unused */,
    std::vector<int64_t>& /* unused */,
    std::vector<int64_t>& /* unused */,
    const AllToAllOptions& /* unused */) {
  C10_THROW_ERROR(
      NotImplementedError,
      "ProcessGroupNCCL only supports alltoall* for NCCL lib version >= 2.7.0");
}

c10::intrusive_ptr<Work> ProcessGroupNCCL::alltoall(
    std::vector<at::Tensor>& /* unused */,
    std::vector<at::Tensor>& /* unused */,
    const AllToAllOptions& /* unused */) {
  C10_THROW_ERROR(
      NotImplementedError,
      "ProcessGroupNCCL only supports alltoall* for NCCL lib version >= 2.7.0");
}

c10::intrusive_ptr<Work> ProcessGroupNCCL::send(
    std::vector<at::Tensor>& /* unused */,
    int /* unused */,
    int /* unused */) {
  C10_THROW_ERROR(
      NotImplementedError,
      "ProcessGroupNCCL only supports send for NCCL lib version >= 2.7.0");
}

c10::intrusive_ptr<Work> ProcessGroupNCCL::recv(
    std::vector<at::Tensor>& /* unused */,
    int /* unused */,
    int /* unused */) {
  C10_THROW_ERROR(
      NotImplementedError,
      "ProcessGroupNCCL only supports recv for NCCL lib version >= 2.7.0");
}
#endif

void ProcessGroupNCCL::groupStart() {
#if defined(NCCL_MAJOR) && (NCCL_MAJOR >= 2)
  C10D_NCCL_CHECK(ncclGroupStart(), c10::nullopt);
#endif
  ++ncclActiveGroupCounter_;
}

void ProcessGroupNCCL::groupEnd() {
#if defined(NCCL_MAJOR) && (NCCL_MAJOR >= 2)
#ifndef NCCL_HAS_COMM_NONBLOCKING
  C10D_NCCL_CHECK(ncclGroupEnd(), c10::nullopt);
#else
  if (!nccl_use_nonblocking()) {
    C10D_NCCL_CHECK(ncclGroupEnd(), c10::nullopt);
  } else {
    TORCH_WARN(
        "ProcessGroupNCCL::groupEnd() called in nonblocking communicator mode without involved communicators specified; gathering all mapped communicators...");
    std::unique_lock<std::mutex> lock(mutex_);
    std::vector<std::shared_ptr<NCCLComm>> ncclComms_;
    for (auto& it : devNCCLCommMap_) {
      ncclComms_.insert(ncclComms_.end(), it.second.begin(), it.second.end());
    }
    C10D_NCCL_CHECK_TIMEOUT_GROUPEND(ncclGroupEnd(), ncclComms_, c10::nullopt);
  }
#endif
#endif
  --ncclActiveGroupCounter_;
}

void ProcessGroupNCCL::groupEndNonblocking(
    std::vector<std::shared_ptr<NCCLComm>> comms) {
#if defined(NCCL_MAJOR) && (NCCL_MAJOR >= 2)
#ifndef NCCL_HAS_COMM_NONBLOCKING
  C10D_NCCL_CHECK(ncclGroupEnd(), c10::nullopt);
#else
  if (!nccl_use_nonblocking()) {
    C10D_NCCL_CHECK(ncclGroupEnd(), c10::nullopt);
  } else {
    C10D_NCCL_CHECK_TIMEOUT_GROUPEND(ncclGroupEnd(), comms, c10::nullopt);
  }
#endif
#endif
  --ncclActiveGroupCounter_;
}

c10::intrusive_ptr<Work> ProcessGroupNCCL::gather(
    std::vector<std::vector<at::Tensor>>& outputTensors,
    std::vector<at::Tensor>& inputTensors,
    const GatherOptions& opts) {
  static auto invalidArgument = [](const std::string& msg) {
    C10_THROW_ERROR(ValueError, "ProcessGroupNCCL::gather: " + msg);
  };

  assertRootRank(invalidArgument, opts.rootRank, size_);
  check_gpu_tensors_different_devices(inputTensors, true);
  assertSingleElementInput(invalidArgument, inputTensors);

  // @lint-ignore CLANGTIDY
  auto tensor = inputTensors.back();

  std::vector<at::Tensor> outputs;

  if (getRank() == opts.rootRank) {
    if (outputTensors.size() != 1) {
      std::stringstream ss;
      ss << "requires a single-element output list containing a list with "
         << getSize() << " tensors.";
      invalidArgument(ss.str());
    } else if (outputTensors[0].size() != static_cast<size_t>(getSize())) {
      std::stringstream ss;
      ss << "Incorrect output list size " << outputTensors[0].size()
         << ". Output list size should be " << getSize()
         << ", same as size of the process group.";
      invalidArgument(ss.str());
    }

    const auto& options = inputTensors[0].options();
    const auto& sizes = inputTensors[0].sizes();
    assertTypeAndSizesMatch(invalidArgument, outputTensors[0], options, sizes);
    outputs = outputTensors[0];
  } else {
    // if not in the root rank, initialize outputs as empty list
    if (outputTensors.size() != 0) {
      invalidArgument("requires empty output on non-root");
    }
    outputs = {};
    // append a empty tensor to the list, we don't use it but the
    // `collective` template function requires it to invoke its function
    outputs.emplace_back();
  }

  RECORD_PARAM_COMMS_DATA(
      static_cast<int>(
          this->getSequenceNumberForGroup() + 1), // seq + 1 to match collective
      this->getID(),
      inputTensors, // inputTensors
      outputTensors, // outputTensors
      opts.rootRank, // root rank
      "gather", // colName
      tensor.numel(), // inNelems
      tensor.numel() * this->getSize(), // outNelems
      tensor.scalar_type(), // dType
      std::vector<int64_t>(), // inSplitSizes
      std::vector<int64_t>(), // outSplitSize
      globalRankStart, // globalRankStart
      globalRankStride, // globalRankStride
      this->getSize()); // worldSize

  // avoidRecordStreams_ note: collective() will stash inputTensors and
  // outputs, which == outputTensors[0] on the root rank where it matters.
  return collective(
      inputTensors,
      outputs,
      [&](at::Tensor& /* unused */,
          at::Tensor& /* unused */,
          ncclComm_t comm,
          at::cuda::CUDAStream& stream) {
        const auto root = opts.rootRank;
        if (getRank() == root) {
          if (!avoidRecordStreams_) {
            for (auto output : outputs) {
              c10::cuda::CUDACachingAllocator::recordStream(
                  output.storage().data_ptr(), stream);
            }
          }
        }
        torch::cuda::nccl::gather(inputTensors[0], outputs, comm, stream, root);
        return ncclSuccess;
      },
      OpType::GATHER,
      "nccl:gather");
}

c10::intrusive_ptr<Work> ProcessGroupNCCL::scatter(
    std::vector<at::Tensor>& outputTensors,
    std::vector<std::vector<at::Tensor>>& inputTensors,
    const ScatterOptions& opts) {
  static auto invalidArgument = [](const std::string& msg) {
    C10_THROW_ERROR(ValueError, "ProcessGroupNCCL::scatter: " + msg);
  };

  assertRootRank(invalidArgument, opts.rootRank, size_);
  check_gpu_tensors_different_devices(outputTensors, true);
  assertSingleElementInput(invalidArgument, outputTensors);

  // @lint-ignore CLANGTIDY
  auto tensor = outputTensors.back();

  std::vector<at::Tensor> inputs;

  if (getRank() == opts.rootRank) {
    if (inputTensors.size() != 1) {
      std::stringstream ss;
      ss << "requires a single-element input list containing a list with "
         << getSize() << " tensors.";
      invalidArgument(ss.str());
    } else if (inputTensors[0].size() != static_cast<size_t>(getSize())) {
      std::stringstream ss;
      ss << "Incorrect input list size " << inputTensors[0].size()
         << ". Input list size should be " << getSize()
         << ", same as size of the process group.";
      invalidArgument(ss.str());
    }

    const auto& options = outputTensors[0].options();
    const auto& sizes = outputTensors[0].sizes();
    assertTypeAndSizesMatch(invalidArgument, inputTensors[0], options, sizes);
    inputs = inputTensors[0];
  } else {
    // if not in the root rank, initialize inputTensors as empty place holder
    // with an empty list
    if (inputTensors.size() != 0) {
      invalidArgument("requires empty input on non-root");
    }
    inputs = {};
    // append a empty tensor to the list, we don't use it but the
    // `collective` template function requires it to invoke its function
    inputs.emplace_back();
  }

  RECORD_PARAM_COMMS_DATA(
      static_cast<int>(
          this->getSequenceNumberForGroup() + 1), // seq + 1 to match collective
      this->getID(),
      inputTensors, // inputTensors
      outputTensors, // outputTensors
      opts.rootRank, // root rank
      "scatter", // colName
      tensor.numel(), // inNelems
      tensor.numel() * this->getSize(), // outNelems
      tensor.scalar_type(), // dType
      std::vector<int64_t>(), // inSplitSizes
      std::vector<int64_t>(), // outSplitSize
      globalRankStart, // globalRankStart
      globalRankStride, // globalRankStride
      this->getSize()); // worldSize

  // avoidRecordStreams_ note: collective() will stash outputTensors and
  // inputs, which == inputTensors[0] on the root rank where it matters.
  bool avoidRecordStreams = avoidRecordStreams_ || (!opts.asyncOp);

  return collective(
      outputTensors,
      inputs,
      [&](at::Tensor& /* unused */,
          at::Tensor& /* unused */,
          ncclComm_t comm,
          at::cuda::CUDAStream& stream) {
        const auto root = opts.rootRank;
        if (getRank() == root) {
          if (!avoidRecordStreams) {
            for (auto input : inputs) {
              c10::cuda::CUDACachingAllocator::recordStream(
                  input.storage().data_ptr(), stream);
            }
          }
        }
        torch::cuda::nccl::scatter(
            inputs, outputTensors[0], comm, stream, root);
        return ncclSuccess;
      },
      OpType::SCATTER,
      "nccl:scatter",
      avoidRecordStreams);
}

c10::intrusive_ptr<Work> ProcessGroupNCCL::recvAnysource(
    std::vector<at::Tensor>& /* unused */,
    int /* unused */) {
  C10_THROW_ERROR(
      NotImplementedError, "ProcessGroupNCCL does not support recvAnysource");
}

c10::intrusive_ptr<Work> ProcessGroupNCCL::_allgather_base(
    at::Tensor& output_tensor,
    at::Tensor& input_tensor,
    const AllgatherOptions& opts) {
  check_gpu_single_tensor(input_tensor);
  check_gpu_single_tensor(output_tensor);

  if (input_tensor.dtype() != output_tensor.dtype()) {
    C10_THROW_ERROR(
        TypeError, "output tensor must have the same type as input tensor");
  }

  if (input_tensor.numel() * size_ != output_tensor.numel()) {
    C10_THROW_ERROR(
        ValueError,
        "output tensor size must be equal to world_size times input tensor size");
  }

  // @lint-ignore CLANGTIDY
  const auto& tensor = output_tensor;
  RECORD_PARAM_COMMS_DATA(
      static_cast<int>(
          this->getSequenceNumberForGroup() + 1), // seq + 1 to match collective
      this->getID(),
      input_tensor, // inputTensors
      output_tensor, // outputTensors
      rank_, // rank
      "_allgather_base", // colName
      input_tensor.numel(), // inNelems
      tensor.numel(), // outNelems
      tensor.scalar_type(), // dType
      std::vector<int64_t>(), // inSplitSizes
      std::vector<int64_t>(), // outSplitSize
      globalRankStart, // globalRankStart
      globalRankStride, // globalRankStride
      this->getSize()); // worldSize

  // just a wrapper to fit the collective interface
  auto inputs = std::vector<at::Tensor>{input_tensor};
  auto outputs = std::vector<at::Tensor>{output_tensor};

  // avoidRecordStreams_ note: collective() will stash inputs and outputs.
  // Note 2: for asyncOp = false, we don't want to record streams because we
  // know that the NCCL stream will join back to the "current" stream right
  // after this op. So we might just as well keep the stream ownership of the
  // input/output tensors unchanged. The benefit would be that the
  // allocation/free of the tensors would look deterministic to the "current"
  // stream so that the caching allocator can reuse memory pool for this stream
  // in a clever way. This setting is added for libraries like FSDP which uses
  // `all_gather_into_tensor`.
  bool avoidRecordStreams = avoidRecordStreams_ || (!opts.asyncOp);

  return collective(
      inputs,
      outputs,
      [&](at::Tensor& input,
          at::Tensor& output,
          ncclComm_t comm,
          at::cuda::CUDAStream& stream) {
        if (!avoidRecordStreams) {
          c10::cuda::CUDACachingAllocator::recordStream(
              output.storage().data_ptr(), stream);
        }
        return ncclAllGather(
            input.data_ptr(),
            output.data_ptr(),
            input.numel(),
            getNcclDataType(input.scalar_type()),
            comm,
            stream.stream());
      },
      OpType::_ALLGATHER_BASE,
      "nccl:_all_gather_base",
      avoidRecordStreams);
}

} // namespace c10d

#endif // USE_C10D_NCCL<|MERGE_RESOLUTION|>--- conflicted
+++ resolved
@@ -1089,12 +1089,6 @@
 void ProcessGroupNCCL::abortCommsFromMap(
     std::unordered_map<std::string, std::vector<std::shared_ptr<NCCLComm>>>&
         ncclCommsMap,
-<<<<<<< HEAD
-    const int rank,
-    std::unordered_map<std::string, std::vector<at::cuda::CUDAStream>>&
-        ncclStreams,
-=======
->>>>>>> 30737461
     c10::optional<std::string> abortReason) {
   // The process may control multiple devices, loop through the communicators on
   // each device
@@ -1115,22 +1109,17 @@
     // their responsibility to destroy the process group and recreate
     // it to recover from errors.
 
-<<<<<<< HEAD
     c10::StreamId streamId;
-    if (ncclStreams.find(devName) != ncclStreams.end()) {
-      auto streams = ncclStreams.at(devName);
+    if (ncclStreams_.find(devName) != ncclStreams_.end()) {
+      auto streams = ncclStreams_.at(devName);
       if (streams.size() > 0) {
         streamId = streams[0].id();
       }
     }
 
-    LOG(INFO) << "[Rank " << rank << "] Destroyed " << ncclComms.size()
+    LOG(INFO) << logPrefix() << "] Destroyed " << ncclComms.size()
               << "communicators on CUDA device: " << devName
               << " with stream: " << streamId;
-=======
-    LOG(INFO) << logPrefix() << "] Destroyed " << ncclComms.size()
-              << "communicators on CUDA device " << devName;
->>>>>>> 30737461
   }
 }
 
@@ -1151,13 +1140,8 @@
   ncclCommDevIdxMapMutex.unlock();
 
   std::lock_guard<std::mutex> lock(mutex_);
-<<<<<<< HEAD
-  abortCommsFromMap(devNCCLCommMap_, rank_, ncclStreams_, abortReason);
-  abortCommsFromMap(inInitializationCommMap_, rank_, ncclStreams_, abortReason);
-=======
   abortCommsFromMap(devNCCLCommMap_, abortReason);
   abortCommsFromMap(inInitializationCommMap_, abortReason);
->>>>>>> 30737461
 }
 
 void ProcessGroupNCCL::shutdown() {
