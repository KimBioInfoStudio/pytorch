import warnings
from typing import Any, Dict, Optional

import torch
import torch.distributed as dist
from torch.distributed.checkpoint.stateful import Stateful

from .default_planner import DefaultLoadPlanner
from .planner import LoadPlanner
from .storage import StorageReader
<<<<<<< HEAD
from .utils import _all_gather_keys, _DistWrapper
=======
from .utils import _all_gather_keys, _DistWrapper, _profile
>>>>>>> ed038346

__all__ = ["load_state_dict", "load"]


def load_state_dict(
    state_dict: Dict[str, Any],
    storage_reader: StorageReader,
    process_group: Optional[dist.ProcessGroup] = None,
    coordinator_rank: int = 0,
    no_dist: bool = False,
    planner: Optional[LoadPlanner] = None,
) -> None:
    """This method is deprecated. Please switch to 'load'."""
    warnings.warn(
        "'load_state_dict' is deprecated and will be removed in future versions. "
        "Please use 'load' instead."
    )
<<<<<<< HEAD
    # TODO: test returning `load` here instead.
    return _load_state_dict(
        state_dict, storage_reader, process_group, coordinator_rank, no_dist, planner
    )
=======
    with _profile():
        # TODO: test returning `load` here instead.
        return _load_state_dict(
            state_dict,
            storage_reader,
            process_group,
            coordinator_rank,
            no_dist,
            planner,
        )
>>>>>>> ed038346


def load(
    state_dict: Dict[str, Any],
    storage_reader: StorageReader,
    *,
    process_group: Optional[dist.ProcessGroup] = None,
    coordinator_rank: int = 0,
    no_dist: bool = False,
    planner: Optional[LoadPlanner] = None,
) -> None:
    """
    Load a distributed ``state_dict`` in SPMD style.

    Each rank will try to read the least amount of data necessary
    to fullfill the requested `state_dict`. When loading :class:`ShardedTensor`
    or :class:`DTensor` instances, each rank only reads data for their local shards.

    For each ``Stateful`` object (having both a ``state_dict`` and a ``load_state_dict``),
    load will first call ``state_dict`` before attempting deserialization, followed by
    ``load_state_dict`` once the deserialization is complete.

    .. warning::
        All tensors in ``state_dict`` must be allocated on their
        destination device *prior to* calling this function.

        All non-tensor data is loaded using `torch.load()` and modified in place
        on state_dict.

    .. warning::
        Users must call `load_state_dict` on the root module to ensure load
        pos-processing and non-tensor data properly propagates.

    .. note:
        This function can be used for local inference and load a checkpoint
        produced by ``save_state_dict`` without having a process group initialized
        by passing ``no_dist=True`` and by using Tensors instead of ShardedTensors.

    Args:
        state_dict (Dict[str, Any]) : The state_dict to load. Note that this
            state dict will updated in place.
        storage_reader (StorageReader): StorageReader used to load data from.
        process_group (ProcessGroup):
            ProcessGroup to be used for cross-rank synchronization.
        coordinator_rank (int):
            Rank to use to coordinate the checkpoint.
            rank0 is used by default.
        no_dist (bool): If ``True``, distributed checkpoint will not load
            in SPMD style. (Default: ``False``)

    Returns:
        None.

    Examples
        >>> # xdoctest: +SKIP
        >>> my_model = MyModule()
        >>> optimizer = Adagrad(my_model.parameters())
        >>> model_state_dict = my_model.state_dict()
        >>> fs_storage_reader = torch.distributed.checkpoint.FileSystemReader("/checkpoint/1")

        >>> torch.distributed.checkpoint.load_state_dict(
        >>>     state_dict=model_state_dict,
        >>>     storage_reader=fs_storage_reader,
        >>> )

        >>> # module.load_state_dict() function might have customized steps
        >>> # to flush the state_dict, must call it to
        >>> # ensure correct behavior.
        >>> my_model.load_state_dict(model_state_dict)

    .. note::
        load_state_dict uses collectives to coordinate reads across ranks.
        For NCCL-based process groups, internal tensor representations of
        objects must be moved to the GPU device before communication takes place.
        In this case, the device used is given by ``torch.cuda.current_device()``
        and it is the user's responsibility to ensure that this is set so that each
        rank has an individual GPU, via ``torch.cuda.set_device()``.
    """

    with _profile():
        if no_dist:
            keys = list(state_dict.keys())
        else:
            keys = _all_gather_keys(state_dict)
            if keys != sorted(state_dict.keys()):
                warnings.warn(
                    "Detected mismatched keys in state dict after all gather!"
                    " This behavior is unsupported and may cause errors may cause errors."
                )

        statetful_sd = {}
        for key in keys:
            if key not in state_dict:
                continue
            elem = state_dict[key]
            statetful_sd[key] = (
                elem.state_dict() if isinstance(elem, Stateful) else elem
            )

        _load_state_dict(
            statetful_sd,
            storage_reader,
            process_group,
            coordinator_rank,
            no_dist,
            planner,
        )
        for key in keys:
            if key not in state_dict:
                continue
            elem = state_dict[key]
            if isinstance(elem, Stateful):
                elem.load_state_dict(statetful_sd[key])
            state_dict[key] = elem

<<<<<<< HEAD
    statetful_sd = {}
    for key in keys:
        if key not in state_dict:
            continue
        elem = state_dict[key]
        statetful_sd[key] = elem.state_dict() if isinstance(elem, Stateful) else elem

    _load_state_dict(
        statetful_sd, storage_reader, process_group, coordinator_rank, no_dist, planner
    )
    for key in keys:
        if key not in state_dict:
            continue
        elem = state_dict[key]
        if isinstance(elem, Stateful):
            elem.load_state_dict(statetful_sd[key])
        state_dict[key] = elem
=======
>>>>>>> ed038346


def _load_state_dict(
    state_dict: Dict[str, Any],
    storage_reader: StorageReader,
    process_group: Optional[dist.ProcessGroup] = None,
    coordinator_rank: int = 0,
    no_dist: bool = False,
    planner: Optional[LoadPlanner] = None,
) -> None:
    torch._C._log_api_usage_once("torch.distributed.checkpoint.load_state_dict")

    distW = _DistWrapper(process_group, not no_dist, coordinator_rank)
    if planner is None:
        planner = DefaultLoadPlanner()

    def local_step():
        assert planner is not None
        metadata = storage_reader.read_metadata()
        planner.set_up_planner(state_dict, metadata, distW.is_coordinator)
        storage_reader.set_up_storage_reader(metadata, distW.is_coordinator)

        local_plan = planner.create_local_plan()
        local_plan = storage_reader.prepare_local_plan(local_plan)
        return local_plan

    def global_step(all_local_plans):
        assert planner is not None
        all_local_plans = planner.create_global_plan(all_local_plans)
        all_local_plans = storage_reader.prepare_global_plan(all_local_plans)
        return all_local_plans

    central_plan = distW.reduce_scatter("plan", local_step, global_step)

    def read_data():
        assert planner is not None
        final_local_plan = planner.finish_plan(central_plan)
        all_reads = storage_reader.read_data(final_local_plan, planner)

        all_reads.wait()
        return None

    _ = distW.all_gather("read", read_data)<|MERGE_RESOLUTION|>--- conflicted
+++ resolved
@@ -8,11 +8,7 @@
 from .default_planner import DefaultLoadPlanner
 from .planner import LoadPlanner
 from .storage import StorageReader
-<<<<<<< HEAD
-from .utils import _all_gather_keys, _DistWrapper
-=======
 from .utils import _all_gather_keys, _DistWrapper, _profile
->>>>>>> ed038346
 
 __all__ = ["load_state_dict", "load"]
 
@@ -30,14 +26,7 @@
         "'load_state_dict' is deprecated and will be removed in future versions. "
         "Please use 'load' instead."
     )
-<<<<<<< HEAD
-    # TODO: test returning `load` here instead.
-    return _load_state_dict(
-        state_dict, storage_reader, process_group, coordinator_rank, no_dist, planner
-    )
-=======
     with _profile():
-        # TODO: test returning `load` here instead.
         return _load_state_dict(
             state_dict,
             storage_reader,
@@ -46,7 +35,6 @@
             no_dist,
             planner,
         )
->>>>>>> ed038346
 
 
 def load(
@@ -162,26 +150,6 @@
                 elem.load_state_dict(statetful_sd[key])
             state_dict[key] = elem
 
-<<<<<<< HEAD
-    statetful_sd = {}
-    for key in keys:
-        if key not in state_dict:
-            continue
-        elem = state_dict[key]
-        statetful_sd[key] = elem.state_dict() if isinstance(elem, Stateful) else elem
-
-    _load_state_dict(
-        statetful_sd, storage_reader, process_group, coordinator_rank, no_dist, planner
-    )
-    for key in keys:
-        if key not in state_dict:
-            continue
-        elem = state_dict[key]
-        if isinstance(elem, Stateful):
-            elem.load_state_dict(statetful_sd[key])
-        state_dict[key] = elem
-=======
->>>>>>> ed038346
 
 
 def _load_state_dict(
