--- conflicted
+++ resolved
@@ -50,38 +50,18 @@
     return "out" in op._schema.overload_name
 
 
-def _pretty_print_spec(spec: object) -> str:
-    if spec is None:
-        return "None"
-    elif isinstance(spec, DTensorSpec):
-        return "".join([str(p) for p in spec.placements])
-    elif isinstance(spec, Sequence):
-        return "(" + ", ".join([_pretty_print_spec(s) for s in spec]) + ")"
-    else:
-        raise RuntimeError(f"Unknown spec type to print: spec={spec}")
-
-
 @dataclass
 class PlacementStrategy:
     """
     A placement strategy describes an acceptable sharding placements of the output
     and the tensor arguments of an operation.
 
-<<<<<<< HEAD
-    note: when the op return value is a single DTensor object, output_specs is
-    DTensorSpec; when the return value is a tuple of Optional[DTensor],
-    output_specs is a tuple of Optional[DTensorSpec].
-    """
-
-    output_specs: Union[DTensorSpec, Tuple[Optional[DTensorSpec], ...]]
-=======
     note: when the op return value is a single DTensor object, output_spec is
     DTensorSpec; when the return value is a sequence of Optional[DTensor],
     output_spec is a sequence of Optional[DTensorSpec].
     """
 
     output_spec: Union[DTensorSpec, Tuple[Optional[DTensorSpec], ...]]
->>>>>>> 362bc6d7
     input_specs: Optional[Sequence[DTensorSpec]] = None
 
     # redistribute costs for this op placement strategy
@@ -91,38 +71,17 @@
     redistribute_cost: Optional[List[List[float]]] = None
 
     @cached_property
-<<<<<<< HEAD
-    def output_spec(self) -> DTensorSpec:
-        """
-        This function requires that the strategy have at least one DTensorSpec as the
-        output spec. If the output_specs is a tuple, then we will just return the first
-        element in the tuple and this element must be a DTensorSpec.
-        """
-        if isinstance(self.output_specs, DTensorSpec):
-            return self.output_specs
-        else:
-            assert len(self.output_specs) > 0, "empty output_specs!"
-            spec = self.output_specs[0]
-=======
     def out_spec(self) -> DTensorSpec:
         if isinstance(self.output_spec, DTensorSpec):
             return self.output_spec
         else:
             assert len(self.output_spec) > 0, "empty output_spec!"
             spec = self.output_spec[0]
->>>>>>> 362bc6d7
             assert isinstance(
                 spec, DTensorSpec
             ), "If the operator returns a tuple, PlacementStrategy requires the first"
             f"element in tuple be not None but got: {spec}."
             return spec
-<<<<<<< HEAD
-
-    def __str__(self) -> str:
-        input_specs_str = _pretty_print_spec(self.input_specs)
-        output_spec_str = _pretty_print_spec(self.output_specs)
-        return f"{input_specs_str} -> {output_spec_str}"
-=======
 
     def pretty_print_output_spec(self) -> str:
         if isinstance(self.output_spec, DTensorSpec):
@@ -162,7 +121,6 @@
 
         output_spec_str = self.pretty_print_output_spec()
         return f"{input_specs_str}{output_spec_str}"
->>>>>>> 362bc6d7
 
 
 class StrategyType:
@@ -196,11 +154,7 @@
 
     @property
     def output_mesh_shape(self):
-<<<<<<< HEAD
-        return self.strategies[0].output_spec.mesh.shape
-=======
         return self.strategies[0].out_spec.mesh.shape
->>>>>>> 362bc6d7
 
     @property
     def output_ndim(self):
@@ -209,10 +163,6 @@
     @property
     def output_shape(self):
         return self.strategies[0].out_spec.shape
-
-    @property
-    def output_shape(self):
-        return self.strategies[0].output_spec.shape
 
 
 class TupleStrategy(StrategyType):
@@ -310,12 +260,8 @@
                 mesh_shape = arg.mesh.shape
             elif isinstance(arg, OpStrategy):
                 assert len(arg.strategies) == 1
-<<<<<<< HEAD
-                args_sharding.append(_pretty_print_spec(arg.strategies[0].output_specs))
-=======
                 arg_spec_str = arg.strategies[0].pretty_print_output_spec()
                 args_sharding.append(arg_spec_str)
->>>>>>> 362bc6d7
                 mesh_shape = arg.output_mesh_shape
             elif isinstance(arg, TupleStrategy):
                 first_op_strtgy = arg.childs[0]
