--- conflicted
+++ resolved
@@ -195,36 +195,15 @@
     TupleStrategy represents the output strategy of this op is a tuple
     of strategy, i.e. If the output of this op is a tuple of tensors or list of tensors
     with possibly different placement strategies, we should return a TupleStrategy that
-<<<<<<< HEAD
-    contains a tuple of OpStrategy. For None return value, the corresponding OpStrategy
-    object in childs should also be None.
-    For operators that return a tuple of tensors which may or may not share the same
-    placement strategy, there're two cases and we have different logics for them in
-    sharding propagation:
-    1. The output list has a 1:1 mapping to the input. E.g. foreach_list ops
-    2. The output list has no mapping to the input. E.g. native_layer_norm_backward
-=======
     contains a tuple of OpStrategy.
->>>>>>> 1eb2adf7
 
     NOTE: if the output of the op is a List[Tensor] and they share the same placement
     strategy, then we should return a single OpStrategy instead of a TupleStrategy
     """
 
-<<<<<<< HEAD
-    def __init__(
-        self, childs: Sequence[Optional[StrategyType]], op_type: int = 0
-    ) -> None:
-        super().__init__()
-        self.childs: Sequence[Optional[StrategyType]] = childs
-        # TODO: change op_type to enum type
-        # op type: FOREACH_LIST=0; MULTI_OUTPUT=1.
-        self.op_type = op_type
-=======
     def __init__(self, childs: Sequence[StrategyType]) -> None:
         super().__init__()
         self.childs: Sequence[StrategyType] = childs
->>>>>>> 1eb2adf7
 
     def __str__(self) -> str:
         child_strategies_str = ", ".join(
