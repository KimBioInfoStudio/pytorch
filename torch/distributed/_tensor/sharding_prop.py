from functools import lru_cache
from itertools import chain
from typing import Callable, cast, Dict, List, Optional, Sequence, Union

import torch
from torch._ops import OpOverload
from torch._subclasses import FakeTensorMode
from torch.distributed._tensor._utils import try_find_mesh_from_args
from torch.distributed._tensor.op_schema import (
    DTensorSpec,
    OpInfo,
    OpSchema,
    OpStrategy,
    OutputSharding,
    OutputSpecType,
    PlacementStrategy,
    RuntimeSchemaInfo,
    StrategyType,
    TupleStrategy,
)
from torch.distributed._tensor.placement_types import TensorMeta
from torch.distributed.device_mesh import DeviceMesh

aten = torch.ops.aten


def _length(obj) -> int:
    if obj is None:
        return 0
    if not isinstance(obj, Sequence):
        return 1
    return len(obj)


class ShardingPropagator:
    def __init__(self) -> None:
        self.op_to_rules: Dict[OpOverload, Callable[[OpSchema], OutputSharding]] = {}
        self.op_strategy_funcs: Dict[
            OpOverload,
            Callable[[DeviceMesh, OpSchema], StrategyType],
        ] = {}
        # op map to save static argnum to decide to reuse sharding prop cache or re-run sharding prop
        self.op_to_schema_info: Dict[OpOverload, RuntimeSchemaInfo] = {}
        self.propagate_op_sharding = lru_cache(None)(self.propagate_op_sharding_non_cached)  # type: ignore[method-assign]

    def register_sharding_prop_rule(
        self,
        op_overload: OpOverload,
        rule_func: Callable[[OpSchema], OutputSharding],
        schema_info: Optional[RuntimeSchemaInfo] = None,
    ):
        """
        Register a sharding propagation rule for an operator.
        """
        self.op_to_rules[op_overload] = rule_func
        if schema_info is not None:
            self.op_to_schema_info[op_overload] = schema_info

    def register_op_strategy(
        self,
        op_overload: OpOverload,
        strategy_func: Callable[[DeviceMesh, OpSchema], StrategyType],
        schema_info: Optional[RuntimeSchemaInfo] = None,
    ):
        """
        Register a sharding strategy generator for an operator.
        """
        self.op_strategy_funcs[op_overload] = strategy_func
        if schema_info is not None:
            self.op_to_schema_info[op_overload] = schema_info

    def _propagate_tensor_meta(
        self, op_schema: OpSchema
    ) -> Union[None, TensorMeta, Sequence[Optional[TensorMeta]]]:
        """
        Propagate the tensor metadata, it could either return a TensorMeta
        or a list/tuple of TensorMetas
        """
        if op_schema.op == aten.equal.default:
            # data dependent ops can't be used for fake propagation
            return None

        # NOTE: We must call the tracing in fake tensor mode so that it
        # avoids materializing memory
        with FakeTensorMode():
            fake_args = op_schema.gen_fake_args()
            fake_kwargs = op_schema.gen_fake_kwargs()
            fake_out = op_schema.op(*fake_args, **fake_kwargs)

        if isinstance(fake_out, torch.Tensor):
            return TensorMeta(
                shape=fake_out.shape, stride=fake_out.stride(), dtype=fake_out.dtype
            )

        elif isinstance(fake_out, (tuple, list)):
            tensor_meta_list: List[Optional[TensorMeta]] = []
            for fake_out_item in fake_out:
                if isinstance(fake_out_item, torch.Tensor):
                    tensor_meta_list.append(
                        TensorMeta(
                            shape=fake_out_item.shape,
                            stride=fake_out_item.stride(),
                            dtype=fake_out_item.dtype,
                        )
                    )
                else:
                    tensor_meta_list.append(None)
            return (
                tuple(tensor_meta_list)
                if isinstance(fake_out, tuple)
                else tensor_meta_list
            )
        else:
            # if fake is not a tensor or tuple of tensor, return as none
            return None

    def _wrap_output_spec_tensor_meta(
        self,
        op: OpOverload,
        output_specs: OutputSpecType,
        output_tensor_meta: Union[None, TensorMeta, Sequence[Optional[TensorMeta]]],
    ) -> None:
        """
        Wrap the output_specs with the tensor metadata from the output.
        """

        if isinstance(output_specs, DTensorSpec):
            if not isinstance(output_tensor_meta, TensorMeta):
                # Either error due to ShardingPropagator or due to incorrect OutputSpec
                if not isinstance(output_tensor_meta, (tuple, list)):
                    raise ValueError(
                        "ShardingPropagator error: output does not have an associated TensorMeta"
                    )
                raise ValueError(
                    f"For the op {op.name()}, `output_specs` has 1 output which does not equal the "
                    f"number of op outputs: {len(output_tensor_meta)}."
                )
            output_specs.tensor_meta = output_tensor_meta
        elif isinstance(output_specs, (tuple, list)):
            if not isinstance(output_tensor_meta, (tuple, list)) or len(
                output_specs
            ) != len(output_tensor_meta):
                raise ValueError(
                    f"For the op {op.name()}, `output_specs` has {len(output_specs)} outputs which does not equal the "
                    f"number of op outputs {_length(output_tensor_meta)}."
                )
            for i, spec in enumerate(output_specs):
                if isinstance(spec, DTensorSpec):
                    output_tensor_meta_i = output_tensor_meta[i]
                    if not isinstance(output_tensor_meta_i, TensorMeta):
                        raise ValueError(
                            f"ShardingPropagator error: output {i} does not have an associated TensorMeta"
                        )
                    spec.tensor_meta = output_tensor_meta_i

    def propagate(self, op_info: OpInfo) -> None:
        # We cannot use an lru cache if we know that inputs will have dynamic shapes,
        # because SymInts are not hashable.
        # This is generally ok because this only happens during tracing in torch.compile,
        # and tracing does not need to be as fast as eagermode DTensor usages.
        if op_info.schema.has_symints:
            output_sharding = self.propagate_op_sharding_non_cached(op_info.schema)
        else:
            output_sharding = self.propagate_op_sharding(op_info.schema)
        op_info.output_sharding = output_sharding

    def propagate_op_sharding_non_cached(self, op_schema: OpSchema) -> OutputSharding:
        """
        Propagate the sharding for an operator given the op_schema.
        """
        # special case op, we don't need to propagate for local
        # scalar. TODO: figure out a better way to handle this
        if op_schema.op is aten._local_scalar_dense.default:
            return OutputSharding(None, [op_schema])

        out_tensor_meta = self._propagate_tensor_meta(op_schema)

        def spec_to_strategy(spec: object) -> object:
            if isinstance(spec, DTensorSpec):
                return OpStrategy([PlacementStrategy(spec)])
            elif (
                isinstance(spec, (list, tuple))
                and len(spec) > 0
                and isinstance(spec[0], DTensorSpec)
            ):
                # tensor list create tuple strategy
                tuple_strategy = [spec_to_strategy(s) for s in spec]
                tuple_strategy = cast(Sequence[StrategyType], tuple_strategy)
                return TupleStrategy(
                    tuple(tuple_strategy) if isinstance(spec, tuple) else tuple_strategy
                )
            else:
                return spec

        if op_schema.op in self.op_strategy_funcs:
            # generate op strategy for the op.
            mesh = try_find_mesh_from_args(op_schema.op, op_schema.args_schema)
            # swap the args spec with args strategies
            args_op_strategy = [spec_to_strategy(i) for i in op_schema.args_schema]

            kwargs_op_strategy = {
                k: spec_to_strategy(v) for k, v in op_schema.kwargs_schema.items()
            }

            # construct a new OpSchema on args for strategy based propagation
            strategy_schema: OpSchema = OpSchema(
                op=op_schema.op,
                args_schema=tuple(args_op_strategy),
                kwargs_schema=kwargs_op_strategy,
            )

            op_strategy = self.op_strategy_funcs[op_schema.op](mesh, strategy_schema)

            if isinstance(op_strategy, OpStrategy):
                # single Op strategy
                output_strategy = self._select_strategy(op_strategy)

                # check if we need to redistribute the input
                needs_redistribute = False
                expected_input_specs = []

<<<<<<< HEAD
                # in case where the op does not specify input_specs and output_specs
                # is a DTensorSpec, we use output_specs as the spec for each DTensor
                # input arg.
                if output_strategy.input_specs is None:
                    assert isinstance(output_strategy.output_specs, DTensorSpec)
=======
                # in case where the op does not specify input_specs and output_spec
                # is a DTensorSpec, we use output_spec as the spec for each DTensor
                # input arg.
                if output_strategy.input_specs is None:
                    assert isinstance(output_strategy.output_spec, DTensorSpec)
>>>>>>> 362bc6d7

                for idx, input_spec in enumerate(op_schema.args_spec):
                    desired_spec = (
                        output_strategy.out_spec
                        if output_strategy.input_specs is None
                        else output_strategy.input_specs[idx]
                    )
                    expected_input_specs.append(desired_spec)
                    if input_spec.placements != desired_spec.placements:
                        needs_redistribute = True

                suggestion_schema = None
                if needs_redistribute:
                    reshard_schema = OpSchema(
                        op_schema.op, tuple(expected_input_specs), {}
                    )
                    reshard_schema._inplace_rewrap_schema_suggestion(op_schema)
                    suggestion_schema = [reshard_schema]

                # construct output spec for the op
                if op_schema.return_type_tuple_tensors():
<<<<<<< HEAD
                    # for ops that return multiple tensors and the output_specs is not
                    # a tuple, we use a tuple of that single output spec as the new
                    # output_specs
                    output_specs: OutputSpecType = output_strategy.output_specs
                    if isinstance(output_specs, DTensorSpec):
                        output_specs = tuple(
                            [
                                # create a new DTensorSpec with the same placement as the
                                # output_specs in output_strategy
                                DTensorSpec(
                                    mesh=output_specs.mesh,
                                    placements=output_specs.placements,
                                    tensor_meta=output_specs.tensor_meta,
=======
                    # for ops return multiple tensors, make output spec return same spec
                    # returned from the op strategy if output_spec is not a sequence
                    output_spec: OutputSpecType = output_strategy.output_spec
                    if isinstance(output_spec, DTensorSpec):
                        output_spec = tuple(
                            [
                                # create a new DTensorSpec with the same placement as the
                                # output_spec in output_strategy
                                DTensorSpec(
                                    mesh=output_spec.mesh,
                                    placements=output_spec.placements,
                                    tensor_meta=output_spec.tensor_meta,
>>>>>>> 362bc6d7
                                )
                                for _ in range(len(op_schema.op._schema.returns))
                            ]
                        )
                elif op_schema.return_type_tensor():
                    output_specs = output_strategy.output_specs
                else:
                    output_specs = None

                output_sharding = OutputSharding(
                    output_specs,
                    suggestion_schema,
                    needs_redistribute=needs_redistribute,
                )
            elif isinstance(op_strategy, TupleStrategy):
                # tuple strategy output sharding
                out_spec_list: List[DTensorSpec] = []
                for strategy in op_strategy.childs:
                    assert isinstance(strategy, OpStrategy)
                    output_strategy = self._select_strategy(strategy)
                    assert isinstance(output_strategy.output_spec, DTensorSpec)
                    out_spec_list.append(output_strategy.output_spec)

                needs_redistribute = False
                suggestion_args: List[object] = []
                for arg in op_schema.args_schema:
                    if isinstance(arg, (list, tuple)) and isinstance(
                        arg[0], DTensorSpec
                    ):
                        expected_input_spec_list = []
                        for idx, arg_spec in enumerate(arg):
                            if arg_spec.placements != out_spec_list[idx].placements:
                                needs_redistribute = True
                            expected_input_spec_list.append(out_spec_list[idx])
                        suggestion_args.append(
                            tuple(expected_input_spec_list)
                            if isinstance(arg, tuple)
                            else expected_input_spec_list
                        )
                    elif isinstance(arg, DTensorSpec):
                        expected_input_spec = out_spec_list[0]
                        if arg.placements != expected_input_spec.placements:
                            needs_redistribute = True
                        suggestion_args.append(expected_input_spec)
                    else:
                        suggestion_args.append(arg)

                suggestion_schema = None
                if needs_redistribute:
                    reshard_schema = OpSchema(
                        op_schema.op, tuple(suggestion_args), op_schema.kwargs_schema
                    )
                    # reshard_schema._inplace_rewrap_schema_suggestion(op_schema)
                    suggestion_schema = [reshard_schema]

                output_sharding = OutputSharding(
                    tuple(out_spec_list) if out_tensor_meta is not None else None,
                    suggestion_schema,
                    needs_redistribute=needs_redistribute,
                )
            else:
                raise ValueError("Unsupported op strategy type")

            # associate the output sharding with the output tensor metadata
            self._wrap_output_spec_tensor_meta(
                op_schema.op, output_sharding.output_spec, out_tensor_meta
            )
            return output_sharding
        elif op_schema.op in self.op_to_rules:
            # propagate the sharding with rule
            sharding_prop_func = self.op_to_rules[op_schema.op]

            # step 1. there's sharding propagation rule, run
            # sharding propagation to get the output sharding
            try:
                output_sharding = sharding_prop_func(op_schema)
            except NotImplementedError as e:
                raise e
            except Exception as e:
                raise RuntimeError(
                    f"Sharding propagation failed on op {op_schema}.\n" f"Error: {e}"
                ) from e

            # step 2. if can't get output_spec from sharding
            # propagation (i.e. no rules apply for input
            # placements), we return the output sharding
            # with schema suggestions, which can be used to
            # decide how to do redistribute on inputs
            if output_sharding.output_spec is None:
                if output_sharding.schema_suggestions is None:
                    if output_sharding.failed_reason is not None:
                        raise RuntimeError(
                            f"Sharding propagation failed on op {op_schema}!"
                            f"Failed reason: {output_sharding.failed_reason}"
                        )
                else:
                    # we do auto redistribute on inputs if necessary
                    # to get an eligible input, which we will pick a
                    # schema suggestion base on the redistribute cost.
                    # For now we simply pick the first suggestion.
                    suggested_input_schema = output_sharding.schema_suggestions[0]
                    # run sharding propagation again with suggested schema
                    propagation_res = sharding_prop_func(suggested_input_schema)
                    # we set the output sharding with the new propagation result
                    # so that dispatching know both output_spec and schema_suggestions
                    # exist, which indicates a reshard is needed
                    output_sharding.output_spec = propagation_res.output_spec
                    output_sharding.needs_redistribute = True

            # associate the output sharding with the output tensor metadata
            self._wrap_output_spec_tensor_meta(
                op_schema.op, output_sharding.output_spec, out_tensor_meta
            )

            return output_sharding
        else:
            raise NotImplementedError(
                f"Operator {op_schema.op} does not have a sharding strategy registered."
            )

    def _select_strategy(self, strategy: OpStrategy) -> PlacementStrategy:
        if len(strategy.strategies) == 1:
            # short cut with only one possible strategy
            return strategy.strategies[0]

        strategy_costs: List[float] = []
        for strtg in strategy.strategies:
            assert (
                strtg.redistribute_cost is not None
            ), "must set redistribute cost each strategy!"
            redistribute_cost = sum(chain.from_iterable(strtg.redistribute_cost))
            strategy_costs.append(redistribute_cost)

        # for eager execution, we just select the one with the minimal redistribute cost
        return strategy.strategies[strategy_costs.index(min(strategy_costs))]<|MERGE_RESOLUTION|>--- conflicted
+++ resolved
@@ -1,6 +1,6 @@
 from functools import lru_cache
 from itertools import chain
-from typing import Callable, cast, Dict, List, Optional, Sequence, Union
+from typing import Callable, cast, Dict, List, Optional, Sequence, Tuple, Union
 
 import torch
 from torch._ops import OpOverload
@@ -71,7 +71,7 @@
 
     def _propagate_tensor_meta(
         self, op_schema: OpSchema
-    ) -> Union[None, TensorMeta, Sequence[Optional[TensorMeta]]]:
+    ) -> Union[None, TensorMeta, List[TensorMeta], Tuple[TensorMeta, ...]]:
         """
         Propagate the tensor metadata, it could either return a TensorMeta
         or a list/tuple of TensorMetas
@@ -93,7 +93,7 @@
             )
 
         elif isinstance(fake_out, (tuple, list)):
-            tensor_meta_list: List[Optional[TensorMeta]] = []
+            tensor_meta_list = []
             for fake_out_item in fake_out:
                 if isinstance(fake_out_item, torch.Tensor):
                     tensor_meta_list.append(
@@ -103,8 +103,6 @@
                             dtype=fake_out_item.dtype,
                         )
                     )
-                else:
-                    tensor_meta_list.append(None)
             return (
                 tuple(tensor_meta_list)
                 if isinstance(fake_out, tuple)
@@ -117,14 +115,16 @@
     def _wrap_output_spec_tensor_meta(
         self,
         op: OpOverload,
-        output_specs: OutputSpecType,
-        output_tensor_meta: Union[None, TensorMeta, Sequence[Optional[TensorMeta]]],
+        output_spec: OutputSpecType,
+        output_tensor_meta: Union[
+            None, TensorMeta, List[TensorMeta], Tuple[TensorMeta, ...]
+        ],
     ) -> None:
         """
-        Wrap the output_specs with the tensor metadata from the output.
-        """
-
-        if isinstance(output_specs, DTensorSpec):
+        Wrap the output_spec with the tensor metadata from the output.
+        """
+
+        if isinstance(output_spec, DTensorSpec):
             if not isinstance(output_tensor_meta, TensorMeta):
                 # Either error due to ShardingPropagator or due to incorrect OutputSpec
                 if not isinstance(output_tensor_meta, (tuple, list)):
@@ -132,19 +132,19 @@
                         "ShardingPropagator error: output does not have an associated TensorMeta"
                     )
                 raise ValueError(
-                    f"For the op {op.name()}, `output_specs` has 1 output which does not equal the "
+                    f"For the op {op.name()}, `output_spec` has 1 output which does not equal the "
                     f"number of op outputs: {len(output_tensor_meta)}."
                 )
-            output_specs.tensor_meta = output_tensor_meta
-        elif isinstance(output_specs, (tuple, list)):
+            output_spec.tensor_meta = output_tensor_meta
+        elif isinstance(output_spec, (tuple, list)):
             if not isinstance(output_tensor_meta, (tuple, list)) or len(
-                output_specs
+                output_spec
             ) != len(output_tensor_meta):
                 raise ValueError(
-                    f"For the op {op.name()}, `output_specs` has {len(output_specs)} outputs which does not equal the "
+                    f"For the op {op.name()}, `output_spec` has {len(output_spec)} outputs which does not equal the "
                     f"number of op outputs {_length(output_tensor_meta)}."
                 )
-            for i, spec in enumerate(output_specs):
+            for i, spec in enumerate(output_spec):
                 if isinstance(spec, DTensorSpec):
                     output_tensor_meta_i = output_tensor_meta[i]
                     if not isinstance(output_tensor_meta_i, TensorMeta):
@@ -219,19 +219,11 @@
                 needs_redistribute = False
                 expected_input_specs = []
 
-<<<<<<< HEAD
-                # in case where the op does not specify input_specs and output_specs
-                # is a DTensorSpec, we use output_specs as the spec for each DTensor
-                # input arg.
-                if output_strategy.input_specs is None:
-                    assert isinstance(output_strategy.output_specs, DTensorSpec)
-=======
                 # in case where the op does not specify input_specs and output_spec
                 # is a DTensorSpec, we use output_spec as the spec for each DTensor
                 # input arg.
                 if output_strategy.input_specs is None:
                     assert isinstance(output_strategy.output_spec, DTensorSpec)
->>>>>>> 362bc6d7
 
                 for idx, input_spec in enumerate(op_schema.args_spec):
                     desired_spec = (
@@ -253,21 +245,6 @@
 
                 # construct output spec for the op
                 if op_schema.return_type_tuple_tensors():
-<<<<<<< HEAD
-                    # for ops that return multiple tensors and the output_specs is not
-                    # a tuple, we use a tuple of that single output spec as the new
-                    # output_specs
-                    output_specs: OutputSpecType = output_strategy.output_specs
-                    if isinstance(output_specs, DTensorSpec):
-                        output_specs = tuple(
-                            [
-                                # create a new DTensorSpec with the same placement as the
-                                # output_specs in output_strategy
-                                DTensorSpec(
-                                    mesh=output_specs.mesh,
-                                    placements=output_specs.placements,
-                                    tensor_meta=output_specs.tensor_meta,
-=======
                     # for ops return multiple tensors, make output spec return same spec
                     # returned from the op strategy if output_spec is not a sequence
                     output_spec: OutputSpecType = output_strategy.output_spec
@@ -280,18 +257,17 @@
                                     mesh=output_spec.mesh,
                                     placements=output_spec.placements,
                                     tensor_meta=output_spec.tensor_meta,
->>>>>>> 362bc6d7
                                 )
                                 for _ in range(len(op_schema.op._schema.returns))
                             ]
                         )
                 elif op_schema.return_type_tensor():
-                    output_specs = output_strategy.output_specs
+                    output_spec = output_strategy.output_spec
                 else:
-                    output_specs = None
+                    output_spec = None
 
                 output_sharding = OutputSharding(
-                    output_specs,
+                    output_spec,
                     suggestion_schema,
                     needs_redistribute=needs_redistribute,
                 )
