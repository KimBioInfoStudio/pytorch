--- conflicted
+++ resolved
@@ -811,16 +811,7 @@
                         obj.source.make_guard(GuardBuilder.TUPLE_ITERATOR_LEN)
                     )
                 else:
-<<<<<<< HEAD
-                    guards.add(obj.source.make_guard(GuardBuilder.LIST_LENGTH))
-=======
                     install_guard(obj.source.make_guard(GuardBuilder.LIST_LENGTH))
-            if cls is SetVariable:
-                return cls(
-                    list(obj.unpack_var_sequence(tx)),
-                    mutable_local=MutableLocal(),
-                )
->>>>>>> a601e9f1
 
             return cls(
                 list(obj.unpack_var_sequence(tx)),
