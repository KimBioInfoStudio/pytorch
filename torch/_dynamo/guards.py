--- conflicted
+++ resolved
@@ -1371,14 +1371,11 @@
         if isinstance(fail_reason, bool) and not fail_reason:
             fail_reason = part
         if isinstance(fail_reason, str):
-<<<<<<< HEAD
             if config.report_guard_failure_values:
                 if lhs := get_lhs_val(part):
                     lhs_value = eval(lhs, global_scope, scope)
                     fail_reason += f", with LHS value: {lhs_value}"
 
-=======
->>>>>>> ac01304e
             reason += fail_reason
             if config.report_all_guard_failures:
                 reason += "\n"
