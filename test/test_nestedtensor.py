--- conflicted
+++ resolved
@@ -3139,8 +3139,6 @@
         view = nt.expand(-1, -1, 5)
         self.assertEqual(nt.shape[:2], view.shape[:2])
 
-<<<<<<< HEAD
-=======
     @xfailIfTorchDynamo
     def test_reshape_decomp(self, device):
         # contiguous NT should result in view
@@ -3192,7 +3190,6 @@
                 RuntimeError, "chunk.* not supported for NestedTensor on dim=0 or dim=1"):
             nt.chunk(2, dim=1)
 
->>>>>>> 4c6e8424
     def test_binary_pointwise_broadcasting(self, device):
         # (B, j0, 3, 4)
         ts = self._get_list_for_jagged_tensor(((2, 3, 4), 3, 4), device, requires_grad=True)
