--- conflicted
+++ resolved
@@ -63,6 +63,52 @@
         return super().__torch_function__(func, types, args, kwargs)
 
 
+# Wrapper subclass with two inner tensors: data and scale
+# data has same shape as outer, and scale has single dim size
+class ScaledTensor(torch.Tensor):
+    def __new__(
+        cls,
+        data: torch.Tensor,
+        scale: torch.Tensor,
+    ):
+        return torch.Tensor._make_wrapper_subclass(
+            cls,
+            data.size(),
+            strides=data.stride(),
+            storage_offset=data.storage_offset(),
+            dtype=data.dtype,
+            layout=data.layout,
+            requires_grad=data.requires_grad,
+            device=data.device,
+        )
+
+    def __init__(self, data: torch.Tensor, scale: torch.Tensor):
+        self._data = data
+        self._scale = scale
+
+    def __tensor_flatten__(self):
+        ctx = {}
+        return ["_data", "_scale"], ctx
+
+    @staticmethod
+    def __tensor_unflatten__(inner_tensors, metadata, outer_size, outer_stride):
+        assert len(inner_tensors) == 2
+        return ScaledTensor(inner_tensors["_data"], inner_tensors["_scale"])
+
+    @classmethod
+    def __torch_dispatch__(cls, func, types, args, kwargs=None):
+        scaled_tensor = args[0]
+        out = func(scaled_tensor._data, *args[1:], **kwargs)
+        return ScaledTensor(out, scaled_tensor._scale)
+
+    def __repr__(self):
+        return f"{self._data.__repr__()}\n{self._scale.__repr__()}"
+
+
+def func(a):
+    return a.sin()
+
+
 class EagerRecordGraphAndInputs:
     def __init__(self):
         self.graphs = []
@@ -75,6 +121,21 @@
 
 
 GLOBAL_TEST_SUBCLASSES = {MockSubclass, DummyNDim, SigmoidToExpSubclass}
+
+
+# Returns True if the function recompiles between inputs1 and inputs2 with the
+# specified dynamic setting.
+def _recompiles_for_inputs(fn, inputs1, inputs2, dynamic=True):
+    compile_count = [0]
+
+    def counter(gm, example_inputs):
+        compile_count[0] += 1
+        return gm
+
+    compiled_f = torch.compile(fn, fullgraph=True, backend=counter, dynamic=dynamic)
+    compiled_f(*inputs1)
+    compiled_f(*inputs2)
+    return compile_count[0] > 1
 
 
 class SubclassTests(torch._dynamo.test_case.TestCase):
@@ -608,7 +669,7 @@
                 return ["inner_elem"], None
 
             @staticmethod
-            def __tensor_unflatten__(inner_tensors, _):
+            def __tensor_unflatten__(inner_tensors, _, outer_size, outer_stride):
                 return DoubleSizeMaybeAddGeThreeTensor(inner_tensors["inner_elem"])
 
             def __repr__(self):
@@ -688,8 +749,6 @@
         self.assertEqual(lower_bound_str, expected_lower_bound)
         self.assertEqual(upper_bound_str, expected_upper_bound)
 
-<<<<<<< HEAD
-=======
     def test_wrapper_subclass_with_same_sized_inner_tensor(self):
         # shouldn't recompile for different sizes when dynamic=True
         sub1 = ScaledTensor(torch.randn(2, 4), torch.randn(6))
@@ -723,7 +782,6 @@
         sub2 = ScaledTensor(torch.randn(2, 4), torch.randn(5))
         self.assertTrue(_recompiles_for_inputs(func, (sub1,), (sub2,), dynamic=False))
 
->>>>>>> b7eb9b1e
     def test_recompile_with_symbool_inputs(self):
         def f(pred: bool):
             if pred:
@@ -868,18 +926,9 @@
         )
         return jagged_from_tensor_and_lengths(values_tensor, starts, lengths)
 
-    def _check_recompiles(self, fn, inputs1, inputs2, recompiles):
-        compile_count = [0]
-
-        def counter(gm, example_inputs):
-            compile_count[0] += 1
-            return gm
-
-        compiled_f = torch.compile(fn, fullgraph=True, backend=counter, dynamic=True)
-        out = compiled_f(*inputs1)
-        self.assertEqual(compile_count[0], 1)
-        out = compiled_f(*inputs2)
-        self.assertEqual(compile_count[0], 2 if recompiles else 1)
+    def _check_recompiles(self, fn, inputs1, inputs2, expected_recompiles):
+        actual_recompiles = _recompiles_for_inputs(fn, inputs1, inputs2)
+        self.assertEqual(actual_recompiles, expected_recompiles)
 
     def test_unary_does_not_recompile(self):
         nt1, _ = self._get_jagged_tensor(((2, 3, 4), 3), None)
@@ -893,9 +942,11 @@
             else:
                 return nt1.sin()
 
-        # Basic binary
-        nt1, offsets = self._get_jagged_tensor(((2, 3, 4), 3), None)
-        nt2, _ = self._get_jagged_tensor(((2, 3, 4), 3), offsets)
+        # NB: If we have shape e.g. (3, j0, 3), duck sizing will give us (s0, s1, s0).
+        # This causes a recompile later on when it realizes the batch and last dim
+        # should not always be equal. To avoid that, we use (3, j0, 5) here.
+        nt1, offsets = self._get_jagged_tensor(((2, 3, 4), 5), None)
+        nt2, _ = self._get_jagged_tensor(((2, 3, 4), 5), offsets)
         nt3, offsets = self._get_jagged_tensor(((3, 4, 5), 4), None)
         nt4, _ = self._get_jagged_tensor(((3, 4, 5), 4), offsets)
         self._check_recompiles(binary, (nt1, nt2), (nt3, nt4), False)
@@ -908,9 +959,9 @@
                 return nt1.sin()
 
         # Binary recompiles because singleton ints no longer match
-        nt1, offsets = self._get_jagged_tensor(((2, 3, 4), 3), None)
-        nt2, _ = self._get_jagged_tensor(((2, 3, 4), 3), offsets)
-        nt3, _ = self._get_jagged_tensor(((2, 3, 4), 3), None)
+        nt1, offsets = self._get_jagged_tensor(((2, 3, 4), 5), None)
+        nt2, _ = self._get_jagged_tensor(((2, 3, 4), 5), offsets)
+        nt3, _ = self._get_jagged_tensor(((2, 3, 4), 5), None)
         self._check_recompiles(binary, (nt1, nt2), (nt1, nt3), True)
 
     # TODO: cannot parametrize this test class with device for some reason
@@ -945,7 +996,10 @@
         self._test_autograd("inductor")
 
     def test_unbind(self):
-        nt, _ = self._get_jagged_tensor(((2, 3, 4), 3), None)
+        # NB: If we have shape e.g. (3, j0, 3), duck sizing will give us (s0, s1, s0).
+        # This causes a recompile later on when it realizes the batch and last dim
+        # should not always be equal. To avoid that, we use (3, j0, 5) here.
+        nt, _ = self._get_jagged_tensor(((2, 3, 4), 5), None)
         nt2, _ = self._get_jagged_tensor(((2, 3, 5), 2), None)
         nt3, _ = self._get_jagged_tensor(((2, 3, 4, 5), 3), None)
 
