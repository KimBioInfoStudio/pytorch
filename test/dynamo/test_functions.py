--- conflicted
+++ resolved
@@ -2457,8 +2457,6 @@
         f(x_cloned)
         out.sum().backward()
 
-<<<<<<< HEAD
-=======
     @requires_cuda()
     def test_triton_kernel_matmul_tracking(self):
         @triton.jit
@@ -2529,7 +2527,6 @@
         compiled_out = torch.compile(f)(inp)
         self.assertEqual(compiled_out, eager_out)
 
->>>>>>> 4c6e8424
     def test_dataclass_factory(self):
         @dataclass
         class Output:
