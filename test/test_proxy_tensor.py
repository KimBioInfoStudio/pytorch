# Owner(s): ["module: ProxyTensor"]

from torch.testing._internal.common_utils import TestCase, run_tests
import torch
import unittest
import warnings
import operator
from collections.abc import Iterable
from torch.testing._internal.common_device_type import instantiate_device_type_tests
from torch.testing._internal.common_methods_invocations import op_db, skip, xfail, skipOps
from torch._subclasses.fake_tensor import DynamicOutputShapeException, DataDependentOutputException, FakeTensorMode
from torch._decomp import decomposition_table
from torch.fx.experimental.symbolic_shapes import (
    eval_guards, bind_symbols, fx_placeholder_vals, fx_placeholder_targets,
    guard_int, GuardOnDataDependentSymNode
)
from torch.testing._internal.custom_op_db import custom_op_db
from torch.testing._internal.control_flow_opinfo_db import control_flow_opinfo_db
from torch.testing._internal.common_device_type import ops
import torch.testing._internal.optests as optests
from torch._C import _disabled_torch_function_impl
from torch.fx.experimental.proxy_tensor import make_fx, DecompositionInterpreter, get_isolated_graphmodule
from torch.utils._pytree import tree_map
from torch import nn
import re

import functools
import itertools

aten = torch.ops.aten

HAS_CUDA = torch.cuda.is_available()


def strip_end(s, suffix):
    if suffix and s.endswith(suffix):
        return s[:-len(suffix)]
    else:
        return s


def show_guards(gm):
    names = [strip_end(n, "_1") for n in fx_placeholder_targets(gm)]
    return "\n".join(
<<<<<<< HEAD
        gm.shape_env.produce_guards(fx_placeholder_vals(gm), names, _simplified=True, input_policies=None)
=======
        gm.shape_env.produce_guards(fx_placeholder_vals(gm), names, _simplified=True, input_contexts=None)
>>>>>>> d78fe039
    )


def process_failures():
    """
    Takes file containing failures like

    FAILED test/test_proxy_tensor.py::TestProxyTensorOpInfoCPU::test_make_fx_symbolic_exhaustive___getitem___cpu_float32 - RuntimeError: aten.size.default - couldn't find symbolic meta function/decomposition  # noqa: B950

    and processes them into a list of opinfo xfails
    """
    f = open('pytest_failures')
    failures = f.readlines()
    failures = [i.strip() for i in failures]

    def process_failure_string(s, matcher):
        out = re.search(matcher, s)
        return out.groups()

    SYMBOLIC_TRACE_MATCH = r'exhaustive_(.*)_cpu.*: (.*)'
    failures = [process_failure_string(s, SYMBOLIC_TRACE_MATCH) for s in failures]

    def create_normalized_name(op):
        if op.variant_test_name == '':
            s = op.name
        else:
            s = f"{op.name}.{op.variant_test_name}"
        return s.replace('.', '_')

    remap_opinfo = {create_normalized_name(op): (op.name, op.variant_test_name) for op in op_db}

    print("symbolic_tensor_failures = {")
    for failure, reason in failures:
        print(f"    xfail{remap_opinfo[failure]},  # {reason}")
    print("}")


USE_TORCHVISION = False
try:
    import torchvision
    USE_TORCHVISION = True
except ImportError:
    warnings.warn("Couldn't import torchvision. Some of our tests use it, try "
                  "to install it with commands from pytorch.org, post-fixed with "
                  "`--no-deps` to avoid overwriting the pytorch installation",
                  UserWarning)


def _create_new_input(x):
    if not isinstance(x, torch.Tensor):
        return x
    if x.dtype != torch.float:
        return x + 1
    if x.is_leaf:
        return torch.rand_like(x, requires_grad=x.requires_grad)
    else:
        return torch.rand_like(x)

"""
Delays a cos being executed on the unwraptensor until its used. Simulates a CommTensor used
"""
class UnwrapTensor(torch.Tensor):
    @staticmethod
    def __new__(cls, tensor: torch.Tensor):
        r = torch.Tensor._make_wrapper_subclass(
            cls,
            tensor.size(),
            dtype=tensor.dtype,
            device=tensor.device,
            layout=tensor.layout,
            requires_grad=tensor.requires_grad,
        )
        r._tensor = tensor
        return r

    def __repr__(self):
        # TODO: consider all_gather the local tensors for better debugging
        return f"UnwrapTensor({self._tensor})"

    __torch_function__ = _disabled_torch_function_impl

    @classmethod
    def __torch_dispatch__(cls, func, types, args=(), kwargs=None):
        def unwrap(e):
            ret = e
            if isinstance(e, UnwrapTensor):
                ret = e._tensor.cos()

            return ret

        args = tree_map(unwrap, args)
        kwargs = tree_map(unwrap, kwargs)
        return func(*args, **kwargs)

class TestGenericProxyTensor(TestCase):
    # WARNING: if any of your inputs are index tensors, DO NOT use this
    # function
    def _test(self, f, inps):
        fx_f = make_fx(f, tracing_mode=self.tracing_mode)(*inps)
        new_inps = tree_map(_create_new_input, inps)
        r1 = fx_f(*new_inps)
        r2 = f(*new_inps)
        self.assertEqual(r1, r2)

    def test_pre_dispatch_mode_stack(self):
        def f(a):
            b = torch.ones(4, 4)
            return torch.matmul(a, b)
        # We expect to see matmul in the trace - it should NOT be decomposed into mm.
        # Also, torch.ones() doesn't show up in the trace.
        # This is annoying but expected: ones() never dispatches to the Autograd dispatch key,
        # so our mode never sees it - it goes directly to the BackendSelect key.
        inp = torch.ones(4, 4)
        # Test that make_fx(pre_dispatch=True) clears caches properly.
        from torch._dispatch.python import enable_python_dispatcher
        with enable_python_dispatcher():
            out1 = f(inp)
        fx_g = make_fx(f, pre_dispatch=True)(inp)
        self.assertExpectedInline(fx_g.code.strip(), """\
def forward(self, a_1):
    ones = torch.ops.aten.ones.default([4, 4], device = device(type='cpu'), pin_memory = False)
    matmul = torch.ops.aten.matmul.default(a_1, ones);  a_1 = ones = None
    return matmul""")

    def test_pre_dispatch_linear(self):
        def f(a, b, c):
            return torch.nn.functional.linear(a, b, c)
        a = torch.ones(4, 4)
        b = torch.ones(4, 4)
        c = torch.ones(4)
        fx_g = make_fx(f, pre_dispatch=True)(a, b, c)
        out1 = f(a, b, c)
        out2 = fx_g(a, b, c)
        self.assertEqual(out1, out2)

    def test_pre_dispatch_no_grad(self):
        def f(a):
            b = a.sin()
            torch.set_grad_enabled(False)
            c = b.cos()
            torch.set_grad_enabled(True)
            return b + c.sin()
        a1 = torch.randn(4, requires_grad=True)
        a2 = a1.clone().detach().requires_grad_(True)
        a_tmp = a1.clone().detach().requires_grad_(True)
        fx_g = make_fx(f, pre_dispatch=True)(a_tmp)
        out1 = f(a1)
        out2 = fx_g(a2)
        self.assertEqual(out1, out2)
        out1.sum().backward()
        out2.sum().backward()
        self.assertEqual(a1.grad, a2.grad)

    def test_make_fx_simple(self):
        def f(x):
            return torch.sin(x)
        self._test(f, (torch.randn(3),))

    def test_scalar_device(self, device='cpu'):
        def f(a, b):
            return a + b
        self._test(f, [torch.randn(3, device=device), torch.tensor(5)])

    def test_isolated_graphmodule(self):
        def is_any_sum(gm):
            return any(node.target == torch.ops.aten.sum.default for node in gm.graph.nodes)

        def is_any_digamma(gm):
            return any(node.target == torch.ops.aten.digamma.default for node in gm.graph.nodes)

        def is_any_sigmoid(gm):
            return any(node.target == torch.ops.aten.sigmoid.default for node in gm.graph.nodes)

        def inner(x):
            return torch.sum(x)

        def f(x):
            gm = get_isolated_graphmodule(inner, (x,), {})
            self.assertTrue(is_any_sum(gm))
            return x + torch.randn(x.shape)

        # get_isolated_graphmodule uses make_fx internally that shouldn't be traced
        # by the outer make_fx call
        traced = make_fx(f)(torch.randn(3))
        self.assertFalse(is_any_sum(traced))

        # When factory functions are used, they should not be traced
        # by the outer make_fx call
        def inner_with_factory():
            val = torch.tensor(float(1))
            val.add_(2)
            return torch.full((10, 10), val).sum()

        def f1(x):
            gm = get_isolated_graphmodule(inner_with_factory, (), {})
            self.assertTrue(is_any_sum(gm))
            return torch.sigmoid(x)

        def f2(x):
            gm = get_isolated_graphmodule(f1, (x,), {})
            self.assertFalse(is_any_sum(gm))
            self.assertTrue(is_any_sigmoid(gm))
            return torch.digamma(x)

        traced = make_fx(f2)(torch.randn(3))
        self.assertFalse(is_any_sum(traced))
        self.assertFalse(is_any_sigmoid(traced))
        self.assertTrue(is_any_digamma(traced))

        # Verify nested make_fx calls don't make factory functions to be leaked
        # into the outer graph. Verify that `make_fx`` itself does not leak its execution.
        def f2(x):
            gm = make_fx(f1)(x)
            self.assertFalse(is_any_sum(gm))
            self.assertTrue(is_any_sigmoid(gm))
            return torch.digamma(x)

        traced = make_fx(f2)(torch.randn(3))
        self.assertFalse(is_any_sum(traced))
        self.assertFalse(is_any_sigmoid(traced))
        self.assertTrue(is_any_digamma(traced))

        # Verify that the `forward`` function of a graph module produced as a
        # side effect of an interior `make_fx` is still traced
        def f3(x):
            gm = make_fx(f1)(x)
            self.assertFalse(is_any_sum(gm))
            self.assertTrue(is_any_sigmoid(gm))
            # `gm.forward`` is still traced
            return torch.digamma(gm(x))

        traced = make_fx(f3)(torch.randn(3))
        self.assertFalse(is_any_sum(traced))
        self.assertTrue(is_any_sigmoid(traced))
        self.assertTrue(is_any_digamma(traced))

        # Verify interaction with non-ProxyTensor modes
        from torch.testing._internal.logging_tensor import LoggingTensorMode

        def f1_logging(x):
            with LoggingTensorMode():
                gm = get_isolated_graphmodule(inner_with_factory, (), {})
            self.assertTrue(is_any_sum(gm))
            return torch.sigmoid(x)

        def f2_logging(x):
            with LoggingTensorMode(), LoggingTensorMode():
                gm = get_isolated_graphmodule(f1_logging, (x,), {})
            self.assertFalse(is_any_sum(gm))
            self.assertTrue(is_any_sigmoid(gm))
            return torch.digamma(x)

        traced = make_fx(f2_logging)(torch.randn(3))
        self.assertFalse(is_any_sum(traced))
        self.assertFalse(is_any_sigmoid(traced))
        self.assertTrue(is_any_digamma(traced))

        # Verify interaction with another tensor subclass
        # This case currently doesn't work and should raise an error
        # See: https://github.com/pytorch/pytorch/pull/81764#issuecomment-1200472068
        from torch.testing._internal.logging_tensor import LoggingTensor

        def f1_logging_tensor(x):
            gm = get_isolated_graphmodule(inner_with_factory, (), {})
            self.assertTrue(is_any_sum(gm))
            return torch.sigmoid(x)

        def f2_logging_tensor(x):
            x = LoggingTensor(x)
            gm = get_isolated_graphmodule(f1_logging_tensor, (x,), {})
            self.assertFalse(is_any_sum(gm))
            self.assertTrue(is_any_sigmoid(gm))
            return torch.digamma(x)

        traced = make_fx(f2_logging_tensor)(torch.randn(3))
        self.assertFalse(is_any_sum(traced))
        self.assertFalse(is_any_sigmoid(traced))  # this fails, sigmoid is traced with LoggingTensor
        self.assertTrue(is_any_digamma(traced))

    # See https://github.com/pytorch/pytorch/issues/97541
    def test_empty_like_doesnt_burn_in_defaults(self):
        def f(x):
            return torch.empty_like(x)
        out = make_fx(f)(torch.randn(3))
        self.assertExpectedInline(out.code.strip(), """\
def forward(self, x_1):
    empty_like = torch.ops.aten.empty_like.default(x_1, pin_memory = False);  x_1 = None
    return empty_like""")

    def test_proxy_tensor_mode_with_decomp_table_preserves_proxy(self):
        def f(x):
            y = x.new_zeros(x.size())
            y.copy_(x)
            return y

        def _new_zeros_decomp(inp, size, dtype=None, layout=None, device=None, pin_memory=None):
            return torch.zeros(size, dtype=inp.dtype, device=inp.device)

        factory_func_decomp = {torch.ops.aten.new_zeros.default: _new_zeros_decomp}

        # When new_zeros() decomposes into torch.zero(), we expect ProxyTensorMode
        # to still be (re-entrantly) enabled, so that the `torch.zero()` call
        # returns a ProxyTensor.
        out = make_fx(f, decomposition_table=factory_func_decomp)(torch.ones(2))
        self.assertExpectedInline(out.code, """\



def forward(self, x_1):
    zeros = torch.ops.aten.zeros.default([2], dtype = torch.float32, device = device(type='cpu'), pin_memory = False)
    copy_ = torch.ops.aten.copy_.default(zeros, x_1);  zeros = x_1 = None
    return copy_
    """)

    def test_make_fx_reentrant_dispatch(self):
        def f(x):
            return torch.ops.aten.norm.Scalar(x, 2.0)

        def norm_decomp(x, p=2.0):
            if p != 2.0:
                raise RuntimeError("can't handle with p != 2")
            return torch.sqrt(torch.sum(torch.square(x)))

        decomp = {torch.ops.aten.norm.Scalar: norm_decomp}

        traced = make_fx(f, decomposition_table=decomp, tracing_mode=self.tracing_mode)(torch.rand(3))

        for n in traced.graph.nodes:
            self.assertTrue("square" not in str(n.target))
            self.assertTrue("norm" not in str(n.target))

    @unittest.skipIf(not USE_TORCHVISION, "test requires torchvision")
    def test_resnet18_backward_trace(self):
        mod = torchvision.models.resnet18()

        # An old version of this test called the module directly.  This works
        # for tracing_mode == "real", but for fake tensors, we also have to
        # ensure that the parameters and buffers get wrapped in fake tensors
        # because free fake tensors are not supported.  Fortunately functional_call
        # does precisely this for us.
        def f(x, params, buffers):
            for p in params.values():
                p.grad = None
            loss = torch.func.functional_call(mod, {**params, **buffers}, (x,)).sum()
            # I could have done this with the functional API, but there is
            # plenty of exercising this; I want to show mutating API still
            # works
            loss.backward()
            return [p.grad for p in params.values()]

        inp = torch.randn(3, 3, 250, 250)
        self._test(f, [inp, dict(mod.named_parameters()), dict(mod.named_buffers())])

    def test_varargs(self):
        def f(*args):
            return sum(args)

        self._test(f, [torch.randn(2), torch.randn(2)])

    def test_proxy_tensor(self):
        def f_grad(x):
            val = x.cos().cos().sum()
            return torch.autograd.grad(val, x)

        def f_backward(x):
            val = x.cos().cos().sum()
            val.backward()
            return x.grad

        for f in [f_grad, f_backward]:
            self._test(f, [torch.randn(3, requires_grad=True)])

    def test_pickle_issue89626(self):
        import pickle
        x = torch.randn(2)
        make_fx(lambda x: x * 2, tracing_mode=self.tracing_mode)(x)
        pickle.dumps(x)

    def test_inplace_metadata(self):
        def f(x):
            x = x.clone()
            x.unsqueeze_(-1)
            assert x.shape[-1] == 1
            return x

        self._test(f, [torch.randn(5)])

    def test_mode_tracing_factory_function(self):
        def f(x):
            return x + torch.randn(x.shape)

        # default behavior should trace factory functions
        traced = make_fx(f, tracing_mode=self.tracing_mode)(torch.randn(3))
        self.assertTrue(
            any(
                node.target == aten.randn.default
                for node in traced.graph.nodes
            )
        )

    def test_val_metadata_mutation(self):
        def f(x):
            y = x.clone()
            y.unsqueeze_(0)
            return y

        traced = make_fx(f, tracing_mode=self.tracing_mode)(torch.randn(3, requires_grad=True))
        self.assertEqual([
            tuple(node.meta['val'].shape)
            for node in traced.graph.nodes
            if 'val' in node.meta
        ], [(3,), (3,), (1, 3)])

    def test_make_fx_overloads(self):
        def f(x):
            return x.cos() + torch.randn(x.shape)

        traced = make_fx(f, tracing_mode=self.tracing_mode)(torch.randn(3))

        self.assertTrue(all(isinstance(node.target, torch._ops.OpOverload)
                            for node in traced.graph.nodes if node.op == 'call_function'))

    def test_tensor_constants(self):
        def f():
            val = torch.tensor(float('inf'))
            return torch.full((100, 100), val)

        self._test(f, [])

    def test_allclose(self):
        def f(a, b):
            return torch.allclose(a, b)

        def test_f():
            make_fx(f, tracing_mode=self.tracing_mode)(
                torch.zeros(3), torch.zeros(3)
            )

        if self.tracing_mode != "real":
            self.assertRaises(DataDependentOutputException, test_f)
        else:
            self.assertRaisesRegex(RuntimeError, "data-dependent", test_f)

    def test_constant_proxy_tensor_mut(self):
        def f():
            val = torch.tensor(float(1))
            val.add_(2)
            return torch.full((100, 100), val)

        g = make_fx(f, tracing_mode=self.tracing_mode)()
        self.assertEqual(g(), f())
        # In case we mutated shared state in the g graph!
        self.assertEqual(g(), f())

    def test_constant_unbind(self):
        def f():
            val = torch.tensor([2])
            r, = torch.unbind(val, 0)
            return r.item()

        g = make_fx(f, tracing_mode=self.tracing_mode)()
        self.assertEqual(g(), f())

    def test_constant_blowup(self):
        def f():
            val = torch.tensor([2])
            blowup = val.repeat(1000)
            return bool(blowup.sum().item() == 2)

        def test_f():
            make_fx(f, tracing_mode=self.tracing_mode)()

        self.assertRaisesRegex(RuntimeError, "data-dependent", test_f)

    def test_constant_random(self):
        def f():
            val = torch.tensor([2.0])
            val.normal_()
            return bool(val.item() == 2.1)

        def test_f():
            make_fx(f, tracing_mode=self.tracing_mode)()

        self.assertRaisesRegex(RuntimeError, "data-dependent", test_f)

    def test_decomposition_interpreter(self):
        def fn(x):
            return torch.nn.functional.silu(x)

        x = torch.rand((4, 4))
        fx_module = make_fx(fn, tracing_mode=self.tracing_mode, decomposition_table=None)(x)

        found_silu = False
        for n in fx_module.graph.nodes:
            if n.target == torch.ops.aten.silu or n.target == torch.ops.aten.silu.default:
                found_silu = True

        self.assertTrue(found_silu)

        new_graph = torch.fx.Graph()
        silu_decomp_table = {torch.ops.aten.silu.default: decomposition_table[torch.ops.aten.silu.default]}
        DecompositionInterpreter(
            fx_module,
            new_graph=new_graph,
            decomposition_table=silu_decomp_table,
        ).run(x)

        decomposed_module = torch.fx.GraphModule(fx_module, new_graph)

        for n in decomposed_module.graph.nodes:
            self.assertTrue(n.target != torch.ops.aten.silu)
            self.assertTrue(n.target != torch.ops.aten.silu.default)

        self.assertEqual(fx_module(x), decomposed_module(x))

    def test_make_fx_model_fwd_bwd(self):
        class Foo(torch.nn.Module):
            def __init__(self):
                super().__init__()
                self.linear = torch.nn.Linear(5, 5)

            def forward(self, x):
                return self.linear(x).relu()

        model = Foo()

        def f(x, params):
            out = torch.func.functional_call(model, params, x).sum()
            out.backward()
            return list(params.values())
        input = torch.randn(3, 5, requires_grad=True)
        params = dict(model.named_parameters())
        fx_f = make_fx(f, tracing_mode=self.tracing_mode)(input, params)
        # fx may change the order of parameters in list, so using set() to compare
        self.assertTrue(
            torch.allclose(fx_f(input, params)[0], f(input, params)[0])
            or
            torch.allclose(fx_f(input, params)[0], f(input, params)[1])
        )
        self.assertTrue(
            torch.allclose(fx_f(input, params)[1], f(input, params)[0])
            or
            torch.allclose(fx_f(input, params)[1], f(input, params)[1])
        )

    def test_make_fx_model_double_param(self):
        class Emformer(torch.nn.Module):
            def __init__(
                self,
                input_dim: int = 256,
            ) -> None:
                super().__init__()

                self.layer_norm = torch.nn.LayerNorm(input_dim)

            def forward(mod_self, x):  # noqa: B902
                self.assertTrue(isinstance(mod_self.layer_norm.weight, torch.Tensor))
                y = mod_self.layer_norm(x)
                self.assertTrue(isinstance(mod_self.layer_norm.weight, torch.Tensor))
                z = mod_self.layer_norm(y)
                return z


        gm = make_fx(Emformer())(torch.randn(16, 1, 256))
        ops = {n.target for n in gm.graph.nodes if n.op == 'call_function'}
        self.assertEqual(len(ops), 2)


    def test_make_fx_model_fwd_bwd_wgtupdate(self):
        class Foo(torch.nn.Module):
            def __init__(self):
                super().__init__()
                self.linear = torch.nn.Linear(5, 5)

            def forward(self, x):
                return self.linear(x).relu()

        model = Foo()

        def f(args, params, buffers):
            for p in params.values():
                p.grad = None
            if not isinstance(args, Iterable):
                args = [args]
            params_and_buffers = {**params, **buffers}
            out = torch.func.functional_call(model, params_and_buffers, args)
            out.sum().backward()
            return [p - 1e-4 * p.grad for p in params.values()]

        input = torch.randn(3, 5, requires_grad=True)
        params = dict(model.named_parameters())
        buffers = dict(model.named_buffers())
        fx_f = make_fx(f, tracing_mode=self.tracing_mode)(input, params, buffers)
        # fx may change the order of parameters in list, so using set() to compare
        # also there is a numerical difference in results so changing atol from 1e-08 to 1e-03
        self.assertTrue(
            torch.allclose(fx_f(input, params, buffers)[0], f(input, params, buffers)[0], atol=1e-03)
            or
            torch.allclose(fx_f(input, params, buffers)[0], f(input, params, buffers)[1], atol=1e-03)
        )
        self.assertTrue(
            torch.allclose(fx_f(input, params, buffers)[1], f(input, params, buffers)[0], atol=1e-03)
            or
            torch.allclose(fx_f(input, params, buffers)[1], f(input, params, buffers)[1], atol=1e-03)
        )

    def test_trace_subclasses(self):
        def f1(x):
            x = UnwrapTensor(x)
            y = x * 2
            return y

        def f2(x):
            wrapped = UnwrapTensor(x)
            y = x * wrapped
            return y

        inp = [torch.randn(5)]
        self._test(f1, inp)
        self._test(f2, inp)

    def test_partial_decomp(self):
        def f(a, b, c):
            x = torch.addmm(a, b, c)
            y = torch.addmm(a, b, c, beta=2, alpha=1)
            return x + y
        inps = [torch.randn(5, 5), torch.randn(5, 5), torch.randn(5, 5)]
        fx_g = make_fx(f)(*inps)

        def addmm(a, b, c, beta=1, alpha=1):
            if beta == 1 and alpha == 1:
                return NotImplemented
            return beta * a + alpha * (b @ c)

        decomposed_fx = make_fx(f, decomposition_table={aten.addmm.default: addmm})(*inps)

        self.assertEqual(fx_g(*inps), decomposed_fx(*inps))
        self.assertEqual(len([n for n in fx_g.graph.nodes if n.target == aten.addmm.default]), 2)
        self.assertEqual(len([n for n in decomposed_fx.graph.nodes if n.target == aten.addmm.default]), 1)

    def test_decomp_of_capture(self):
        val = torch.randn(5)

        def f(x):
            return x.t() + val.t()

        def nop(x):
            return x.cos()

        traced = make_fx(f, decomposition_table={torch.ops.aten.t.default: nop})(torch.randn(5))
        self.assertEqual(len([n for n in traced.graph.nodes if n.target == torch.ops.aten.t.default]), 0)


    @unittest.skipIf(not HAS_CUDA, 'CUDA-only test')
    def test_amp_cache(self):
        layer = torch.nn.Conv2d(3, 3, 3).cuda()

        def f(x, w):
            return torch.nn.functional.conv2d(x, w, stride=layer.stride)

        inp = torch.randn(4, 3, 10, 10, device='cuda')
        with torch.autocast('cuda'):
            out_graph = make_fx(f)(inp, layer.weight).graph
            out_graph2 = make_fx(f)(inp, layer.weight).graph

        self.assertEqual(len(out_graph.nodes), len(out_graph2.nodes))
        for a, b in zip(out_graph.nodes, out_graph2.nodes):
            self.assertEqual(a.op, b.op)

    def test_strides(self):
        def f(x):
            self.assertTrue(x.is_contiguous())
            self.assertFalse(x.is_contiguous(memory_format=torch.channels_last))
            x = x.permute(0, 3, 1, 2)
            self.assertFalse(x.is_contiguous())
            self.assertTrue(x.is_contiguous(memory_format=torch.channels_last))
            return x
        make_fx(f)(torch.randn(2, 3, 4, 5))

        def f(x):
            self.assertTrue(x.is_contiguous())
            y = x[:, 1]
            self.assertFalse(y.is_contiguous())
            y = x[:, ::2]
            self.assertFalse(y.is_contiguous())
            return x.cos()

        make_fx(f)(torch.randn(2, 3, 4, 5))

    def test_pr_86917(self):
        # Tests the issue brought up here https://github.com/pytorch/pytorch/pull/86917#issuecomment-1283155344
        def f(a, b):
            return torch.ops.aten.nll_loss_forward(a, b, None, 1, 10)

        self._test(f, [torch.randn(1, 10), torch.zeros(1, dtype=torch.long)])

class TestGenericProxyTensorReal(TestGenericProxyTensor):
    tracing_mode = "real"


class TestGenericProxyTensorFake(TestGenericProxyTensor):
    tracing_mode = "fake"


class TestGenericProxyTensorSymbolic(TestGenericProxyTensor):
    tracing_mode = "symbolic"


del TestGenericProxyTensor


class TestRealProxyTensor(TestCase):
    def test_error_on_data_dependent_ops(self):
        def f():
            x = torch.randn([])
            y = torch.randn([])
            assert torch.allclose(x * y, y * x)
            z = float(x)
            z2 = float(y)

        # Smoke tests
        make_fx(f, _error_on_data_dependent_ops=False)()
        make_fx(f, pre_dispatch=True, _error_on_data_dependent_ops=False)()

class TestFakeProxyTensor(TestCase):
    def test_issue82547(self):
        x = nn.Parameter(torch.randn(3, 3))

        def f():
            return torch.ops.aten.t.default(x)
        self.assertRaisesRegex(Exception, "Please convert all Tensors", lambda: make_fx(f, tracing_mode="fake")())

        class A(torch.Tensor):
            pass

        x = A(torch.randn(3, 3))
        self.assertRaisesRegex(TypeError, "Multiple dispatch failed", lambda: make_fx(f, tracing_mode="fake")())

    def test_use_fake_and_tensor(self):
        def f(x, y):
            z = torch.tensor([2.0, 3.0])
            return x + y + z

        g = make_fx(f, tracing_mode="fake")(torch.randn(2), torch.randn(2))
        x, y = torch.randn(2), torch.randn(2)
        self.assertEqual(g(x, y), f(x, y))

    def test_free_fake(self):
        def f(x):
            return torch.add(x, y)

        with FakeTensorMode() as fake_mode:
            y = torch.randn(2)
            make_fx(f, tracing_mode="real")(torch.randn(2))

    def test_fused_adam(self):
        # See https://github.com/pytorch/pytorch/issues/99356
        params = [torch.randn(10, 10) for _ in range(10)]
        grads = [torch.randn(10, 10) for _ in range(10)]
        exp_avgs = [torch.randn(10, 10) for _ in range(10)]
        exp_avg_sqs = [torch.randn(10, 10) for _ in range(10)]
        max_exp_avg_sqs = [torch.randn(10, 10) for _ in range(10)]
        state_steps = [torch.tensor(0) for _ in range(10)]

        def fused_adam(params, grads, exp_avgs, exp_avg_sqs, max_exp_avg_sqs, state_steps):
            (new_params, _, _, _, _) = aten._fused_adam.default(
                params,
                grads,
                exp_avgs,
                exp_avg_sqs,
                max_exp_avg_sqs,
                state_steps,
                lr=0.1,
                beta1=0.9,
                beta2=0.999,
                weight_decay=0.01,
                eps=1e-8,
                amsgrad=False,
                maximize=False,
            )

            for p, new_p in zip(params, new_params):
                p.copy_(new_p)

            return params

        gm = make_fx(fused_adam, tracing_mode='fake')(
            params,
            grads,
            exp_avgs,
            exp_avg_sqs,
            max_exp_avg_sqs,
            state_steps,
        )
        ensure_ops_have_val = [aten._fused_adam.default, operator.getitem]
        for n in gm.graph.nodes:
            if n.op == "call_function" and n.target in ensure_ops_have_val:
                self.assertIn('val', n.meta)

    def test_alias(self):
        def f(x):
            return torch.ops.aten.alias(x)

        r = str(make_fx(f, tracing_mode="fake")(torch.randn(2)).code).strip()
        # NB: this should not have a detach call
        self.assertExpectedInline(r, """\
def forward(self, x_1):
    alias = torch.ops.aten.alias.default(x_1);  x_1 = None
    return alias""")

    def test_meta(self):
        def f(x):
            a = x.cos()
            b = torch.var_mean(a, dim=0)
            c = b * 2
            return c

        out = make_fx(f, tracing_mode="fake")(torch.randn(5, 5))
        for n in out.graph.nodes:
            if n.op == 'output':
                continue
            self.assertTrue('val' in n.meta)

def _get_node(fx_g, cond):
    for n in fx_g.graph.nodes:
        if cond(n):
            return n
    raise AssertionError

def _get_free_symbols(shape_env):
    vars = tuple(shape_env.var_to_val.keys())
    return len([var for var in vars if var not in shape_env.replacements])

def _trace(f, *args):
    inps = [torch.randn(arg) for arg in args]
    return make_fx(f, tracing_mode="symbolic")(*inps)

# TODO: Need to test the guards themselves specifically as well
class TestSymbolicTracing(TestCase):
    def _test_dynamic(self, fn, trace_inputs, test_inputs, assert_eq=True):
        """
        Tests fn traced with trace_inputs against test_inputs
        Also returns shape env
        """
        trace_inputs = [torch.randn(shape) for shape in trace_inputs]
        traced_f = make_fx(fn, tracing_mode="symbolic")(*trace_inputs)
        for input in test_inputs:
            input = [torch.randn(shape) for shape in input]
            rx, ry = traced_f(*input), fn(*input)
            if assert_eq:
                self.assertEqual(rx, ry)
        return traced_f


    def test_debug_interpreter(self):
        import torch.library
        from torch.library import Library

        foo = Library("foo", "DEF")
        foo.define("foo(Tensor self) -> Tensor")

        # Operator where meta and cpu disagree on strides
        @torch.library.impl(foo, "foo", "CPU")
        def foo_cpu(x):
            return x.clone().T

        @torch.library.impl(foo, "foo", "Meta")
        def foo_meta(x):
            return x.clone()

        def f(x):
            return torch.ops.foo.foo.default(x)

        gm = make_fx(f, tracing_mode="symbolic")(torch.randn(2, 2))
        from torch._functorch.compilers import DebugInterpreter

        interp = DebugInterpreter(gm)

        # input mismatch is caught (indicates guard problem)
        self.assertRaisesRegex(
            AssertionError, r"3 != 1",
            lambda: interp.run(torch.randn(3, 3).T),
        )

        # Catch the incorrect meta
        self.assertRaisesRegex(
            AssertionError, r"\(3, 1\) != \(1, 3\)",
            lambda: interp.run(torch.randn(3, 3))
        )

    def test_int_input(self):
        def f(x, y):
            return x.view(y)

        r = str(make_fx(f, tracing_mode="symbolic")(torch.empty(3, 4), 12).code).strip()
        self.assertExpectedInline(r, """\
def forward(self, x_1, y_1):
    view = torch.ops.aten.view.default(x_1, [y_1]);  x_1 = y_1 = None
    return view""")

    def test_resize_from_zero(self):
        def f(x, y):
            x.resize_(y.size(0))

        r = str(make_fx(f, tracing_mode="symbolic")(torch.empty(0), torch.empty(2)).code).strip()
        self.assertExpectedInline(r, """\
def forward(self, x_1, y_1):
    sym_size_int = torch.ops.aten.sym_size.int(y_1, 0);  y_1 = None
    resize_ = torch.ops.aten.resize_.default(x_1, [sym_size_int]);  x_1 = sym_size_int = None
    return None""")

    def test_broadcast_shapes(self):
        def f(x, y):
            return torch.functional.broadcast_shapes(x.size(), y.size()[0])

        r = str(make_fx(f, tracing_mode="symbolic")(torch.empty(3, 1), torch.empty(5)).code).strip()
        self.assertExpectedInline(r, """\
def forward(self, x_1, y_1):
    sym_size_int = torch.ops.aten.sym_size.int(x_1, 0);  x_1 = None
    sym_size_int_1 = torch.ops.aten.sym_size.int(y_1, 0);  y_1 = None
    return (sym_size_int, sym_size_int_1)""")

    def test_unary(self):
        def f(x):
            assert x.shape[0] < 20
            return x.cos()
        test_inputs = []
        test_inputs.append([(2, 5)])
        test_inputs.append([(6, 8)])
        gm = self._test_dynamic(f, [(3, 4)], test_inputs)
        self.assertTrue(eval_guards(gm, torch.randn(4, 5)))
        self.assertEqual(repr(bind_symbols(gm, torch.randn(4, 5))), "{s0: 4, s1: 5}")
        self.assertFalse(eval_guards(gm, torch.randn(25, 5)))
        self.assertExpectedInline(show_guards(gm), """L['x'].size()[0] < 20""")

    def test_repeat_interleave(self):
        def f(src_tokens, beam_size_src):
            return src_tokens.repeat_interleave(beam_size_src.size(0), 0)

        prompt_size = 64
        vocab_size = 64
        batch_size = 4
        src_tokens = torch.randint(1, vocab_size, (batch_size, prompt_size))
        gm = make_fx(f, tracing_mode="symbolic")(src_tokens, torch.randn(5))
        self.assertEqual(len(gm.shape_env.guards), 0)

    def test_non_symint_size_spec(self):
        # this isn't really a proxy tensor test, but it's the most convenient
        # way to get a fake tensor with symbolic sizes
        def f(x):
            torch._C._non_sym_sizes(x)
            return x + 1

        x = torch.randn(2, 3)
        make_fx(f, tracing_mode="symbolic")(x)

    # https://github.com/pytorch/pytorch/issues/108195
    def test_symbolic_repeat_interleave(self):
        def f(y, x):
            return y.repeat_interleave(x, dim=1)

        y = torch.tensor([[1, 2], [3, 4]])
        x = torch.tensor([2, 3])
        r = str(make_fx(f, tracing_mode="symbolic")(y, x).code).strip()
        self.assertExpectedInline(r, """\
def forward(self, y_1, x_1):
    repeat_interleave = torch.ops.aten.repeat_interleave.Tensor(x_1);  x_1 = None
    index_select = torch.ops.aten.index_select.default(y_1, 1, repeat_interleave);  y_1 = repeat_interleave = None
    return index_select""")

    def test_repeat_interleave_unbacked_output_size(self):
        def f(x, y):
            s = x.sum().item()
            return y.repeat_interleave(x, dim=0, output_size=s)

        r = str(make_fx(f, tracing_mode="symbolic")(torch.tensor([2, 3]), torch.randn(2)).code).strip()
        self.assertExpectedInline(
            r, """\
def forward(self, x_1, y_1):
    sum_1 = torch.ops.aten.sum.default(x_1)
    _local_scalar_dense = torch.ops.aten._local_scalar_dense.default(sum_1);  sum_1 = None
    repeat_interleave = torch.ops.aten.repeat_interleave.Tensor(x_1, output_size = _local_scalar_dense);  x_1 = _local_scalar_dense = None
    index_select = torch.ops.aten.index_select.default(y_1, 0, repeat_interleave);  y_1 = repeat_interleave = None
    return index_select"""  # noqa: B950
        )

    def test_arange_unbacked_output_size(self):
        def f(x):
            return torch.arange(0, x)

        r = str(make_fx(f, tracing_mode="symbolic")(torch.tensor(10)).code).strip()
        self.assertExpectedInline(
            r, """\
def forward(self, x_1):
    _local_scalar_dense = torch.ops.aten._local_scalar_dense.default(x_1);  x_1 = None
    arange = torch.ops.aten.arange.start(0, _local_scalar_dense, device = device(type='cpu'), pin_memory = False);  _local_scalar_dense = None
    return arange"""  # noqa: B950
        )

    def test_adv_index_batch(self):
        def f(src_tokens):
            bsz, src_len = src_tokens.size()[:2]
            start_step = src_tokens.shape[1]
            beam_size = 1
            generate_size = 64
            max_len = src_len + generate_size
            tokens = torch.zeros(bsz * beam_size, max_len).to(src_tokens).long().fill_(0)
            tokens[:, :start_step] = src_tokens.repeat_interleave(beam_size, 0)
            return tokens

        prompt_size = 64
        vocab_size = 64
        batch_size = 4
        src_tokens = torch.randint(1, vocab_size, (batch_size, prompt_size))
        gm = make_fx(f, tracing_mode="symbolic")(src_tokens)
        self.assertEqual(len(gm.shape_env.guards), 0)

    @unittest.skipIf(not HAS_CUDA, 'CUDA-only test')
    def test_cpu_scalar_cuda(self):
        # Extracted from wave2vec2
        def f(a, b):
            return (a * b) @ b

        r = str(
            make_fx(f, tracing_mode="symbolic")(
                torch.tensor(1.0), torch.randn(2, 2, device='cuda')
            ).code
        ).strip()
        self.assertExpectedInline(r, """\
def forward(self, a_1, b_1):
    mul = torch.ops.aten.mul.Tensor(a_1, b_1);  a_1 = None
    mm = torch.ops.aten.mm.default(mul, b_1);  mul = b_1 = None
    return mm""")

    def test_binary_broadcast(self):
        def f(a, b):
            c = a * b
            return c

        test_inputs = []
        test_inputs.append([(1, 5), (3, 1)])
        test_inputs.append([(1, 4), (4, 1)])
        shape_env = self._test_dynamic(f, [(1, 2), (3, 1)], test_inputs).shape_env
        assert len(shape_env.guards) == 0

    def test_multiply_shape(self):
        def f(a):
            return torch.empty(a.shape[0] * 2)

        r = str(make_fx(f, tracing_mode="symbolic")(torch.empty(4)).code).strip()
        self.assertExpectedInline(r, """\
def forward(self, a_1):
    sym_size_int = torch.ops.aten.sym_size.int(a_1, 0);  a_1 = None
    mul = sym_size_int * 2;  sym_size_int = None
    empty = torch.ops.aten.empty.memory_format([mul], device = device(type='cpu'), pin_memory = False);  mul = None
    return empty""")

    def test_item(self):
        def f(a):
            r = a.item()
            return r * a

        r = str(make_fx(f, tracing_mode="symbolic")(torch.randn(1)).code).strip()
        self.assertExpectedInline(r, """\
def forward(self, a_1):
    _local_scalar_dense = torch.ops.aten._local_scalar_dense.default(a_1)
    mul = torch.ops.aten.mul.Tensor(a_1, _local_scalar_dense);  a_1 = _local_scalar_dense = None
    return mul""")

    def test_tensor_symfloat(self):
        def f(a):
            r = torch.tensor(a.size(0) ** 2.0)
            assert r.dtype is torch.float
            return r

        gm = make_fx(f, tracing_mode="symbolic")(torch.randn(2))
        r = str(gm.code).strip()
        # NB: this specializes, which is fine, the point is to make sure the
        # dtype inference is correct
        self.assertExpectedInline(r, """\
def forward(self, a_1):
    _tensor_constant0 = self._tensor_constant0
    lift_fresh_copy = torch.ops.aten.lift_fresh_copy.default(_tensor_constant0);  _tensor_constant0 = None
    return lift_fresh_copy""")
        self.assertEqual(gm._tensor_constant0, torch.tensor(4.0))

    def test_item_to_constructor(self):
        def f(a):
            r = a.item()
            return torch.empty(r)

        r = str(make_fx(f, tracing_mode="symbolic")(torch.randint(5, (1,))).code).strip()
        self.assertExpectedInline(
            r, """\
def forward(self, a_1):
    _local_scalar_dense = torch.ops.aten._local_scalar_dense.default(a_1);  a_1 = None
    empty = torch.ops.aten.empty.memory_format([_local_scalar_dense], device = device(type='cpu'), pin_memory = False);  _local_scalar_dense = None
    return empty"""  # noqa: B950
        )


    def test_setitem_symint(self):
        # from moco
        # https://github.com/pytorch/pytorch/issues/101939
        def f(x):
            x[0] = x.size(0)
            return x

        r = str(make_fx(f, tracing_mode="symbolic")(torch.randn(10)).code).strip()
        self.assertExpectedInline(
            r, """\
def forward(self, x_1):
    sym_size_int = torch.ops.aten.sym_size.int(x_1, 0)
    scalar_tensor = torch.ops.aten.scalar_tensor.default(sym_size_int, dtype = torch.float32, layout = torch.strided, device = device(type='cpu'));  sym_size_int = None
    select = torch.ops.aten.select.int(x_1, 0, 0)
    copy_ = torch.ops.aten.copy_.default(select, scalar_tensor);  select = scalar_tensor = None
    return x_1"""  # noqa: B950
        )

    def test_dynamic_pointwise_scalar(self):
        def f(gravity, mask):
            gravity[mask, 0] = gravity[mask, 0] * -1

        r = str(make_fx(f, tracing_mode="symbolic")(
            torch.randn((12, 4)),
            torch.randint(0, 2, (12,), dtype=torch.bool)
        ).code).strip()
        self.assertExpectedInline(r, """\
def forward(self, gravity_1, mask_1):
    select = torch.ops.aten.select.int(gravity_1, 1, 0)
    index = torch.ops.aten.index.Tensor(select, [mask_1]);  select = None
    mul = torch.ops.aten.mul.Tensor(index, -1);  index = None
    select_1 = torch.ops.aten.select.int(gravity_1, 1, 0);  gravity_1 = None
    index_put_ = torch.ops.aten.index_put_.default(select_1, [mask_1], mul);  select_1 = mask_1 = mul = None
    return None""")

    def test_reflect_r_over_x(self):
        def reflect_R_over_x(R):
            reflect = torch.eye(3, device=R.device)
            reflect[0, 0] = -1
            return reflect @ R @ reflect

        def f(crop_camera, mask):
            crop_camera[mask] = reflect_R_over_x(crop_camera[mask])

        r = str(make_fx(f, tracing_mode="symbolic")(
            torch.randn((12, 3, 3)),
            torch.randint(0, 2, (12,), dtype=torch.bool)
        ).code).strip()
        self.assertExpectedInline(r, """\
def forward(self, crop_camera_1, mask_1):
    index = torch.ops.aten.index.Tensor(crop_camera_1, [mask_1])
    eye = torch.ops.aten.eye.default(3, device = device(type='cpu'), pin_memory = False)
    _tensor_constant0 = self._tensor_constant0
    lift_fresh_copy = torch.ops.aten.lift_fresh_copy.default(_tensor_constant0);  _tensor_constant0 = None
    select = torch.ops.aten.select.int(eye, 0, 0)
    select_1 = torch.ops.aten.select.int(select, 0, 0);  select = None
    copy_ = torch.ops.aten.copy_.default(select_1, lift_fresh_copy);  select_1 = lift_fresh_copy = None
    sym_size_int = torch.ops.aten.sym_size.int(index, 0)
    expand = torch.ops.aten.expand.default(eye, [sym_size_int, 3, 3])
    view = torch.ops.aten.view.default(expand, [sym_size_int, 3, 3]);  expand = None
    sym_size_int_1 = torch.ops.aten.sym_size.int(crop_camera_1, 1)
    sym_size_int_2 = torch.ops.aten.sym_size.int(crop_camera_1, 2)
    expand_1 = torch.ops.aten.expand.default(index, [sym_size_int, sym_size_int_1, sym_size_int_2]);  index = None
    view_1 = torch.ops.aten.view.default(expand_1, [sym_size_int, sym_size_int_1, sym_size_int_2]);  expand_1 = sym_size_int_1 = sym_size_int_2 = None
    bmm = torch.ops.aten.bmm.default(view, view_1);  view = view_1 = None
    view_2 = torch.ops.aten.view.default(bmm, [sym_size_int, 3, 3]);  bmm = None
    mul = sym_size_int * 3
    view_3 = torch.ops.aten.view.default(view_2, [mul, 3]);  view_2 = mul = None
    mm = torch.ops.aten.mm.default(view_3, eye);  view_3 = eye = None
    view_4 = torch.ops.aten.view.default(mm, [sym_size_int, 3, 3]);  mm = sym_size_int = None
    index_put_ = torch.ops.aten.index_put_.default(crop_camera_1, [mask_1], view_4);  crop_camera_1 = mask_1 = view_4 = None
    return None""")  # noqa: B950

    def test_unbacked_slice(self):
        def f(x, m):
            x = x[m]
            return x[slice(None, None, None), slice(None, None, None), slice(None, 2, None)]

        make_fx(f, tracing_mode="symbolic")(
            torch.randn((12, 3, 3)),
            torch.randint(0, 2, (12,), dtype=torch.bool)
        )

    @unittest.skipIf(not USE_TORCHVISION, "test requires torchvision")
    def test_unbacked_batch_resnet(self):
        mod = torchvision.models.resnet18()

        def f(x, mask, params, buffers):
            for p in itertools.chain([x, mask], params.values(), buffers.values()):
                for s in p.shape:
                    guard_int(s)
            x = x[mask]
            torch._constrain_as_value(x.shape[0], min=1)
            for p in params.values():
                p.grad = None
            return torch.func.functional_call(mod, {**params, **buffers}, (x,)).sum()

        make_fx(f, tracing_mode="symbolic")(
            torch.randn(3, 3, 250, 250),
            torch.randint(0, 2, (3,), dtype=torch.bool),
            dict(mod.named_parameters()),
            dict(mod.named_buffers()),
        )

    def test_boolean_index(self):
        def f(images, handedness, valid):
            images = images[valid]
            handedness = handedness[valid]
            right_hand_mask = handedness == 1
            images[right_hand_mask] = images[right_hand_mask].flip(-1)

        r = str(make_fx(f, tracing_mode="symbolic")(
            torch.randint(0, 256, (512, 1, 96, 96)),
            torch.randint(0, 1, (512,)),
            torch.randint(0, 2, (512,), dtype=torch.bool)
        ).code).strip()
        self.assertExpectedInline(r, """\
def forward(self, images_1, handedness_1, valid_1):
    index = torch.ops.aten.index.Tensor(images_1, [valid_1]);  images_1 = None
    index_1 = torch.ops.aten.index.Tensor(handedness_1, [valid_1]);  handedness_1 = valid_1 = None
    eq = torch.ops.aten.eq.Scalar(index_1, 1);  index_1 = None
    index_2 = torch.ops.aten.index.Tensor(index, [eq])
    flip = torch.ops.aten.flip.default(index_2, [-1]);  index_2 = None
    index_put_ = torch.ops.aten.index_put_.default(index, [eq], flip);  index = eq = flip = None
    return None""")

    def test_neg_shape(self):
        def f(a):
            return torch.empty(-a.shape[0] + 10)

        r = str(make_fx(f, tracing_mode="symbolic")(torch.empty(2)).code).strip()
        self.assertExpectedInline(r, """\
def forward(self, a_1):
    sym_size_int = torch.ops.aten.sym_size.int(a_1, 0);  a_1 = None
    neg = -sym_size_int;  sym_size_int = None
    add = neg + 10;  neg = None
    empty = torch.ops.aten.empty.memory_format([add], device = device(type='cpu'), pin_memory = False);  add = None
    return empty""")

    def test_unbacked_unification(self):
        def f(x, y):
            z = torch.zeros(x.item())
            return z + y

        r = str(make_fx(f, tracing_mode="symbolic")(torch.tensor(10), torch.randn(10)).code).strip()
        self.assertExpectedInline(r, """\
def forward(self, x_1, y_1):
    _local_scalar_dense = torch.ops.aten._local_scalar_dense.default(x_1);  x_1 = None
    zeros = torch.ops.aten.zeros.default([_local_scalar_dense], device = device(type='cpu'), pin_memory = False);  _local_scalar_dense = None
    add = torch.ops.aten.add.Tensor(zeros, y_1);  zeros = y_1 = None
    return add""")  # noqa: B950

    def test_view_divisibility_unbacked(self):
        def f(x):
            i0 = x.item()
            r = torch.zeros(i0, 192)
            return r.view(12, -1, 192)
        make_fx(f, tracing_mode="symbolic")(torch.tensor(24))

    def test_unbacked_unify_guard(self):
        def f(x, y):
            z = torch.zeros(x.item())
            torch._check(z.size(0) == y.size(0))  # refines i0 = s0
            if z.size(0) == 4:
                return y * 2
            else:
                return y + 2

        r = str(make_fx(f, tracing_mode="symbolic")(torch.tensor(10), torch.randn(10)).code).strip()
        self.assertExpectedInline(r, """\
def forward(self, x_1, y_1):
    _local_scalar_dense = torch.ops.aten._local_scalar_dense.default(x_1);  x_1 = None
    zeros = torch.ops.aten.zeros.default([_local_scalar_dense], device = device(type='cpu'), pin_memory = False);  _local_scalar_dense = None
    add = torch.ops.aten.add.Tensor(y_1, 2);  y_1 = None
    return add""")  # noqa: B950

    def test_unbacked_unify_guard_transitivity(self):
        def f(x1, x2, y):
            z1 = torch.zeros(x1.item())
            z2 = torch.zeros(x2.item())
            torch._check(z1.size(0) == z2.size(0))  # refines i0 = i1
            torch._check(z2.size(0) == y.size(0))  # refines i0 = s0
            if z1.size(0) == 4:
                return y * 2
            else:
                return y + 2

        r = str(make_fx(f, tracing_mode="symbolic")(torch.tensor(10), torch.tensor(10), torch.randn(10)).code).strip()
        self.assertExpectedInline(r, """\
def forward(self, x1_1, x2_1, y_1):
    _local_scalar_dense = torch.ops.aten._local_scalar_dense.default(x1_1);  x1_1 = None
    zeros = torch.ops.aten.zeros.default([_local_scalar_dense], device = device(type='cpu'), pin_memory = False);  _local_scalar_dense = None
    _local_scalar_dense_1 = torch.ops.aten._local_scalar_dense.default(x2_1);  x2_1 = None
    zeros_1 = torch.ops.aten.zeros.default([_local_scalar_dense_1], device = device(type='cpu'), pin_memory = False);  _local_scalar_dense_1 = None
    add = torch.ops.aten.add.Tensor(y_1, 2);  y_1 = None
    return add""")  # noqa: B950

    def test_split_unbacked_sizes(self):
        def f(lengths, values):
            # tolist not directly supported atm
            sizes = [lengths[i].item() for i in range(lengths.size(0))]
            for s in sizes:
                torch._constrain_as_size(s)
            return torch.split(values, sizes)

        r = str(make_fx(f, tracing_mode="symbolic")(
            torch.tensor([2, 3, 4]),
            torch.randn(9)
        ).code).strip()
        self.assertExpectedInline(r, """\
def forward(self, lengths_1, values_1):
    select = torch.ops.aten.select.int(lengths_1, 0, 0)
    _local_scalar_dense = torch.ops.aten._local_scalar_dense.default(select);  select = None
    select_1 = torch.ops.aten.select.int(lengths_1, 0, 1)
    _local_scalar_dense_1 = torch.ops.aten._local_scalar_dense.default(select_1);  select_1 = None
    select_2 = torch.ops.aten.select.int(lengths_1, 0, 2);  lengths_1 = None
    _local_scalar_dense_2 = torch.ops.aten._local_scalar_dense.default(select_2);  select_2 = None
    sym_constrain_range_for_size = torch.ops.aten.sym_constrain_range_for_size.default(_local_scalar_dense)
    sym_constrain_range_for_size_1 = torch.ops.aten.sym_constrain_range_for_size.default(_local_scalar_dense_1)
    sym_constrain_range_for_size_2 = torch.ops.aten.sym_constrain_range_for_size.default(_local_scalar_dense_2)
    split_with_sizes = torch.ops.aten.split_with_sizes.default(values_1, [_local_scalar_dense, _local_scalar_dense_1, _local_scalar_dense_2]);  values_1 = _local_scalar_dense = _local_scalar_dense_1 = _local_scalar_dense_2 = None
    getitem = split_with_sizes[0]
    getitem_1 = split_with_sizes[1]
    getitem_2 = split_with_sizes[2];  split_with_sizes = None
    return (getitem, getitem_1, getitem_2)""")  # noqa: B950

    def test_invalidate_nonzero(self):
        ok = False

        def f(a):
            nonlocal ok
            b = a.clone()
            x = b.nonzero()
            x1 = b.nonzero()
            x2 = b.nonzero()
            assert x1.shape[0] == x2.shape[0]
            ok = True
            b.normal_()
            y = b.nonzero()
            try:
                bool(x1.shape[0] == y.shape[0])
                self.fail("didn't raise exception")
            except GuardOnDataDependentSymNode:
                pass

        make_fx(f, tracing_mode="symbolic")(torch.randn(4))

    def test_sqrt_size(self):
        def f(a):
            return a / a.size(-1) ** 0.5

        r = str(make_fx(f, tracing_mode="symbolic")(torch.empty(4)).code).strip()
        self.assertExpectedInline(r, """\
def forward(self, a_1):
    sym_size_int = torch.ops.aten.sym_size.int(a_1, 0)
    pow_1 = sym_size_int ** 0.5;  sym_size_int = None
    div = torch.ops.aten.div.Tensor(a_1, pow_1);  a_1 = pow_1 = None
    return div""")


    def test_symint_to_tensor(self):
        def f(a):
            return a / a.shape[0]

        r = str(make_fx(f, tracing_mode="symbolic")(torch.empty(4)).code).strip()
        self.assertExpectedInline(r, """\
def forward(self, a_1):
    sym_size_int = torch.ops.aten.sym_size.int(a_1, 0)
    div = torch.ops.aten.div.Tensor(a_1, sym_size_int);  a_1 = sym_size_int = None
    return div""")

        r = str(make_fx(f, tracing_mode="symbolic", decomposition_table=decomposition_table)(torch.empty(4)).code).strip()
        self.assertExpectedInline(r, """\
def forward(self, a_1):
    sym_size_int = torch.ops.aten.sym_size.int(a_1, 0)
    sym_float = torch.sym_float(sym_size_int);  sym_size_int = None
    div = torch.ops.prims.div.default(a_1, sym_float);  a_1 = sym_float = None
    return div""")

    def test_cat(self):
        def f(a, b):
            val = torch.mul(a, b)
            out = torch.cat([val, val])
            if out.shape[0] * out.shape[1] > 20:
                out = out.cos()
            return out

        test_inputs = []
        test_inputs.append([(1, 5), (6, 1)])
        test_inputs.append([(1, 4), (3, 1)])
        gm = self._test_dynamic(f, [(1, 6), (8, 1)], test_inputs)
        self.assertTrue(eval_guards(gm, torch.randn(1, 10), torch.randn(6, 1)))
        self.assertFalse(eval_guards(gm, torch.randn(1, 2), torch.randn(4, 1)))
        self.assertExpectedInline(show_guards(gm), """2*L['a'].size()[1]*L['b'].size()[0] > 20""")

    def test_new_empty(self):
        def f(a, b):
            return a.new_empty(b.shape[0], b.shape[1] * 2)

        self._test_dynamic(f, [(2, 4), (4, 5)], [[(2, 3), (5, 7)], [(3, 7), (9, 3)]], assert_eq=False).shape_env

    def test_size_with_tensor(self):
        # I think I messed up writing this test case originally, I think
        # I'm supposed to hit an error case, but the code here works in both
        # eager and tracing
        def f(tensor):
            max_size = torch.tensor([800, 1216], dtype=torch.int64)
            batch_shape = [2] + list(tensor.shape[:-2]) + list(max_size)
            return tensor.new_empty(batch_shape)

        a = torch.randn(3, 800, 1199)
        f(a)
        make_fx(f, tracing_mode="symbolic")(a)

    def test_expand(self):
        def f(a):
            b = torch.mul(a, a)
            c = b.expand(a.shape)
            return c

        self._test_dynamic(f, [(3,)], [[(3,)], [(4,)], [(2,)]])
        self._test_dynamic(f, [(5, 1)], [[(4, 1)], [(3, 1)], [(6, 1)]])

    def test_metadata(self):
        def f(a, b):
            d = a.new_empty(a.shape[0] + b.shape[0])
            return d
        fx_g = make_fx(f, tracing_mode="symbolic")(torch.randn(5), torch.randn(4))
        meta_c = _get_node(fx_g, lambda x: x.target == aten.new_empty.default)
        meta_d = _get_node(fx_g, lambda x: x.target == operator.add)
        self.assertTrue(meta_c.meta['val'].shape[0].node.expr == meta_d.meta['val'].node.expr)

    def test_metadata_fresh(self):
        def f(x):
            assert x.shape[0] == 3
            return x.cos()

        fx_g = make_fx(f, tracing_mode="symbolic")(torch.randn(3))
        meta_cos = _get_node(fx_g, lambda x: x.target == aten.cos.default)
        meta_inp = _get_node(fx_g, lambda x: x.op == 'placeholder')
        self.assertTrue(meta_cos.meta['val'].shape[0] == 3)
        # Checks if the input expr has been updated even though the constraint
        # happened afterwards
        self.assertTrue(meta_inp.meta['val'].shape[0] == 3)

    def test_elementwise_meta_with_sym_numbers(self):
        def f(x, offset, as_sym_float=False):
            x0 = x.size()[0]
            if as_sym_float:
                x0 = torch.sym_float(x0)
            return torch.add(x0, offset)

        fx_g = make_fx(f, tracing_mode="symbolic")(torch.rand(2, 3), 2.0, False)
        meta_add = _get_node(fx_g, lambda x: x.target == aten.add.Tensor)
        self.assertEqual(meta_add.meta['val'].shape, ())
        self.assertEqual(meta_add.meta['val'].dtype, torch.float32)

        fx_g = make_fx(f, tracing_mode="symbolic")(torch.rand(2, 3), 2, False)
        meta_add = _get_node(fx_g, lambda x: x.target == aten.add.Tensor)
        self.assertEqual(meta_add.meta['val'].shape, ())
        self.assertEqual(meta_add.meta['val'].dtype, torch.int64)

        fx_g = make_fx(f, tracing_mode="symbolic")(torch.rand(2, 3), 2, True)
        meta_add = _get_node(fx_g, lambda x: x.target == aten.add.Tensor)
        self.assertEqual(meta_add.meta['val'].shape, ())
        self.assertEqual(meta_add.meta['val'].dtype, torch.float32)

    def test_return_symint(self):
        def f(x):
            return x.shape[0], x.cos(), x.shape[0] / 5
        self._test_dynamic(f, [(5,)], [[(4,)], [(12,)]])

        def f(x):
            return x.shape
        self._test_dynamic(f, [(5, 3)], [[(4, 6)]])

    def test_rmethod(self):
        def f(x):
            return x.size(0) + x
        self._test_dynamic(f, [(5,)], [[(4,)], [(12,)]])

    def test_mega_guard(self):
        def f(a, b):
            assert a.shape[0] == b.shape[0] * 2
            return a.cos()
        fx_g = make_fx(f, tracing_mode="symbolic")(torch.randn(16), torch.randn(8))
        from torch._dynamo.source import LocalSource
        self.assertExpectedInline(
            str(fx_g.shape_env.produce_guards(fx_placeholder_vals(fx_g), [LocalSource("a"), LocalSource("b")], ignore_static=False)),  # noqa: B950
            """["L['a'].size()[0] == 2*L['b'].size()[0]", "L['a'].stride()[0] == 1", "L['a'].storage_offset() == 0", "L['b'].stride()[0] == 1", "L['b'].storage_offset() == 0", "2 <= L['b'].size()[0]"]"""  # noqa: B950
        )
        self.assertExpectedInline(
            str(fx_g.shape_env.produce_guards(fx_placeholder_vals(fx_g), [LocalSource("a"), LocalSource("b")], ignore_static=True)),  # noqa: B950
            """["L['a'].size()[0] == 2*L['b'].size()[0]", "2 <= L['b'].size()[0]"]"""  # noqa: B950
        )

    def test_guard_upperbound_range_refinement(self):
        def f(a):
            assert a.shape[0] > 5 and a.shape[0] > 12
            return a.cos()
        tensor = make_fx(f, tracing_mode="symbolic")(torch.randn(15))
        self.assertExpectedInline(show_guards(tensor), """L['a'].size()[0] > 12""")

    def test_guard_lowerbound_range_refinement(self):
        def f(a):
            assert a.shape[0] < 20 and a.shape[0] < 30
            return a.cos()
        tensor = make_fx(f, tracing_mode="symbolic")(torch.randn(15))
        self.assertExpectedInline(show_guards(tensor), """L['a'].size()[0] < 20""")

    def test_guard_upperbound_range_refinement_multivariate(self):
        def f(a):
            assert a.shape[0] > 5 and a.shape[0] > 12
            assert a.shape[1] > 5 and a.shape[1] > a.shape[0]
            return a.cos()
        tensor = make_fx(f, tracing_mode="symbolic")(torch.randn((15, 20)))
        self.assertExpectedInline(show_guards(tensor), """\
L['a'].size()[1] > L['a'].size()[0]
L['a'].size()[0] > 12""")

    def test_guard_lowerbound_range_refinement_multivariate(self):
        def f(a):
            assert a.shape[0] < 20 and a.shape[0] < 30
            assert a.shape[1] < 30 and a.shape[1] < a.shape[0]
            return a.cos()
        tensor = make_fx(f, tracing_mode="symbolic")(torch.randn((15, 5)))
        self.assertExpectedInline(
            show_guards(tensor),
            """\
L['a'].size()[1] < L['a'].size()[0]
L['a'].size()[0] < 20""")

    def test_sym_storage_offset(self):
        def f(x, y):
            return x + y

        inp = (torch.randn(8)[3:], torch.randn(5))
        fx_g = make_fx(f, tracing_mode="symbolic")(*inp)
        inp = (torch.randn(8)[3:], torch.randn(5))
        self.assertEqual(fx_g(*inp), f(*inp))

    def _assert_no_guards(self, fx_g, free_symbols):
        assert _get_free_symbols(fx_g.shape_env) == free_symbols, fx_g.shape_env.var_to_val
        assert len(fx_g.shape_env.get_nontrivial_guards()) == 0, fx_g.shape_env.format_guards()

    def test_guards_equal(self):
        def f(a, b):
            return a * b

        # NB: Numbers are carefully chosen to avoid duck shaping from applying

        fx_g = _trace(f, (5, 6), (5, 6))
        self._assert_no_guards(fx_g, 2)

        fx_g = _trace(f, (5, 6, 7), (5, 6, 7))
        self._assert_no_guards(fx_g, 3)

        fx_g = _trace(f, (5, 1), (1, 6))
        self._assert_no_guards(fx_g, 2)

        def f(a, b, c, d):
            a = a + b
            cat = torch.cat([c, d])
            return a + cat

        fx_g = _trace(f, 7, 7, 4, 3)
        self._assert_no_guards(fx_g, 2)

        def f(a, b, c, d, e):
            vals = [a, b, c, d, e]
            x = a
            for idx in range(len(vals) - 1):
                x = torch.cat([x, vals[idx]]) + vals[idx + 1]
            return x

        fx_g = _trace(f, 2, 4, 8, 16, 32)
        self._assert_no_guards(fx_g, 1)

        def f(a, b):
            a = a.view(b.shape[0])
            return a + b.sum()

        fx_g = _trace(f, (4, 2), 8)
        self._assert_no_guards(fx_g, 2)

        fx_g = _trace(f, (4, 2), (8, 5))
        self._assert_no_guards(fx_g, 3)

        fx_g = _trace(f, (2, 3, 4), 24)
        self._assert_no_guards(fx_g, 3)

    def test_nonidentity_transitive_guards(self):
        def f(a, b, c, d, e):
            vals = [a, b, c, d, e]
            cat_vals = []
            for idx in range(len(vals) - 1):
                cat_vals.append(torch.cat([vals[idx], vals[idx]]))
            final_vals = []
            for a, b in reversed(list(zip(cat_vals, vals[1:]))):
                final_vals.append(a + b)
            return final_vals

        fx_g = _trace(f, 2, 4, 8, 16, 32)
        self.assertExpectedInline(show_guards(fx_g), """""")

    @torch.fx.experimental._config.patch(translation_validation=True)
    def test_constant_specialization(self):
        def f(t):
            assert t.shape[0] == 10
            return t

        tensor = make_fx(f, tracing_mode="symbolic")(torch.randn(10))
        self.assertExpectedInline(show_guards(tensor), """""")


make_fx_failures = {
    # unknown
    xfail('allclose'),
    xfail('equal'),
    # empty
    skip('new_empty'),
    skip('empty_like'),
    skip('empty'),
    skip('empty_permuted'),
    # flaky
    skip('linalg.lstsq', 'grad_oriented'),
    skip('nn.functional.max_unpool1d', '', device_type='cpu'),
    skip('nn.functional.max_unpool2d', '', device_type='cpu'),
    skip('nn.functional.max_unpool3d', '', device_type='cpu'),
    skip('linalg.lstsq'),  # flaky, probably just a precision issue

    # data-dependent control flow
    skip('item'),
    xfail('cov'),
    xfail('nn.functional.gaussian_nll_loss'),
    xfail('tensor_split'),
    xfail('corrcoef'),
    xfail('quantile'),
    xfail('nanquantile'),
    xfail('narrow'),

    # Seems like it's creating a sparse tensor that isn't captured by tensor.is_sparse
    xfail('sparse.sampled_addmm'),
    xfail('sparse.mm', 'reduce'),

    # proxy tensor doesn't support sparse correctly right now
    skip('to_sparse'),
    # segfaults
    skip('block_diag'),

    # AssertionError: Tensor-likes are not close!
    skip('empty_strided', '', device_type='cpu'),
}

fake_tensor_failures = {
    # ASAN failures due to divide by 0
    skip('nn.functional.nll_loss'),
}

symbolic_tensor_failures = {
    xfail('linalg.eig'),
    xfail('linalg.eigvals'),
    xfail('combinations', ''),
    xfail('frexp', ''),  # aten.frexp.Tensor - couldn't find symbolic meta function/decomposition
    xfail('geqrf', ''),  # aten.geqrf.default - couldn't find symbolic meta function/decomposition
    xfail('histc', ''),  # Could not run 'aten::histc' with arguments from the 'Meta' backend. This could be because...
    xfail('histogram', ''),  # Could not run 'aten::histogram.bin_ct' with arguments from the 'Meta' backend. This c...
    xfail('histogramdd', ''),  # aten._histogramdd_bin_edges.default - couldn't find symbolic meta function/decomposition
    xfail('isin', ''),  # aten.isin.Tensor_Tensor - couldn't find symbolic meta function/decomposition
    xfail('kthvalue', ''),  # aten.kthvalue.default - couldn't find symbolic meta function/decomposition
    xfail('nanquantile', ''),  # Could not run 'aten::equal' with arguments from the 'Meta' backend.
    xfail('narrow', ''),  # aten.size.default - couldn't find symbolic meta function/decomposition
    xfail('nn.functional.binary_cross_entropy', ''),  # aten.new_empty.default - couldn't find symbolic meta function/decom...
    xfail('nn.functional.cross_entropy', ''),  # aten.size.default - couldn't find symbolic meta function/decomposition
    xfail('nn.functional.ctc_loss'),  # aten._ctc_loss.Tensor - couldn't find symbolic meta function/decomposition
    xfail('nn.functional.fractional_max_pool2d', ''),  # argument 'size' must be tuple of ints, but found element of t...
    xfail('nn.functional.fractional_max_pool3d', ''),  # argument 'size' must be tuple of ints, but found element of t...
    xfail('nn.functional.interpolate', 'linear'),  # aten.upsample_linear1d.vec - couldn't find symbolic meta function/dec...
    xfail('nn.functional.interpolate', 'trilinear'),  # aten.upsample_trilinear3d.vec - couldn't find symbolic meta functi...
    xfail('nn.functional.pixel_unshuffle', ''),  # aten.pixel_unshuffle.default - couldn't find symbolic meta function/deco...
    xfail('quantile', ''),  # Could not run 'aten::equal' with arguments from the 'Meta' backend.
    xfail('resize_as_', ''),  # aten.clone.default - couldn't find symbolic meta function/decomposition
    xfail('unique_consecutive', ''),  # aten.unique_consecutive.default - couldn't find symbolic meta function/decomposition
    xfail('unique', ''),  # aten._unique2.default - couldn't find symbolic meta function/decomposition

    # AssertionError: False != True - https://github.com/pytorch/pytorch/issues/113905
    xfail('dist', ''),
    xfail('norm', ''),
    xfail('linalg.vector_norm', ''),
    xfail('linalg.norm', 'subgradients_at_zero'),
    xfail('renorm', ''),

    xfail('max_pool2d_with_indices_backward', ''),  # Expected a value of type 'List[int]' for argument 'kernel_size' but...

    # many complex operators incorrect striding, metadata
    xfail('fft.fft', ''),
    xfail('fft.hfft2', ''),
    xfail('fft.hfft', ''),
    xfail('fft.hfftn', ''),
    xfail('fft.ifft', ''),
    xfail('fft.ihfft2', ''),
    xfail('fft.ihfft', ''),
    xfail('fft.ihfftn', ''),
    xfail('fft.ihfft2', ''),
    xfail('fft.irfft2', ''),
    xfail('fft.irfft', ''),
    xfail('fft.irfftn', ''),
    xfail('fft.rfft2', ''),
    xfail('fft.rfft', ''),
    xfail('fft.rfftn', ''),
    xfail('stft', '')
}
symbolic_tensor_segfaults = {
    skip('nn.functional.batch_norm')  # Segfault??
}

symbolic_tensor_failures.update(symbolic_tensor_segfaults)

outplace_symbolic_tensor_failures = {
    xfail('i0', ''),  # aten.i0.default - couldn't find symbolic meta function/decomposition

    xfail('linalg.norm', ''),
    xfail('round', 'decimals_0'),  # Cannot call numel() on tensor with symbolic sizes/strides
    xfail('round', 'decimals_3'),  # Cannot call numel() on tensor with symbolic sizes/strides
    xfail('round', 'decimals_neg_3'),  # Cannot call numel() on tensor with symbolic sizes/strides
}

inplace_symbolic_tensor_failures = {
    # bugs
    xfail('float_power', ''),  # base given to float_power_ has dtype Float but the operation's result requires dtype Double
    # decomp not implemented
    xfail('unique', ''),
}

out_symbolic_tensor_failures = {
    xfail('_native_batch_norm_legit', ''),
    xfail('aminmax', ''),
    xfail('angle', ''),
    xfail('argmax', ''),
    xfail('argmin', ''),
    xfail('bmm', ''),
    xfail('cummax', ''),
    xfail('cummin', ''),
    xfail('fft.fft2', ''),
    xfail('fft.fftn', ''),
    xfail('fft.ifft2', ''),
    xfail('fft.ifftn', ''),
    xfail('gather', ''),
    xfail('i0', ''),
    xfail('linalg.cholesky', ''),
    xfail('linalg.cholesky_ex', ''),
    xfail('linalg.det', ''),
    xfail('linalg.det', 'singular'),
    xfail('linalg.eigh', ''),
    xfail('linalg.inv', ''),
    xfail('linalg.inv_ex', ''),
    xfail('linalg.ldl_factor', ''),
    xfail('linalg.ldl_factor_ex', ''),
    xfail('linalg.lu', ''),
    xfail('linalg.lu_factor', ''),
    xfail('linalg.lu_factor_ex', ''),
    xfail('linalg.pinv', ''),
    xfail('linalg.pinv', 'hermitian'),
    xfail('linalg.qr', ''),
    xfail('linalg.slogdet', ''),
    xfail('linalg.solve_ex', ''),
    xfail('linalg.svd', ''),
    xfail('linalg.svdvals', ''),
    xfail('lu', ''),
    xfail('lu_unpack', ''),
    xfail('max', 'reduction_with_dim'),
    xfail('min', 'reduction_with_dim'),
    xfail('mode', ''),
    xfail('nn.functional.avg_pool2d', ''),
    xfail('nn.functional.linear', ''),
    xfail('qr', ''),
    xfail('round', ''),
    xfail('round', 'decimals_0'),
    xfail('round', 'decimals_3'),
    xfail('round', 'decimals_neg_3'),
    xfail('scatter_add', ''),
    xfail('scatter', ''),
    xfail('sort', ''),
    xfail('svd', ''),
    xfail('take_along_dim', ''),
    xfail('topk', ''),
    xfail('triangular_solve', ''),
    xfail('view_copy', ''),

    # SymIntArrayRef expected to contain only concrete
    xfail('ones', ''),
    xfail('randn', ''),
    xfail('zeros', ''),
}

out_symbolic_tensor_segfaults = {
    skip('nanmean', ''),
}

out_symbolic_tensor_failures.update(out_symbolic_tensor_segfaults)

# Copies inputs to inplace operations to avoid inplace modifications
#   to leaves requiring gradient
def _get_safe_inplace(inplace_variant):
    @functools.wraps(inplace_variant)
    def _fn(t, *args, **kwargs):
        return inplace_variant(t.clone(), *args, **kwargs)

    return _fn

def _test_make_fx_helper(self, device, dtype, op, tracing_mode, inplace=False, out=False):
    fn = _get_safe_inplace(op.get_inplace()) if inplace else op.op
    sample_inputs_itr = op.sample_inputs(device, dtype, requires_grad=False)

    # Limit ourselves to first 100 inputs so symbolic tracing tests don't take too long
    count = 100
    if out:
        count = 5
    for sample_input in itertools.islice(sample_inputs_itr, count):
        if inplace and sample_input.broadcasts_input:
            continue
        args = [sample_input.input] + list(sample_input.args)
        kwargs = sample_input.kwargs
        if out:
            expected = fn(*args, **kwargs)
            kwargs['out'] = expected

        try:
            optests.make_fx_check(fn, args, kwargs, tracing_mode, self.assertEqual,
                                  randomize_data=True)
        except DynamicOutputShapeException:
            self.skipTest("Dynamic output shape operation in trace")


class TestProxyTensorOpInfo(TestCase):
    @ops(op_db + custom_op_db + control_flow_opinfo_db, allowed_dtypes=(torch.float,))
    @skipOps('TestProxyTensorOpInfo', 'test_make_fx_exhaustive', make_fx_failures)
    def test_make_fx_exhaustive(self, device, dtype, op):
        _test_make_fx_helper(self, device, dtype, op, "real")

    @ops(op_db + custom_op_db + control_flow_opinfo_db, allowed_dtypes=(torch.float,))
    @skipOps('TestProxyTensorOpInfo', 'test_make_fx_fake_exhaustive', make_fx_failures.union(fake_tensor_failures))
    def test_make_fx_fake_exhaustive(self, device, dtype, op):
        _test_make_fx_helper(self, device, dtype, op, "fake")

    @ops(op_db + custom_op_db + control_flow_opinfo_db, allowed_dtypes=(torch.float,))
    @skipOps('TestProxyTensorOpInfo', 'test_make_fx_symbolic_exhaustive',
             make_fx_failures | fake_tensor_failures | symbolic_tensor_failures | outplace_symbolic_tensor_failures)
    def test_make_fx_symbolic_exhaustive(self, device, dtype, op):
        _test_make_fx_helper(self, device, dtype, op, "symbolic")

    @ops(op_db + custom_op_db, allowed_dtypes=(torch.float,))
    @skipOps('TestProxyTensorOpInfo', 'test_make_fx_symbolic_exhaustive_inplace',
             make_fx_failures | fake_tensor_failures | symbolic_tensor_failures | inplace_symbolic_tensor_failures)
    def test_make_fx_symbolic_exhaustive_inplace(self, device, dtype, op):
        if not op.get_inplace():
            self.skipTest("No inplace variable for this op")
        _test_make_fx_helper(self, device, dtype, op, "symbolic", inplace=True)

    @ops(op_db + custom_op_db, allowed_dtypes=(torch.float,))
    @skipOps('TestProxyTensorOpInfo', 'test_make_fx_symbolic_exhaustive_out',
             make_fx_failures | fake_tensor_failures | symbolic_tensor_failures | out_symbolic_tensor_failures)
    def test_make_fx_symbolic_exhaustive_out(self, device, dtype, op):
        if not op.supports_out:
            self.skipTest("Op doesn't support out")
        _test_make_fx_helper(self, device, dtype, op, "symbolic", out=True)


only_for = ("cpu")
instantiate_device_type_tests(TestProxyTensorOpInfo, globals(), only_for=only_for)


if __name__ == '__main__':
    run_tests()<|MERGE_RESOLUTION|>--- conflicted
+++ resolved
@@ -42,11 +42,7 @@
 def show_guards(gm):
     names = [strip_end(n, "_1") for n in fx_placeholder_targets(gm)]
     return "\n".join(
-<<<<<<< HEAD
-        gm.shape_env.produce_guards(fx_placeholder_vals(gm), names, _simplified=True, input_policies=None)
-=======
         gm.shape_env.produce_guards(fx_placeholder_vals(gm), names, _simplified=True, input_contexts=None)
->>>>>>> d78fe039
     )
 
 
