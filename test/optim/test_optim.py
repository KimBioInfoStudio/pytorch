# Owner(s): ["module: optimizer"]

import math
import unittest
import functools
import itertools
from copy import deepcopy

import torch
from torch.nn import Parameter
from torch.optim import (
    Adadelta, Adagrad, Adam, Adamax, AdamW, ASGD, LBFGS, NAdam, RAdam, RMSprop, Rprop, SGD, SparseAdam, Optimizer
)
from torch.optim.lr_scheduler import (
    StepLR,
    ConstantLR,
    LinearLR,
    ExponentialLR,
    ReduceLROnPlateau,
    PolynomialLR,
)
from torch.testing._internal.common_utils import (
    TestCase,
    load_tests,
    gradcheck,
    skipIfRocm,
    skipIfTorchDynamo
)

from torch._dynamo import disable as disable_dynamo

from torch.testing._internal.common_cuda import TEST_CUDA
from typing import Dict, Any, Tuple
from torch.optim.optimizer import register_optimizer_step_pre_hook, register_optimizer_step_post_hook
from unittest.mock import patch

# load_tests from common_utils is used to automatically filter tests for
# sharding on sandcastle. This line silences flake warnings
load_tests = load_tests


def rosenbrock(tensor):
    assert tensor.size() == torch.Size([2]), f"Requires tensor with 2 scalars but got {tensor.size()}"
    x, y = tensor
    return (1 - x) ** 2 + 100 * (y - x**2) ** 2


def drosenbrock(tensor):
    assert tensor.size() == torch.Size([2]), f"Requires tensor with 2 scalars but got {tensor.size()}"
    x, y = tensor
    return torch.tensor((-400 * x * (y - x**2) - 2 * (1 - x), 200 * (y - x**2)))

@skipIfTorchDynamo("This is a TEMPORARY stopgap, see https://github.com/pytorch/pytorch/issues/103322")
class TestOptim(TestCase):
    exact_dtype = True

    def _test_rosenbrock_sparse(
        self,
        constructor,
        scheduler_constructors=None,
        sparse_only=False,
        maximize=False,
        multi_tensor=False
    ):
        if scheduler_constructors is None:
            scheduler_constructors = []
        # For rosenbrock tests, it is mandated that the param is a tensor with 2 numbers
        if multi_tensor:
            params_t = [torch.tensor([1.5, 1.5]), torch.tensor([1.5, 1.5], dtype=torch.float64)]
        else:
            params_t = [torch.tensor([1.5, 1.5])]

        params = [Parameter(param_t) for param_t in params_t]
        optimizer = constructor(params)
        schedulers = []
        for scheduler_constructor in scheduler_constructors:
            schedulers.append(scheduler_constructor(optimizer))

        if not sparse_only:
            params_c = [Parameter(param_t.clone()) for param_t in params_t]
            optimizer_c = constructor(params_c)

        solution = torch.tensor([1, 1])
        with torch.no_grad():
            initial_dist = sum([param.dist(solution) for param in params])

        def get_grad(param, sparse_grad):
            grad = drosenbrock(param)
            # NB: We torture test the optimizer by returning an
            # uncoalesced sparse tensor

            # Depending on w, provide only the x or y gradient
            if sparse_grad:
                if w:
                    i = torch.LongTensor([[0, 0]])
                    x = grad[0]
                    v = torch.tensor([x / 4.0, x - x / 4.0])
                else:
                    i = torch.LongTensor([[1, 1]])
                    y = grad[1]
                    v = torch.tensor([y - y / 4.0, y / 4.0])
                grad_out = torch.sparse_coo_tensor(i, v, (2,), dtype=v.dtype)
            else:
                if w:
                    grad_out = torch.tensor([grad[0], 0], dtype=param.dtype)
                else:
                    grad_out = torch.tensor([0, grad[1]], dtype=param.dtype)
            return grad_out

        def eval(params, sparse_grad, w):
            optimizer.zero_grad()
            if multi_tensor:
                loss = sum(rosenbrock(param) for param in params)
            else:
                loss = rosenbrock(params[0])
            loss.backward()

            grads_out = [get_grad(param, sparse_grad) for param in params]
            with torch.no_grad():
                params[0].grad = grads_out[0]
                if multi_tensor:
                    params[1].grad = grads_out[1].to(dtype=torch.float64)
            return loss

        for i in range(2000):
            # Do cyclic coordinate descent
            w = i % 2
            optimizer.step(functools.partial(eval, params, True, w))
            for scheduler in schedulers:
                if isinstance(scheduler, ReduceLROnPlateau):
                    scheduler.step(rosenbrock(params[0]))
                else:
                    scheduler.step()
            if not sparse_only:
                optimizer_c.step(functools.partial(eval, params_c, False, w))
                # Tolerance is increased due to floating point error from different
                # code path for dense case: x v.s. x - x / 4.0 + x / 4.0
                self.assertEqual(params, params_c, atol=5e-6, rtol=5e-6)

        if not maximize:
            self.assertLessEqual(
                sum([param.dist(solution) for param in params]),
                initial_dist
            )
        else:
            self.assertGreaterEqual(
                sum([rosenbrock(param) for param in params]),
                sum([rosenbrock(param_t) for param_t in params_t]),
            )

    def _test_basic_cases_template(
        self,
        weight_tensor,
        bias_tensor,
        input_tensor,
        constructor,
        scheduler_constructors,
        constructor_accepts_maximize=True,
        constructor_accepts_foreach=False,
    ):
        maximize_options = {False, constructor_accepts_maximize}
        foreach_options = {False, constructor_accepts_foreach}

        four_arg_constructor = constructor
        if constructor_accepts_maximize and constructor_accepts_foreach:
            pass
        elif constructor_accepts_maximize:

            def four_arg_constructor(weight, bias, maximize, foreach):
                self.assertFalse(foreach)
                return constructor(weight, bias, maximize)

        elif constructor_accepts_foreach:

            def four_arg_constructor(weight, bias, maximize, foreach):
                self.assertFalse(maximize)
                return constructor(weight, bias, foreach)

        else:

            def four_arg_constructor(weight, bias, maximize, foreach):
                self.assertFalse(maximize or foreach)
                return constructor(weight, bias)

        for maximize, foreach in itertools.product(maximize_options, foreach_options):
            with torch.no_grad():
                weight = Parameter(weight_tensor.clone().detach())
                bias = Parameter(bias_tensor.clone().detach())
                input = input_tensor.clone().detach().requires_grad_()
            optimizer = four_arg_constructor(weight, bias, maximize, foreach)
            schedulers = []
            for scheduler_constructor in scheduler_constructors:
                schedulers.append(scheduler_constructor(optimizer))

            # to check if the optimizer can be printed as a string
            optimizer.__repr__()

            def fn():
                optimizer.zero_grad()
                y = weight.mv(input)
                if y.is_cuda and bias.is_cuda and y.get_device() != bias.get_device():
                    y = y.cuda(bias.get_device())
                loss = (y + bias).pow(2).sum()
                loss.backward()
                return loss

            initial_value = fn().item()
            for _ in range(200):
                optimizer.step(fn)
                for scheduler in schedulers:
                    if isinstance(scheduler, ReduceLROnPlateau):
                        val_loss = fn()
                        scheduler.step(val_loss)
                    else:
                        scheduler.step()
            if maximize:
                self.assertGreater(fn().item(), initial_value)
            else:
                self.assertLess(fn().item(), initial_value)

    # Note: disable dynamo on this function
    # This allows us to continue running actual logic of the optimizer
    # tests in dynamo without tracing this test code which has a lot of unsupported
    # behavior
    @disable_dynamo(recursive=False)
    def _test_state_dict(self, weight, bias, input, constructor, atol=None, rtol=None):
        weight = Parameter(weight)
        bias = Parameter(bias)
        with torch.no_grad():
            input = input.clone().detach().requires_grad_()

        # Note: Disable dynamo on this function
        # This avoids a bug where input_cuda is not detected in the environment
        # because it currently is not defined in the local environmet. Unable to repro
        # anywhere else however and this is test code that we don't need to spend
        # time getting dynamo to trace unless the issue repros in real models.
        @disable_dynamo(recursive=False)
        def fn_base(optimizer, weight, bias):
            optimizer.zero_grad()
            i = input_cuda if weight.is_cuda else input
            loss = (weight.mv(i) + bias).pow(2).sum()
            loss.backward()
            return loss

        optimizer = constructor(weight, bias)
        fn = functools.partial(fn_base, optimizer, weight, bias)

        # Prime the optimizer
        for _i in range(20):
            optimizer.step(fn)
        # Clone the weights and construct new optimizer for them
        with torch.no_grad():
            weight_c = Parameter(weight.clone().detach())
            bias_c = Parameter(bias.clone().detach())
        optimizer_c = constructor(weight_c, bias_c)
        fn_c = functools.partial(fn_base, optimizer_c, weight_c, bias_c)
        # Load state dict
        state_dict = deepcopy(optimizer.state_dict())
        state_dict_c = deepcopy(optimizer.state_dict())
        optimizer_c.load_state_dict(state_dict_c)
        # Run both optimizers in parallel
        for _ in range(20):
            optimizer.step(fn)
            optimizer_c.step(fn_c)
            self.assertEqual(weight, weight_c)
            self.assertEqual(bias, bias_c)
        # Make sure state dict is deterministic with equal but not identical parameters
        self.assertEqual(optimizer.state_dict(), optimizer_c.state_dict())
        # Make sure repeated parameters have identical representation in state dict
        optimizer_c.param_groups.extend(optimizer_c.param_groups)
        self.assertEqual(
            optimizer.state_dict()["param_groups"][-1],
            optimizer_c.state_dict()["param_groups"][-1],
        )

        # Make sure that optimizers that support maximize can load older models
        old_state_dict = deepcopy(optimizer.state_dict())
        state_dict_no_maximize = deepcopy(optimizer.state_dict())
        if "maximize" in state_dict_no_maximize["param_groups"][0]:
            for group in state_dict_no_maximize["param_groups"]:
                del group["maximize"]
            optimizer.load_state_dict(state_dict_no_maximize)
            # Make sure we can still step
            optimizer.step()
            # Undo these changes before proceeding!
            optimizer.load_state_dict(old_state_dict)
        # Make sure that optimizers that support foreach can load older models
        state_dict_no_foreach = deepcopy(optimizer.state_dict())
        if "foreach" in state_dict_no_foreach["param_groups"][0]:
            for group in state_dict_no_foreach["param_groups"]:
                del group["foreach"]
            optimizer.load_state_dict(state_dict_no_foreach)
            # Make sure we can still step
            optimizer.step()
            # Undo these changes before proceeding!
            optimizer.load_state_dict(old_state_dict)

        # Make sure that loading optimizers with step not wrapped in tensor can work
        state_dict = optimizer.state_dict()
        if "step" in state_dict["state"][0] and torch.is_tensor(
            state_dict["state"][0]["step"]
        ):
            for state in state_dict["state"].values():
                state["step"] = state["step"].item()
            optimizer.load_state_dict(state_dict)
            optimizer.step()

        # Check that state dict can be loaded even when we cast parameters
        # to a different type and move to a different device.
        if not torch.cuda.is_available():
            return

        with torch.no_grad():
            input_cuda = input.clone().detach().to(dtype=torch.float32, device="cuda")
            weight_cuda = Parameter(
                weight.clone().detach().to(dtype=torch.float32, device="cuda")
            )
            bias_cuda = Parameter(
                bias.clone().detach().to(dtype=torch.float32, device="cuda")
            )
        optimizer_cuda = constructor(weight_cuda, bias_cuda)
        fn_cuda = functools.partial(fn_base, optimizer_cuda, weight_cuda, bias_cuda)

        state_dict = deepcopy(optimizer.state_dict())
        state_dict_c = deepcopy(optimizer.state_dict())
        optimizer_cuda.load_state_dict(state_dict_c)

        # Make sure state_dict_c isn't modified by merely calling load_state_dict
        self.assertEqual(state_dict, state_dict_c)

        # Make sure that device of state['step'] is still CPU
        new_state_dict = optimizer_cuda.state_dict()
        if "step" in state_dict["state"][0] and torch.is_tensor(
            state_dict["state"][0]["step"]
        ):
            for state in new_state_dict["state"].values():
                self.assertEqual(state["step"].device.type, "cpu")

        for _ in range(20):
            optimizer.step(fn)
            optimizer_cuda.step(fn_cuda)
            self.assertEqual(weight, weight_cuda)
            self.assertEqual(bias, bias_cuda, atol=atol, rtol=rtol)

        # validate deepcopy() copies all public attributes
        def getPublicAttr(obj):
            return {k for k in obj.__dict__ if not k.startswith("_")}

        self.assertEqual(getPublicAttr(optimizer), getPublicAttr(deepcopy(optimizer)))

    def _test_basic_cases(
        self,
        constructor,
        scheduler_constructors=None,
        ignore_multidevice=False,
        constructor_accepts_maximize=False,
        constructor_accepts_foreach=False,
        atol=None,
        rtol=None,
    ):
        if scheduler_constructors is None:
            scheduler_constructors = []

        def make_two_arg_constructor(
            constructor, maximize: bool, foreach: bool
        ):
            if constructor_accepts_maximize and constructor_accepts_foreach:
                return lambda weight, bias: constructor(weight, bias, maximize, foreach)
            if constructor_accepts_maximize:
                return lambda weight, bias: constructor(weight, bias, maximize)
            if constructor_accepts_foreach:
                return lambda weight, bias: constructor(weight, bias, foreach)
            return constructor

        for maximize, foreach in itertools.product(
            {False, constructor_accepts_maximize},
            {False, constructor_accepts_foreach},
        ):
            self._test_state_dict(
                torch.randn(10, 5),
                torch.randn(10),
                torch.randn(5),
                make_two_arg_constructor(constructor, maximize, foreach),
                atol=atol,
                rtol=rtol,
            )
        self._test_basic_cases_template(
            torch.randn(10, 5),
            torch.randn(10),
            torch.randn(5),
            constructor,
            scheduler_constructors,
            constructor_accepts_maximize,
            constructor_accepts_foreach,
        )
        # non-contiguous parameters
        self._test_basic_cases_template(
            torch.randn(10, 5, 2)[..., 0],
            torch.randn(10, 2)[..., 0],
            torch.randn(5),
            constructor,
            scheduler_constructors,
            constructor_accepts_maximize,
            constructor_accepts_foreach,
        )
        # CUDA
        if not torch.cuda.is_available():
            return
        self._test_basic_cases_template(
            torch.randn(10, 5).cuda(),
            torch.randn(10).cuda(),
            torch.randn(5).cuda(),
            constructor,
            scheduler_constructors,
            constructor_accepts_maximize,
            constructor_accepts_foreach,
        )
        # Multi-GPU
        if not torch.cuda.device_count() > 1 or ignore_multidevice:
            return
        self._test_basic_cases_template(
            torch.randn(10, 5).cuda(0),
            torch.randn(10).cuda(1),
            torch.randn(5).cuda(0),
            constructor,
            scheduler_constructors,
            constructor_accepts_maximize,
            constructor_accepts_foreach,
        )

    def _test_complex_optimizer(self, optimizer_constructor):
        complex_param = torch.randn(5, 5, dtype=torch.complex64, requires_grad=True)
        real_param = torch.view_as_real(complex_param).detach().clone().requires_grad_()
        complex_opt = optimizer_constructor(complex_param)
        real_opt = optimizer_constructor(real_param)

        for _ in range(3):
            complex_param.grad = torch.randn_like(complex_param)
            real_param.grad = torch.view_as_real(complex_param.grad)
            complex_opt.step()
            real_opt.step()

            self.assertEqual(torch.view_as_real(complex_param), real_param)

    def _test_complex_2d(self, optimizer_constructor):
        a1 = torch.randn(2, dtype=torch.complex64, requires_grad=True)
        a1_real = a1.real.clone().detach()
        a1_imag = a1.imag.clone().detach()
        a1_real.requires_grad_()
        a1_imag.requires_grad_()
        optim1 = optimizer_constructor([a1])
        optim2 = optimizer_constructor([a1_real, a1_imag])

        for _ in range(10):
            optim1.zero_grad()
            optim2.zero_grad()
            a2 = torch.complex(a1_real, a1_imag)
            rosenbrock(a1).abs().backward()
            rosenbrock(a2).abs().backward()

            self.assertEqual(a1.grad.real, a1_real.grad)
            self.assertEqual(a1.grad.imag, a1_imag.grad)

            optim1.step()
            optim2.step()
            self.assertEqual(a1.real, a1_real)
            self.assertEqual(a1.imag, a1_imag)

    def _build_params_dict(self, weight, bias, **kwargs):
        return [{"params": [weight]}, dict(params=[bias], **kwargs)]

    def _build_params_dict_single(self, weight, bias, **kwargs):
        return [dict(params=bias, **kwargs)]

    def test_sgd(self):
        self._test_basic_cases(
            lambda weight, bias, maximize, foreach: SGD(
                [weight, bias], lr=1e-3, maximize=maximize, foreach=foreach
            ),
            constructor_accepts_maximize=True,
            constructor_accepts_foreach=True,
        )
        self._test_basic_cases(
            lambda weight, bias, maximize, foreach: SGD(
                self._build_params_dict(weight, bias, lr=1e-2),
                lr=1e-3,
                maximize=maximize,
                foreach=foreach,
            ),
            constructor_accepts_maximize=True,
            constructor_accepts_foreach=True,
        )
        self._test_basic_cases(
            lambda weight, bias, maximize, foreach: SGD(
                self._build_params_dict_single(weight, bias, lr=1e-2),
                lr=1e-3,
                maximize=maximize,
                foreach=foreach,
            ),
            constructor_accepts_maximize=True,
            constructor_accepts_foreach=True,
        )
        self._test_basic_cases(
            lambda weight, bias, maximize, foreach: SGD(
                self._build_params_dict_single(weight, bias, lr=1e-2),
                maximize=maximize,
                foreach=foreach,
            ),
            constructor_accepts_maximize=True,
            constructor_accepts_foreach=True,
        )
        self._test_basic_cases(
            lambda weight, bias, maximize, foreach: SGD(
                [weight, bias], lr=1e-3, maximize=maximize, foreach=foreach
            ),
            scheduler_constructors=[lambda opt: StepLR(opt, gamma=0.9, step_size=10)],
            constructor_accepts_maximize=True,
            constructor_accepts_foreach=True,
        )
        self._test_basic_cases(
            lambda weight, bias, maximize, foreach: SGD(
                [weight, bias], lr=1e-3, maximize=maximize, foreach=foreach
            ),
            scheduler_constructors=[
                lambda opt: LinearLR(
                    opt, start_factor=0.4, end_factor=0.8, total_iters=4
                )
            ],
            constructor_accepts_maximize=True,
            constructor_accepts_foreach=True,
        )
        self._test_basic_cases(
            lambda weight, bias, maximize, foreach: SGD(
                [weight, bias], lr=1e-3, maximize=maximize, foreach=foreach
            ),
            scheduler_constructors=[lambda opt: ConstantLR(opt, factor=0.4, total_iters=4)],
            constructor_accepts_maximize=True,
            constructor_accepts_foreach=True,
        )
        self._test_basic_cases(
            lambda weight, bias, maximize, foreach: SGD(
                [weight, bias], lr=1e-3, maximize=maximize, foreach=foreach
            ),
            scheduler_constructors=[lambda opt: PolynomialLR(opt, power=0.9, total_iters=4)],
            constructor_accepts_maximize=True,
            constructor_accepts_foreach=True,
        )
        self._test_basic_cases(
            lambda weight, bias, maximize, foreach: SGD(
                [weight, bias], lr=1e-3, maximize=maximize, foreach=foreach
            ),
            scheduler_constructors=[
                lambda opt: StepLR(opt, gamma=0.9, step_size=10),
                lambda opt: LinearLR(
                    opt, start_factor=0.4, end_factor=0.6, total_iters=4
                ),
            ],
            constructor_accepts_maximize=True,
            constructor_accepts_foreach=True,
        )
        self._test_basic_cases(
            lambda weight, bias, maximize, foreach: SGD(
                [weight, bias], lr=1e-3, maximize=maximize, foreach=foreach
            ),
            [
                lambda opt: StepLR(opt, gamma=0.9, step_size=10),
                lambda opt: ReduceLROnPlateau(opt),
            ],
            constructor_accepts_maximize=True,
            constructor_accepts_foreach=True,
        )
        self._test_basic_cases(
            lambda weight, bias, maximize, foreach: SGD(
                [weight, bias], lr=1e-3, maximize=maximize, foreach=foreach
            ),
            [
                lambda opt: StepLR(opt, gamma=0.99, step_size=10),
                lambda opt: ExponentialLR(opt, gamma=0.99),
                lambda opt: ReduceLROnPlateau(opt),
            ],
            constructor_accepts_maximize=True,
            constructor_accepts_foreach=True,
        )
        self._test_basic_cases(
            lambda weight, bias, maximize, foreach: SGD(
                [weight, bias],
                lr=1e-3,
                momentum=0.5,
                maximize=maximize,
                foreach=foreach,
            ),
            constructor_accepts_maximize=True,
            constructor_accepts_foreach=True,
        )
        self._test_basic_cases(
            lambda weight, bias, maximize, foreach: SGD(
                [weight, bias],
                lr=1e-3,
                momentum=0.5,
                weight_decay=1,
                maximize=maximize,
                foreach=foreach,
            ),
            constructor_accepts_maximize=True,
            constructor_accepts_foreach=True,
        )
        self._test_basic_cases(
            lambda weight, bias, maximize, foreach: SGD(
                [weight, bias],
                nesterov=True,
                lr=1e-3,
                momentum=0.5,
                weight_decay=1,
                maximize=maximize,
                foreach=foreach,
            ),
            constructor_accepts_maximize=True,
            constructor_accepts_foreach=True,
        )


    def test_sgd_sparse(self):
        for foreach in (False, True):
            self._test_rosenbrock_sparse(
                lambda params: SGD(params, lr=4.8e-3, foreach=foreach),
                multi_tensor=foreach,
            )
            self._test_rosenbrock_sparse(
                lambda params: SGD(params, lr=0.0048, foreach=foreach),
                scheduler_constructors=[lambda opt: StepLR(opt, gamma=0.99999, step_size=300)],
                multi_tensor=foreach,
            )

    def test_sgd_complex(self):
        for foreach in (False, True):
            self._test_complex_optimizer(
                lambda param: SGD([param], lr=0.001, foreach=foreach)
            )
            self._test_complex_optimizer(
                lambda param: SGD([param], lr=0.001, momentum=1, foreach=foreach)
            )
            self._test_complex_optimizer(
                lambda param: SGD(
                    [param], lr=0.001, momentum=1, weight_decay=1, foreach=foreach
                )
            )
            self._test_complex_optimizer(
                lambda param: SGD(
                    [param],
                    lr=0.001,
                    nesterov=True,
                    momentum=1,
                    weight_decay=1,
                    foreach=foreach,
                )
            )
            self._test_complex_optimizer(
                lambda param: SGD(
                    [param],
                    lr=0.001,
                    momentum=1,
                    dampening=0.5,
                    weight_decay=1,
                    foreach=foreach,
                )
            )

<<<<<<< HEAD
    def _test_derived_optimizers_varying_tensors(self, optimizer_with_kwargs, kwarg):
        if not torch.cuda.is_available():
            return
        assert kwarg in ("foreach", "fused")

        # Specifically test that inputting params of different dtypes and devices
        # is handled equivalently on the foreach and fused implementations as the
        # single tensor implementations. We need multiple GPUs (vs just a CPU and
        # GPU) because fused adam only works on GPUs. (Thus we only run the tests
        # that call into this helper when TEST_MULTIGPU.)
        params = [
            torch.rand(2, 3, dtype=torch.float64, device='cuda:0', requires_grad=True),
            torch.rand(2, 3, dtype=torch.float32, device='cuda:0', requires_grad=True),
            torch.rand(2, 3, dtype=torch.float16, device='cuda:0', requires_grad=True),
            torch.rand(2, 3, dtype=torch.bfloat16, device='cuda:0', requires_grad=True),
            torch.rand(2, 3, dtype=torch.float64, device='cuda:1', requires_grad=True),
            torch.rand(2, 3, dtype=torch.float32, device='cuda:1', requires_grad=True),
            torch.rand(2, 3, dtype=torch.float16, device='cuda:1', requires_grad=True),
            torch.rand(2, 3, dtype=torch.bfloat16, device='cuda:1', requires_grad=True),
            torch.randint(1024, (2, 3), dtype=torch.int64, device='cuda:1', requires_grad=False),
        ]

        for p in params:
            if p.requires_grad:
                p.grad = torch.rand_like(p, device=p.device, dtype=p.dtype)

        kIterations = 7 if kwarg == "foreach" else 1
        for optimizer_constructor, kwargs in optimizer_with_kwargs:
            res, state = [], []
            for enabled in (False, True):
                kwargs_clone = deepcopy(kwargs)
                if optimizer_constructor.__name__ == "ASGD" and kwarg == "foreach" and not enabled:
                    # single tensor ASGD does not support capturable
                    kwargs_clone["capturable"] = False
                kwargs_clone[kwarg] = enabled

                params_clone = []
                for p in params:
                    p_clone = p.clone().detach()
                    if p.requires_grad:
                        p_clone.requires_grad = True
                        p_clone.grad = p.grad.clone().detach()
                        params_clone.append(p_clone)

                optimizer = optimizer_constructor(params_clone, **kwargs_clone)
                for _ in range(kIterations):
                    optimizer.step()

                state.append(optimizer.state)
                res.append(params_clone)

            st_state = state[0]
            mt_state = state[1]
            for st_p, mt_p in zip(res[0], res[1]):
                # Increasing the tolerance as we are collating lots of ops together for optimizers and
                # the designated tolerances are for single op only.
                single_rtol, single_atol = torch.testing._comparison.get_tolerances(mt_p.dtype, rtol=None, atol=None)
                rtol = 5 * single_rtol
                atol = 5 * single_atol

                self.assertEqual(st_p, mt_p, rtol=rtol, atol=atol)

                # check that optimizer states are the same
                st_p_state = st_state[st_p]
                mt_p_state = mt_state[mt_p]

                for k in st_p_state:
                    actual = mt_p_state[k]
                    self.assertEqual(st_p_state[k], actual, rtol=rtol, atol=atol)

    def _test_derived_optimizers(self, optimizer_pairs_with_flags, flag, reduced_precision=False, assert_step_dtype=None):
        if not torch.cuda.is_available():
            return
        assert flag in ("foreach", "fused")

        # why 7? iteration 7 is where we start to see differences for RAdam
        # params interacting with the small eps value, because that's right
        # after rho_t becomes greater than 5 in step 6.
        kIterations = 7
        device = "cuda"
        for optimizer_constructor, params in optimizer_pairs_with_flags:
            res, state = [], []
            for flag_value in (False, True):
                input = torch.tensor(
                    [0.1, 0.2, 0.3, 0.4, 0.5, 0.6], dtype=torch.float64, device=device
                ).reshape(3, 2)

                torch.manual_seed(1)
                model = torch.nn.Sequential(
                    torch.nn.Linear(2, 3),
                    torch.nn.Sigmoid(),
                    torch.nn.Linear(3, 1),
                    torch.nn.Sigmoid(),
                )
                model.to(dtype=torch.float64, device=device)
                params_with_flags = deepcopy(params)
                if optimizer_constructor.__name__ == "ASGD" and flag == "foreach" and not flag_value:
                    # single tensor ASGD does not support capturable
                    params_with_flags["capturable"] = False
                params_with_flags[flag] = flag_value

                # foreach/fused optimizers should be tested with a param_groups['params'] with
                # zero_size tensor as its last param.
                # ref: https://github.com/pytorch/pytorch/issues/100701
                empty_param = torch.empty((), device=device, dtype=torch.float64)
                parameters = list(model.parameters()) + [empty_param]

                optimizer = optimizer_constructor(parameters, **params_with_flags)

                for i in range(kIterations):
                    optimizer.zero_grad()
                    output = model(input)
                    loss = output.sum()
                    loss.backward()

                    # Test that step behaves as expected (a no-op) when grads are set to None
                    if i == 0:
                        optimizer.zero_grad(set_to_none=True)

                    optimizer.step()

                if assert_step_dtype is not None:
                    p_state = optimizer.state[parameters[0]]
                    if torch.is_tensor(p_state.get("step", None)):
                        self.assertEqual(p_state["step"].dtype, assert_step_dtype)

                state.append(optimizer.state)
                res.append(model.parameters())

            st_state = state[0]
            mt_state = state[1]

            assert_eq_kwargs = {}
            if reduced_precision:
                assert_eq_kwargs = {'atol': 1e-5, 'rtol': 1e-4}

            for st_p, mt_p in zip(res[0], res[1]):
                self.assertEqual(st_p, mt_p, **assert_eq_kwargs)

                # check that optimizer states are the same
                st_p_state = st_state[st_p]
                mt_p_state = mt_state[mt_p]

                for k in st_p_state:
                    self.assertEqual(st_p_state[k], mt_p_state[k], **assert_eq_kwargs)

    def _test_foreach_memory(self, optimizer_pairs_with_flags):
        if not torch.cuda.is_available():
            return

        device = "cuda"
        nparams = 10
        for optimizer_constructor, kwargs in optimizer_pairs_with_flags:
            max_mems = []
            for flag_value in (False, True):
                kwargs_with_flags = deepcopy(kwargs)
                if optimizer_constructor.__name__ == "ASGD" and kwargs_with_flags.get("capturable", False) and not flag_value:
                    # single tensor ASGD does not support capturable
                    kwargs_with_flags["capturable"] = False

                kwargs_with_flags["foreach"] = flag_value


                # The 128 is critical here! Our CUDACachingAllocator allocates in blocks of 512,
                # meaning any tensor that occupies <512 bytes of memory will allocate a whole
                # 512 bytes anyway. We use 128 (since datasize would be 4 bytes) so that param
                # is size 512 exactly, making our later calculations for intermediate_size easy.
                param = torch.rand(128, device=device)
                params = [torch.rand_like(param) for _ in range(nparams)]

                optimizer = optimizer_constructor(
                    params, **kwargs_with_flags
                )

                for p in params:
                    p.grad = torch.rand_like(p)

                optimizer.step()
                import gc
                gc.collect()
                torch.cuda.reset_peak_memory_stats()
                optimizer.step()
                gc.collect()
                max_mems.append(torch.cuda.max_memory_allocated())

            st_max_mem, mt_max_mem = max_mems
            intermediate_size = nparams * param.nelement() * param.element_size()
            nintermediates = 1  # we expect a budget of 1 intermediate most of the time
            if (kwargs_with_flags.get('capturable') or
                    optimizer_constructor.__name__ in ["Adadelta", "ASGD"]):
                # with capturable in Adam(W), we have 2 extra intermediates for the bias_corrections
                # with Adadelta, we have 2 extra for (acc_delta + eps) and (square_avg + eps)
                # ASGD allocates axs, 2x mus, 2x etas, and grads at the same time
                nintermediates = 3
                if optimizer_constructor.__name__ == "NAdam":
                    # with capturable in NAdam, we have 3 extra intermediates for the
                    # bias_correction, mus, and mu_nexts
                    nintermediates = 5

            elif optimizer_constructor.__name__ in ["NAdam", "Adagrad", "RMSprop"]:
                # NAdam uses two intermediates at the same time (grads & exp_avg_sq_sqrt)
                # Adagrad uses std and grads at the same time
                # RMSprop uses avg and grads
                nintermediates = 2

            self.assertLessEqual(mt_max_mem, st_max_mem + intermediate_size * nintermediates)

    @property
    def _multi_tensor_optimizer_configs(self):
        return [
            (Adam, dict(weight_decay=1.0, amsgrad=False)),
            (Adam, dict(weight_decay=0.0, amsgrad=True)),
            (Adam, dict(weight_decay=0.0, amsgrad=False, maximize=True)),
            (Adam, dict(weight_decay=1.0, amsgrad=True, maximize=True)),
            (Adam, dict(weight_decay=0.0, amsgrad=False, capturable=True, maximize=True)),
            (Adam, dict(weight_decay=1.0, amsgrad=True, capturable=True, maximize=True)),
            (
                Adam,
                dict(lr=torch.tensor(.001), weight_decay=1.0, amsgrad=True,
                     capturable=True, maximize=True)
            ),
            (AdamW, dict(weight_decay=1.0, amsgrad=False)),
            (AdamW, dict(weight_decay=0.0, amsgrad=True)),
            (AdamW, dict(weight_decay=1.0, amsgrad=True, maximize=True)),
            (AdamW, dict(weight_decay=0.0, amsgrad=False, maximize=True)),
            (AdamW, dict(weight_decay=1.0, amsgrad=True, capturable=True, maximize=True)),
            (AdamW, dict(weight_decay=0.0, amsgrad=False, capturable=True, maximize=True)),
            (
                AdamW,
                dict(lr=torch.tensor(.001), weight_decay=0.0, amsgrad=False,
                     capturable=True, maximize=True)
            ),
            (NAdam, dict(weight_decay=0.0, momentum_decay=6e-3)),
            (NAdam, dict(weight_decay=1.0, momentum_decay=6e-3)),
            (NAdam, dict(weight_decay=0.0, momentum_decay=4e-3)),
            (NAdam, dict(weight_decay=0.01, momentum_decay=4e-3)),
            (NAdam, dict(weight_decay=0.0, momentum_decay=6e-3, capturable=True)),
            (NAdam, dict(weight_decay=0.01, momentum_decay=4e-3, capturable=True)),
            (NAdam, dict(weight_decay=0.0, momentum_decay=4e-3, decoupled_weight_decay=True)),
            (
                NAdam,
                dict(weight_decay=0.01, momentum_decay=4e-3, decoupled_weight_decay=True),
            ),
            (
                NAdam,
                dict(weight_decay=0.01, momentum_decay=4e-3,
                     decoupled_weight_decay=True, capturable=True),
            ),
            (
                SGD,
                dict(lr=0.2, momentum=1, dampening=0, weight_decay=1, nesterov=True),
            ),
            (
                SGD,
                dict(lr=0.2, momentum=1, dampening=0.5, weight_decay=1, nesterov=False),
            ),
            (
                SGD,
                dict(lr=0.2, momentum=1, dampening=0, weight_decay=1, nesterov=True, maximize=True),
            ),
            (
                SGD,
                dict(lr=0.2, momentum=1, dampening=0.5, weight_decay=1, nesterov=False, maximize=True),
            ),
            (RAdam, dict(weight_decay=0, eps=1e-6)),
            (RAdam, dict(weight_decay=0)),
            (RAdam, dict(weight_decay=1, eps=1e-6)),
            (RAdam, dict(weight_decay=1)),
            (RAdam, dict(weight_decay=0, decoupled_weight_decay=True)),
            (RAdam, dict(weight_decay=1, decoupled_weight_decay=True)),
            (RMSprop, dict(weight_decay=1, momentum=1, centered=True)),
            (RMSprop, dict(weight_decay=1, momentum=0, centered=True)),
            (RMSprop, dict(weight_decay=1, momentum=1, centered=False)),
            (RMSprop, dict(weight_decay=0, momentum=1, centered=False)),
            (Rprop, dict(lr=1e-2, etas=(0.5, 1.2), step_sizes=(1e-6, 50))),
            (Rprop, dict(lr=1e-2, etas=(0.5, 1.2), step_sizes=(1e-6, 50), maximize=True)),
            (ASGD, dict(weight_decay=0)),
            (ASGD, dict(weight_decay=1)),
            (ASGD, dict(weight_decay=0, maximize=True)),
            (ASGD, dict(weight_decay=1, maximize=True)),
            (ASGD, dict(weight_decay=0, capturable=True)),
            (ASGD, dict(weight_decay=1, capturable=True)),
            (ASGD, dict(weight_decay=0, maximize=True, capturable=True)),
            (ASGD, dict(weight_decay=1, maximize=True, capturable=True)),
            (Adamax, dict(weight_decay=0)),
            (Adamax, dict(weight_decay=1)),
            (Adamax, dict(weight_decay=0, maximize=True)),
            (Adamax, dict(weight_decay=1, maximize=True)),
            (Adadelta, dict(weight_decay=0)),
            (Adadelta, dict(weight_decay=1)),
            (Adadelta, dict(weight_decay=0, maximize=True)),
            (Adadelta, dict(weight_decay=1, maximize=True)),
            (Adagrad, dict(weight_decay=0)),
            (Adagrad, dict(weight_decay=1)),
            (Adagrad, dict(weight_decay=0, maximize=True)),
            (Adagrad, dict(weight_decay=1, maximize=True)),
        ]


    def test_multi_tensor_optimizers_default_dtype(self):
        # https://github.com/pytorch/pytorch/issues/110940
        # We coerce step to always be float32 unless the
        # default dtype is higher prec float64
        default_dtype = torch.tensor(0.0).dtype
        for dtype in [torch.float64, torch.float16]:
            try:
                torch.set_default_dtype(dtype)
                self._test_derived_optimizers(
                    self._multi_tensor_optimizer_configs,
                    "foreach",
                    reduced_precision=dtype == torch.float16,
                    assert_step_dtype=torch.float64 if dtype == torch.float64 else torch.float32
                )
            finally:
                torch.set_default_dtype(default_dtype)

    @unittest.skipIf(not TEST_MULTIGPU, "only one GPU detected")
    def test_multi_tensor_optimizers_with_varying_tensors(self):
        self._test_derived_optimizers_varying_tensors(self._multi_tensor_optimizer_configs, "foreach")

    @unittest.skipIf(not torch.cuda.is_available(), "Requires a GPU")
    @largeTensorTest("72GB", "cuda")
    @skipIfRocm
    def test_multi_tensor_optimizers_with_large_tensors(self):
        for optimizer_ctor, optimizer_params in self._multi_tensor_optimizer_configs:
            # note(crcrpar): H100 wasn't sufficient for Adamax, surprisingly
            if optimizer_ctor == Adamax:
                continue
            params = [torch.ones(2 ** 32, device="cuda", dtype=torch.float16)]
            params[0].grad = torch.zeros_like(params[0])
            optimizer = optimizer_ctor(params, foreach=True, **optimizer_params)
            optimizer.step()

    def test_peak_mem_multi_tensor_optimizers(self):
        configs = [
            (o, d) for (o, d) in self._multi_tensor_optimizer_configs if o.__name__ in [
                "Adadelta", "Adagrad", "Adamax", "Adam", "AdamW", "ASGD", "NAdam",
                "RAdam", "RMSprop", "RProp", "SGD"
            ]
        ]
        self._test_foreach_memory(configs)

    @property
    def _fused_optimizer_configs(self):
        return tuple(itertools.product(
            (Adam, AdamW),
            (
                dict(weight_decay=1., lr=torch.tensor(0.001), amsgrad=False, capturable=True, maximize=True),
                dict(weight_decay=1., amsgrad=False, capturable=True, maximize=True),
                dict(weight_decay=1., amsgrad=False, maximize=True),
                dict(weight_decay=1., amsgrad=True),
                dict(weight_decay=0., amsgrad=False),
                dict(weight_decay=0., amsgrad=True, capturable=True, maximize=True),
                dict(weight_decay=0., amsgrad=True, maximize=True),
            ),
        ))

    def test_fused_optimizers(self):
        self._test_derived_optimizers(self._fused_optimizer_configs, "fused")

    @unittest.skipIf(not TEST_MULTIGPU, "only one GPU detected")
    def test_fused_optimizers_with_varying_tensors(self):
        self._test_derived_optimizers_varying_tensors(self._fused_optimizer_configs, "fused")

    @unittest.skipIf(not torch.cuda.is_available(), "Requires a GPU")
    @largeTensorTest("64GB", "cuda")
    @skipIfRocm
    def test_fused_optimizers_with_large_tensors(self):
        for optimizer_ctor, optimizer_params in self._fused_optimizer_configs:
            params = [torch.ones(2 ** 32, device="cuda", dtype=torch.float16)]
            params[0].grad = torch.zeros_like(params[0])
            optimizer = optimizer_ctor(params, fused=True, **optimizer_params)
            optimizer.step()
=======
>>>>>>> 639eb361

    def test_adam(self):
        self._test_basic_cases(
            lambda weight, bias, maximize, foreach: Adam(
                [weight, bias], lr=1e-3, maximize=maximize, foreach=foreach
            ),
            constructor_accepts_maximize=True,
            constructor_accepts_foreach=True,
        )
        self._test_basic_cases(
            lambda weight, bias, maximize, foreach: Adam(
                self._build_params_dict(weight, bias, lr=1e-2),
                lr=1e-3,
                maximize=maximize,
                foreach=foreach,
            ),
            constructor_accepts_maximize=True,
            constructor_accepts_foreach=True,
        )
        self._test_basic_cases(
            lambda weight, bias, maximize, foreach: Adam(
                [weight, bias],
                lr=1e-3,
                amsgrad=True,
                maximize=maximize,
                foreach=foreach,
            ),
            constructor_accepts_maximize=True,
            constructor_accepts_foreach=True,
        )
        self._test_basic_cases(
            lambda weight, bias, maximize, foreach: Adam(
                [weight, bias],
                lr=1e-3,
                weight_decay=0.1,
                maximize=maximize,
                foreach=foreach,
            ),
            constructor_accepts_maximize=True,
            constructor_accepts_foreach=True,
        )
        self._test_basic_cases(
            lambda weight, bias, maximize, foreach: Adam(
                self._build_params_dict(weight, bias, lr=1e-2),
                lr=1e-3,
                amsgrad=True,
                maximize=maximize,
                foreach=foreach,
            ),
            constructor_accepts_maximize=True,
            constructor_accepts_foreach=True,
        )
        self._test_basic_cases(
            lambda weight, bias, maximize, foreach: Adam(
                self._build_params_dict(weight, bias, lr=1e-2),
                lr=1e-3,
                maximize=maximize,
                foreach=foreach,
            ),
            [lambda opt: ExponentialLR(opt, gamma=0.9)],
            constructor_accepts_maximize=True,
            constructor_accepts_foreach=True,
        )
        self._test_basic_cases(
            lambda weight, bias, maximize, foreach: Adam(
                self._build_params_dict(weight, bias, lr=1e-2),
                lr=1e-3,
                maximize=maximize,
                foreach=foreach,
            ),
            [lambda opt: LinearLR(opt, start_factor=0.4, total_iters=4)],
            constructor_accepts_maximize=True,
            constructor_accepts_foreach=True,
        )
        self._test_basic_cases(
            lambda weight, bias, maximize, foreach: Adam(
                self._build_params_dict(weight, bias, lr=1e-2),
                lr=1e-3,
                maximize=maximize,
                foreach=foreach,
            ),
            [lambda opt: ConstantLR(opt, factor=0.4, total_iters=4)],
            constructor_accepts_maximize=True,
            constructor_accepts_foreach=True,
        )
        self._test_basic_cases(
            lambda weight, bias, maximize, foreach: Adam(
                [weight, bias],
                lr=1e-3,
                amsgrad=True,
                maximize=maximize,
                foreach=foreach,
            ),
            [
                lambda opt: ConstantLR(opt, factor=0.4, total_iters=4),
                lambda opt: ExponentialLR(opt, gamma=0.9),
            ],
            constructor_accepts_maximize=True,
            constructor_accepts_foreach=True,
        )
        self._test_basic_cases(
            lambda weight, bias, maximize, foreach: Adam(
                [weight, bias],
                lr=1e-3,
                amsgrad=True,
                maximize=maximize,
                foreach=foreach,
            ),
            [
                lambda opt: ExponentialLR(opt, gamma=0.9),
                lambda opt: ReduceLROnPlateau(opt),
            ],
            constructor_accepts_maximize=True,
            constructor_accepts_foreach=True,
        )
        self._test_basic_cases(
            lambda weight, bias, maximize, foreach: Adam(
                self._build_params_dict(weight, bias, lr=1e-2),
                lr=1e-3,
                amsgrad=True,
                maximize=maximize,
                foreach=foreach,
            ),
            [
                lambda opt: StepLR(opt, gamma=0.9, step_size=10),
                lambda opt: ReduceLROnPlateau(opt),
            ],
            constructor_accepts_maximize=True,
            constructor_accepts_foreach=True,
        )

        self._test_basic_cases(
            lambda weight, bias, maximize, foreach: Adam(
                self._build_params_dict(weight, bias, lr=1e-2),
                lr=1e-3,
                maximize=maximize,
                foreach=foreach,
            ),
            [lambda opt: PolynomialLR(opt, total_iters=4, power=0.9)],
            constructor_accepts_maximize=True,
            constructor_accepts_foreach=True,
        )
        self._test_basic_cases(
            lambda weight, bias, maximize, foreach: Adam(
                self._build_params_dict(weight, bias, lr=1e-2),
                lr=torch.tensor(1e-3),
                maximize=maximize,
                foreach=False,  # foreach for lr tensors tested in multi configs
            ),
            [lambda opt: PolynomialLR(opt, total_iters=4, power=0.9)],
            constructor_accepts_maximize=True,
            constructor_accepts_foreach=True,
        )

    def test_adam_complex(self):
        for foreach in (False, True):
            self._test_complex_2d(functools.partial(Adam, foreach=foreach))
            self._test_complex_2d(functools.partial(Adam, foreach=foreach, amsgrad=True))
            self._test_complex_2d(functools.partial(Adam, foreach=foreach, weight_decay=0.2))
            self._test_complex_2d(functools.partial(Adam, foreach=foreach, weight_decay=0.2, amsgrad=True))
        self._test_complex_2d(Adam)
        self._test_complex_2d(functools.partial(
            Adam, lr=torch.tensor(.001), weight_decay=0.2, amsgrad=True,
        ))

    def test_adamw(self):
        self._test_basic_cases(
            lambda weight, bias, maximize, foreach: AdamW(
                [weight, bias], lr=1e-3, maximize=maximize, foreach=foreach
            ),
            constructor_accepts_maximize=True,
            constructor_accepts_foreach=True,
        )
        self._test_basic_cases(
            lambda weight, bias, maximize, foreach: AdamW(
                self._build_params_dict(weight, bias, lr=1e-2),
                lr=1e-3,
                maximize=maximize,
                foreach=foreach,
            ),
            constructor_accepts_maximize=True,
            constructor_accepts_foreach=True,
        )
        self._test_basic_cases(
            lambda weight, bias, maximize, foreach: AdamW(
                [weight, bias],
                lr=1e-3,
                weight_decay=1,
                maximize=maximize,
                foreach=foreach,
            ),
            constructor_accepts_maximize=True,
            constructor_accepts_foreach=True,
        )
        self._test_basic_cases(
            lambda weight, bias, maximize, foreach: AdamW(
                [weight, bias],
                lr=1e-3,
                weight_decay=1,
                amsgrad=True,
                maximize=maximize,
                foreach=foreach,
            ),
            constructor_accepts_maximize=True,
            constructor_accepts_foreach=True,
        )
        self._test_basic_cases(
            lambda weight, bias, maximize, foreach: AdamW(
                [weight, bias],
                lr=torch.tensor(1e-3),
                weight_decay=1,
                amsgrad=True,
                maximize=maximize,
                foreach=False,  # foreach for lr tensors tested in multi configs
            ),
            constructor_accepts_maximize=True,
            constructor_accepts_foreach=True,
        )


    def test_adamw_complex(self):
        self._test_complex_2d(AdamW)
        self._test_complex_2d(functools.partial(
            AdamW, lr=torch.tensor(.001), weight_decay=0.2, amsgrad=True,
        ))
        for foreach in (False, True):
            self._test_complex_2d(functools.partial(AdamW, foreach=foreach))
            self._test_complex_2d(functools.partial(AdamW, foreach=foreach, amsgrad=True))
            self._test_complex_2d(functools.partial(AdamW, foreach=foreach, weight_decay=0.2))
            self._test_complex_2d(functools.partial(AdamW, foreach=foreach, weight_decay=0.2, amsgrad=True))

    def test_sparse_adam(self):
        self._test_rosenbrock_sparse(
            lambda params: SparseAdam(params, lr=4e-2), [], True
        )
        self._test_rosenbrock_sparse(
            lambda params: SparseAdam(params, lr=4e-2, maximize=True),
            scheduler_constructors=[],
            sparse_only=True,
            maximize=True,
        )
        import warnings
        with warnings.catch_warnings(record=True) as ws:
            SparseAdam(torch.zeros(3))
            self.assertEqual(len(ws), 1)
            for warning in ws:
                self.assertEqual(len(warning.message.args), 1)
                self.assertRegex(warning.message.args[0],
                                 "Passing in a raw Tensor as ``params`` to SparseAdam ")

    # ROCm precision is too low to pass this test
    def test_adadelta(self):
        # Handles https://github.com/pytorch/pytorch/issues/69698
        self.rel_tol = 4e-3
        self._test_basic_cases(
            lambda weight, bias, maximize, foreach: Adadelta(
                [weight, bias], maximize=maximize, foreach=foreach
            ),
            constructor_accepts_maximize=True,
            constructor_accepts_foreach=True,
        )
        self._test_basic_cases(
            lambda weight, bias, maximize, foreach: Adadelta(
                self._build_params_dict(weight, bias, rho=0.95),
                maximize=maximize,
                foreach=foreach,
            ),
            constructor_accepts_maximize=True,
            constructor_accepts_foreach=True,
        )
        self._test_basic_cases(
            lambda weight, bias, maximize, foreach: Adadelta(
                self._build_params_dict(weight, bias, rho=0.95),
                maximize=maximize,
                foreach=foreach,
            ),
            [
                lambda opt: StepLR(opt, gamma=0.9, step_size=10),
                lambda opt: ReduceLROnPlateau(opt),
            ],
            constructor_accepts_maximize=True,
            constructor_accepts_foreach=True,
        )
        self._test_basic_cases(
            lambda weight, bias, maximize, foreach: Adadelta(
                [weight, bias], weight_decay=1, maximize=maximize, foreach=foreach
            ),
            constructor_accepts_maximize=True,
            constructor_accepts_foreach=True,
        )

    def test_adadelta_complex(self):
        # Handles https://github.com/pytorch/pytorch/issues/110606
        self.rel_tol = 2e-2
        for foreach in (False, True):
            self._test_complex_optimizer(lambda weight: Adadelta([weight], foreach=foreach))
            self._test_complex_optimizer(lambda weight: Adadelta([weight], rho=0.95, foreach=foreach))
            self._test_complex_optimizer(
                lambda weight: Adadelta([weight], rho=0.95, weight_decay=1, foreach=foreach)
            )

    def test_nadam(self):
        self._test_basic_cases(
            lambda weight, bias, foreach: NAdam(
                self._build_params_dict(weight, bias, lr=1e-2), lr=1e-3, foreach=foreach
            ),
            constructor_accepts_foreach=True,
        )
        self._test_basic_cases(
            lambda weight, bias, foreach: NAdam(
                [weight, bias], lr=1e-3, foreach=foreach
            ),
            constructor_accepts_foreach=True,
        )
        self._test_basic_cases(
            lambda weight, bias, foreach: NAdam(
                [weight, bias],
                lr=1e-3,
                weight_decay=0.1,
                momentum_decay=6e-3,
                foreach=foreach,
            ),
            constructor_accepts_foreach=True,
        )
        self._test_basic_cases(
            lambda weight, bias, foreach: NAdam(
                [weight, bias],
                lr=1e-3,
                weight_decay=0.1,
                momentum_decay=6e-3,
                foreach=foreach,
            ),
            [lambda opt: ExponentialLR(opt, gamma=0.9)],
            constructor_accepts_foreach=True,
        )
        # NAdamW tests
        self._test_basic_cases(
            lambda weight, bias, foreach: NAdam(
                [weight, bias],
                lr=1e-3,
                weight_decay=0.1,
                momentum_decay=6e-3,
                decoupled_weight_decay=True,
                foreach=foreach,
            ),
            constructor_accepts_foreach=True,
        )
        self._test_basic_cases(
            lambda weight, bias, foreach: NAdam(
                [weight, bias],
                lr=1e-3,
                weight_decay=0.1,
                momentum_decay=6e-3,
                decoupled_weight_decay=True,
                foreach=foreach,
            ),
            [lambda opt: ExponentialLR(opt, gamma=0.9)],
            constructor_accepts_foreach=True,
        )


    def test_nadam_complex(self):
        for foreach in (False, True):
            self._test_complex_optimizer(
                lambda param: NAdam([param], lr=1e-1, foreach=foreach)
            )
            self._test_complex_optimizer(
                lambda param: NAdam(
                    [param],
                    lr=1e-1,
                    weight_decay=0.01,
                    foreach=foreach,
                )
            )
            self._test_complex_optimizer(
                lambda param: NAdam(
                    [param],
                    lr=1e-1,
                    momentum_decay=0.01,
                    foreach=foreach,
                )
            )

    def test_adagrad(self):
        self._test_basic_cases(
            lambda weight, bias, maximize, foreach: Adagrad(
                [weight, bias], lr=1e-1, maximize=maximize, foreach=foreach
            ),
            constructor_accepts_maximize=True,
            constructor_accepts_foreach=True,
        )
        self._test_basic_cases(
            lambda weight, bias, maximize, foreach: Adagrad(
                [weight, bias],
                lr=1e-1,
                initial_accumulator_value=0.1,
                maximize=maximize,
                foreach=foreach,
            ),
            constructor_accepts_maximize=True,
            constructor_accepts_foreach=True,
        )
        self._test_basic_cases(
            lambda weight, bias, maximize, foreach: Adagrad(
                self._build_params_dict(weight, bias, lr=1e-2),
                lr=1e-1,
                maximize=maximize,
                foreach=foreach,
            ),
            constructor_accepts_maximize=True,
            constructor_accepts_foreach=True,
        )
        self._test_basic_cases(
            lambda weight, bias, maximize, foreach: Adagrad(
                self._build_params_dict(weight, bias, lr=1e-2),
                lr=1e-1,
                maximize=maximize,
                foreach=foreach,
            ),
            [lambda opt: ReduceLROnPlateau(opt)],
            constructor_accepts_maximize=True,
            constructor_accepts_foreach=True,
        )
        self._test_basic_cases(
            lambda weight, bias, maximize, foreach: Adagrad(
                self._build_params_dict(weight, bias, lr=1e-2),
                lr=1e-1,
                maximize=maximize,
                foreach=foreach,
            ),
            [
                lambda opt: ReduceLROnPlateau(opt),
                lambda opt: ExponentialLR(opt, gamma=0.99),
            ],
            constructor_accepts_maximize=True,
            constructor_accepts_foreach=True,
        )


    def test_adagrad_sparse(self):
        for foreach in (False, True):
            self._test_rosenbrock_sparse(
                lambda params: Adagrad(params, lr=1e-1, foreach=foreach),
                multi_tensor=foreach,
            )
            self._test_rosenbrock_sparse(
                lambda params: Adagrad(params, lr=0.1, foreach=foreach),
                scheduler_constructors=[
                    lambda opt: StepLR(opt, gamma=1 - 1e-5, step_size=500),
                    lambda opt: ReduceLROnPlateau(opt, threshold=1e-4),
                ],
                multi_tensor=foreach,
            )

    def test_adagrad_complex(self):
        for foreach in (False, True):
            self._test_complex_optimizer(
                lambda param: Adagrad([param], lr=1e-1, foreach=foreach)
            )
            self._test_complex_optimizer(
                lambda param: Adagrad(
                    [param],
                    lr=1e-1,
                    initial_accumulator_value=0.1,
                    foreach=foreach,
                )
            )

    def test_adamax(self):
        self._test_basic_cases(
            lambda weight, bias, maximize, foreach: Adamax(
                [weight, bias], lr=1e-1, maximize=maximize, foreach=foreach
            ),
            constructor_accepts_maximize=True,
            constructor_accepts_foreach=True,
        )
        self._test_basic_cases(
            lambda weight, bias, maximize, foreach: Adamax(
                self._build_params_dict(weight, bias, lr=1e-2),
                lr=1e-1,
                maximize=maximize,
                foreach=foreach,
            ),
            constructor_accepts_maximize=True,
            constructor_accepts_foreach=True,
        )
        self._test_basic_cases(
            lambda weight, bias, maximize, foreach: Adamax(
                [weight, bias],
                lr=1e-1,
                weight_decay=1,
                maximize=maximize,
                foreach=foreach,
            ),
            constructor_accepts_maximize=True,
            constructor_accepts_foreach=True,
        )
        self._test_complex_2d(Adamax)
        self._test_complex_2d(functools.partial(Adamax, foreach=True))


    def test_radam(self):
        self._test_basic_cases(
            lambda weight, bias, foreach: RAdam(
                [weight, bias], lr=1e-3, foreach=foreach
            ),
            constructor_accepts_foreach=True,
        )
        self._test_basic_cases(
            lambda weight, bias, foreach: RAdam(
                self._build_params_dict(weight, bias, lr=1e-2), lr=1e-3, foreach=foreach
            ),
            constructor_accepts_foreach=True,
        )
        self._test_basic_cases(
            lambda weight, bias, foreach: RAdam(
                [weight, bias], lr=1e-3, weight_decay=0.1, foreach=foreach
            ),
            constructor_accepts_foreach=True,
        )
        self._test_basic_cases(
            lambda weight, bias, foreach: RAdam(
                [weight, bias], lr=1e-3, foreach=foreach
            ),
            [
                lambda opt: ExponentialLR(opt, gamma=0.9),
                lambda opt: ReduceLROnPlateau(opt),
            ],
            constructor_accepts_foreach=True,
        )
        # RAdamW tests
        self._test_basic_cases(
            lambda weight, bias, foreach: RAdam(
                [weight, bias], lr=1e-3, weight_decay=0.1, decoupled_weight_decay=True, foreach=foreach
            ),
            constructor_accepts_foreach=True,
        )
        self._test_basic_cases(
            lambda weight, bias, foreach: RAdam(
                [weight, bias], lr=1e-3, weight_decay=0.1, decoupled_weight_decay=True, foreach=foreach
            ),
            [
                lambda opt: ExponentialLR(opt, gamma=0.9),
                lambda opt: ReduceLROnPlateau(opt),
            ],
            constructor_accepts_foreach=True,
        )


    def test_radam_complex(self):
        for foreach in (False, True):
            self._test_complex_optimizer(
                lambda param: RAdam([param], lr=1e-1, foreach=foreach)
            )
            self._test_complex_optimizer(
                lambda param: RAdam(
                    [param],
                    lr=1e-1,
                    weight_decay=0.01,
                    foreach=foreach,
                )
            )
            self._test_complex_optimizer(
                lambda param: RAdam(
                    [param],
                    lr=1e-1,
                    weight_decay=0.01,
                    decoupled_weight_decay=True,
                    foreach=foreach,
                )
            )

    def test_rmsprop(self):
        for foreach in (False, True):
            self._test_basic_cases(
                lambda weight, bias, maximize, foreach: RMSprop(
                    [weight, bias], lr=1e-2, maximize=maximize, foreach=foreach
                ),
                constructor_accepts_maximize=True,
                constructor_accepts_foreach=True,
            )
            self._test_basic_cases(
                lambda weight, bias, maximize, foreach: RMSprop(
                    self._build_params_dict(weight, bias, lr=1e-3),
                    lr=1e-2,
                    maximize=maximize,
                    foreach=foreach,
                ),
                constructor_accepts_maximize=True,
                constructor_accepts_foreach=True,
            )
            self._test_basic_cases(
                lambda weight, bias, maximize, foreach: RMSprop(
                    self._build_params_dict(weight, bias, lr=1e-3),
                    lr=1e-2,
                    centered=True,
                    maximize=maximize,
                    foreach=foreach,
                ),
                constructor_accepts_maximize=True,
                constructor_accepts_foreach=True,
            )
            self._test_basic_cases(
                lambda weight, bias, maximize, foreach: RMSprop(
                    self._build_params_dict(weight, bias, lr=1e-3),
                    lr=1e-2,
                    centered=True,
                    momentum=0.1,
                    maximize=maximize,
                    foreach=foreach,
                ),
                constructor_accepts_maximize=True,
                constructor_accepts_foreach=True,
            )
            self._test_basic_cases(
                lambda weight, bias, maximize, foreach: RMSprop(
                    self._build_params_dict(weight, bias, lr=1e-3),
                    lr=1e-2,
                    momentum=0.1,
                    maximize=maximize,
                    foreach=foreach,
                ),
                constructor_accepts_maximize=True,
                constructor_accepts_foreach=True,
            )
            self._test_basic_cases(
                lambda weight, bias, maximize, foreach: RMSprop(
                    self._build_params_dict(weight, bias, lr=1e-3),
                    lr=1e-2,
                    momentum=0.1,
                    weight_decay=1,
                    maximize=maximize,
                    foreach=foreach,
                ),
                constructor_accepts_maximize=True,
                constructor_accepts_foreach=True,
            )
            self._test_complex_2d(lambda param: RMSprop(param, foreach=foreach))
            self._test_complex_2d(
                lambda param: RMSprop(param, centered=True, foreach=foreach)
            )
            self._test_complex_2d(
                lambda param: RMSprop(param, momentum=0.1, foreach=foreach)
            )
            self._test_complex_2d(
                lambda param: RMSprop(param, maximize=True, foreach=foreach)
            )
            self._test_complex_optimizer(
                lambda param: RMSprop([param], foreach=foreach)
            )
            self._test_complex_optimizer(
                lambda param: RMSprop([param], centered=True, foreach=foreach)
            )
            self._test_complex_optimizer(
                lambda param: RMSprop([param], momentum=0.1, foreach=foreach)
            )
            self._test_complex_optimizer(
                lambda param: RMSprop([param], maximize=True, foreach=foreach)
            )


    def test_asgd(self):
        for foreach in (False, True):
            self._test_basic_cases(
                lambda weight, bias, maximize, foreach: ASGD(
                    [weight, bias], lr=1e-3, t0=100, maximize=maximize, foreach=foreach
                ),
                constructor_accepts_maximize=True,
                constructor_accepts_foreach=True,
            )
            self._test_basic_cases(
                lambda weight, bias, maximize, foreach: ASGD(
                    self._build_params_dict(weight, bias, lr=1e-2),
                    lr=1e-3,
                    t0=100,
                    maximize=maximize,
                    foreach=foreach,
                ),
                constructor_accepts_maximize=True,
                constructor_accepts_foreach=True,
            )
            self._test_basic_cases(
                lambda weight, bias, maximize, foreach: ASGD(
                    self._build_params_dict(weight, bias, lr=1e-2),
                    lr=1e-3,
                    weight_decay=1,
                    maximize=maximize,
                    foreach=foreach,
                ),
                constructor_accepts_maximize=True,
                constructor_accepts_foreach=True,
            )
            # Ref: https://github.com/pytorch/pytorch/issues/84560
            # self._test_complex_2d(optimizer)
            self._test_complex_optimizer(
                lambda params: ASGD([params], foreach=foreach)
            )
            self._test_complex_optimizer(
                lambda params: ASGD([params], maximize=True, foreach=foreach)
            )
            self._test_complex_optimizer(
                lambda params: ASGD(
                    [params], maximize=True, weight_decay=0.9, foreach=foreach
                )
            )
            self._test_complex_optimizer(
                lambda params: ASGD(
                    [params], maximize=False, weight_decay=0.9, foreach=foreach
                )
            )


    @skipIfRocm
    @skipIfTorchDynamo()
    def test_rprop(self):
        is_cuda_sm86 = torch.cuda.is_available() and torch.cuda.get_device_capability(
            0
        ) == (8, 6)
        for foreach in (False, True):
            self._test_basic_cases(
                lambda weight, bias, maximize, foreach: Rprop(
                    [weight, bias], lr=2e-4, maximize=maximize, foreach=foreach
                ),
                constructor_accepts_maximize=True,
                constructor_accepts_foreach=True,
            )
            self._test_basic_cases(
                lambda weight, bias, maximize, foreach: Rprop(
                    self._build_params_dict(weight, bias, lr=1e-2),
                    lr=2e-4,
                    maximize=maximize,
                    foreach=foreach,
                ),
                constructor_accepts_maximize=True,
                constructor_accepts_foreach=True,
                atol=4e-5 if is_cuda_sm86 else None,
                rtol=3e-5 if is_cuda_sm86 else None,
            )
            self._test_complex_2d(lambda param: Rprop(param, foreach=foreach))
            self._test_complex_optimizer(
                lambda param: Rprop([param], lr=0.001, foreach=foreach)
            )
            self._test_complex_optimizer(
                lambda param: Rprop(
                    [param], lr=0.001, maximize=True, foreach=foreach
                )
            )


    def test_lbfgs(self):
        self._test_basic_cases(
            lambda weight, bias: LBFGS([weight, bias]), ignore_multidevice=True
        )
        self._test_basic_cases(
            lambda weight, bias: LBFGS(
                [weight, bias], line_search_fn="strong_wolfe"
            ),
            ignore_multidevice=True,
        )

    def test_lbfgs_returns_consistent_type(self):
        params = [torch.randn(10, 5), torch.randn(10)]
        opt1 = LBFGS(params, 0.01, tolerance_grad=math.inf)
        opt2 = LBFGS(params, 0.01, tolerance_grad=-math.inf)

        def closure():
            return torch.tensor([10])

        res1 = opt1.step(closure)
        res2 = opt2.step(closure)
        self.assertEqual(type(res1), type(res2))


    def test_duplicate_params_in_one_param_group(self):
        param = Parameter(torch.randn(1))
        with self.assertWarnsOnceRegex(UserWarning, '.*a parameter group with duplicate parameters.*'):
            Adamax([param, param], lr=0.01)

    def test_duplicate_params_across_param_groups(self):
        param = Parameter(torch.randn(1))
        self.assertRaisesRegex(
            ValueError,
            'some parameters appear in more than one parameter group',
            lambda: Adadelta([{'params': param}, {'params': param}])
        )


    def test_fused_optimizer_does_not_step_if_foundinf(self):
        if not torch.cuda.is_available():
            self.skipTest("CUDA is required.")

        from torch.optim import adam, adamw

        num_tensors = 5
        for functional_optim, amsgrad, no_grad_scale in itertools.product((adam.adam, adamw.adamw), (False, True), (False, True)):
            params, grads, exp_avgs, exp_avg_sqs = (
                [torch.ones((1,), device="cuda") for _ in range(num_tensors)] for _ in range(4))
            prev_params = [t.clone().detach() for t in params]
            max_exp_avg_sqs = [torch.ones((1,), device="cuda") for _ in range(num_tensors)] if amsgrad else []
            state_steps = [torch.ones((), dtype=torch.float32, device="cuda") for _ in range(num_tensors)]
            grad_scale = None if no_grad_scale else torch.ones((1,), dtype=torch.float32, device="cuda")
            found_inf = torch.ones((), dtype=torch.float32, device="cuda")

            functional_optim(
                params,
                grads,
                exp_avgs,
                exp_avg_sqs,
                max_exp_avg_sqs,
                state_steps,
                foreach=False,
                capturable=False,
                fused=True,
                amsgrad=amsgrad,
                beta1=0.9,
                beta2=0.99,
                lr=1e-2,
                weight_decay=0.0,
                eps=1e-8,
                maximize=False,
                grad_scale=grad_scale,
                found_inf=found_inf,
            )

            self.assertEqual(
                state_steps,
                [
                    torch.ones((), dtype=torch.float32, device="cuda")
                    for _ in range(num_tensors)
                ],
            )
            self.assertEqual(params, prev_params)


    @unittest.skipIf(not torch.cuda.is_available(), "CUDA is required.")
    def test_fused_optimizer_load_state_dict(self):
        # NOTE: This SIMULATES a fused/capturable optimizer with state moved to CPU, issue 103256
        # How do we get there? Users typically create CUDA models on fused optimizers and then
        # store checkpoints on CPU as CUDA memory is limited with torch.load(...map_location="cpu").
        # Since this is a unit test, it is more expedient to simulate what the state_dict
        # would look like, which is basically CPU tensors with fused/capturable flag = True.
        for optimC, kwarg in itertools.product((Adam, AdamW), ("fused", "capturable")):
            input = torch.tensor([0.1, 0.2], dtype=torch.float32, device="cpu")
            optimizer = optimC([input])
            optimizer.zero_grad()
            input.grad = torch.rand_like(input)
            optimizer.step()
            optim_state_dict_cpu = deepcopy(optimizer.state_dict())
            optim_state_dict_cpu["param_groups"][0][kwarg] = True

            # load
            input_cuda = input.clone().detach().to(device="cuda")
            defaults = {kwarg: True}
            optimizer_cuda = optimC([input_cuda], **defaults)
            optimizer_cuda.load_state_dict(optim_state_dict_cpu)
            optimizer_cuda.zero_grad()
            input_cuda.grad = torch.rand_like(input_cuda)
            optimizer_cuda.step()


    @skipIfTorchDynamo()
    def test_post_hook(self):
        def post_hook(opt: Optimizer, args: Tuple[Any], kwargs: Dict[Any, Any]):
            nonlocal data
            data += 2

        params = [torch.Tensor([1, 1])]
        opt = SGD(params, lr=0.001)
        data = 2
        hook_handle = opt.register_step_post_hook(post_hook)

        opt.step()
        opt.step()
        # check if pre hooks were registered
        self.assertEqual(data, 6)

        # remove handles, take step and verify that hook is no longer registered
        hook_handle.remove()

        opt.step()
        self.assertEqual(data, 6)

    @skipIfTorchDynamo()
    def test_pre_hook(self):
        def pre_hook(opt: Optimizer, args: Tuple[Any], kwargs: Dict[Any, Any]):
            nonlocal data
            data += 2

        params = [torch.Tensor([1, 1])]
        opt = SGD(params, lr=0.001)
        data = 5
        hook_handle = opt.register_step_pre_hook(pre_hook)

        opt.step()
        opt.step()
        # check if pre hooks were registered
        self.assertEqual(data, 9)

        # remove handles, take step and verify that hook is no longer registered
        hook_handle.remove()

        opt.step()
        self.assertEqual(data, 9)

    @skipIfTorchDynamo()
    def test_pre_and_post_hook(self):
        def global_pre_hook(opt: Optimizer, args: Tuple[Any], kwargs: Dict[Any, Any]):
            nonlocal data
            data.append(0)

        def global_post_hook(opt: Optimizer, args: Tuple[Any], kwargs: Dict[Any, Any]):
            nonlocal data
            data.append(5)

        def local_pre_hook(opt: Optimizer, args: Tuple[Any], kwargs: Dict[Any, Any]):
            nonlocal data
            data.append(1)

        def local_post_hook(opt: Optimizer, args: Tuple[Any], kwargs: Dict[Any, Any]):
            nonlocal data
            data.append(2)

        params = [torch.Tensor([1, 1])]
        opt1 = SGD(params, lr=0.001)
        opt2 = Adam(params, lr=0.01)
        data = []

        # register global hooks to both optimizers
        global_pre_handle = register_optimizer_step_pre_hook(global_pre_hook)
        global_post_handle = register_optimizer_step_post_hook(global_post_hook)

        # register local hooks
        first_pre_handle = opt1.register_step_pre_hook(local_pre_hook)
        first_post_handle = opt1.register_step_post_hook(local_post_hook)
        second_pre_handle = opt2.register_step_pre_hook(local_pre_hook)
        second_post_handle = opt2.register_step_post_hook(local_post_hook)

        opt1.step()
        self.assertListEqual(data, [0, 1, 2, 5])
        opt2.step()
        self.assertListEqual(data, [0, 1, 2, 5, 0, 1, 2, 5])
        opt1.step()
        self.assertListEqual(data, [0, 1, 2, 5, 0, 1, 2, 5, 0, 1, 2, 5])

        # remove all hooks
        global_pre_handle.remove()
        global_post_handle.remove()
        first_pre_handle.remove()
        first_post_handle.remove()
        second_pre_handle.remove()
        second_post_handle.remove()

        opt1.step()
        opt2.step()
        self.assertListEqual(data, [0, 1, 2, 5, 0, 1, 2, 5, 0, 1, 2, 5])

    def test_fused_optimizer_raises(self):
        if not torch.cuda.is_available():
            self.skipTest("Requires CUDA devices")
        for optimizer_ctor in (Adam, AdamW):
            with self.assertRaisesRegex(RuntimeError, "`fused` and `foreach` cannot be `True` together."):
                optimizer_ctor([torch.empty((), device="cuda")], foreach=True, fused=True)
            with self.assertRaisesRegex(RuntimeError, "`fused` does not support `differentiable`"):
                optimizer_ctor([torch.empty((), device="cuda")], differentiable=True, fused=True)

    @staticmethod
    def _state_dict_pre_hook(optimizer: Optimizer) -> None:
        optimizer.state["test"] = 1

    @staticmethod
    def _state_dict_post_hook(optimizer: Optimizer, state_dict: Dict[str, Any]) -> Dict[str, Any]:
        if "test" in state_dict["state"]:
            state_dict["state"].pop("test")
            state_dict["ran_state_dict_pre_hook"] = True
        else:
            state_dict["ran_state_dict_pre_hook"] = False
        return state_dict

    @staticmethod
    def _load_state_dict_pre_hook1(optimizer: Optimizer, state_dict: Dict[str, Any]) -> None:
        state_dict["param_groups"][0]["lr"] = 0.002

    @staticmethod
    def _load_state_dict_pre_hook2(optimizer: Optimizer, state_dict: Dict[str, Any]) -> Dict[str, Any]:
        # The typical use case for returning a state dict is to drastically modify the state dict.
        # I will simulate by simply making a deep copy and ensuring that my_state_dict still gets used
        my_state_dict = deepcopy(state_dict)
        my_state_dict["param_groups"][0]["lr"] = 0.003
        return my_state_dict

    @staticmethod
    def _load_state_dict_post_hook(optimizer: Optimizer) -> None:
        optimizer.state["ran_load_state_dict_pre_hook2"] = optimizer.param_groups[0]["lr"] == 0.003
        optimizer.state["ran_load_state_dict_post_hook"] = True

    def test_state_dict_pre_hook(self):
        param = torch.rand(2, 3, requires_grad=True)
        param.grad = torch.rand(2, 3, requires_grad=True)
        opt = SGD([param], lr=0.001)
        opt.register_state_dict_pre_hook(self._state_dict_pre_hook)
        state_dict = opt.state_dict()
        self.assertEqual(state_dict["state"]["test"], 1)

    def test_state_dict_post_hook(self):
        param = torch.rand(2, 3, requires_grad=True)
        param.grad = torch.rand(2, 3, requires_grad=True)
        opt = SGD([param], lr=0.001)
        opt.register_state_dict_post_hook(self._state_dict_post_hook)
        state_dict = opt.state_dict()
        self.assertEqual(state_dict["ran_state_dict_pre_hook"], False)

    def test_state_dict_pre_post_hook(self):
        param = torch.rand(2, 3, requires_grad=True)
        param.grad = torch.rand(2, 3, requires_grad=True)
        opt = SGD([param], lr=0.001)
        opt.register_state_dict_pre_hook(self._state_dict_pre_hook)
        opt.register_state_dict_post_hook(self._state_dict_post_hook)
        state_dict = opt.state_dict()
        self.assertFalse("test" in state_dict["state"])
        self.assertEqual(state_dict["ran_state_dict_pre_hook"], True)

    def test_load_state_dict_pre_hook_and_prepend(self):
        param = torch.rand(2, 3, requires_grad=True)
        param.grad = torch.rand(2, 3, requires_grad=True)
        opt = SGD([param], lr=0.001)
        state_dict = opt.state_dict()

        # usually one would have a new opt instance here, but it's all the same here
        opt.register_load_state_dict_pre_hook(self._load_state_dict_pre_hook1)
        opt.load_state_dict(state_dict)
        self.assertEqual(opt.param_groups[0]["lr"], 0.002)

        opt.register_load_state_dict_pre_hook(self._load_state_dict_pre_hook2, prepend=True)
        opt.load_state_dict(state_dict)
        # If prepend were False would be 0.003 but since prepend is True, the other hook overrides
        self.assertEqual(opt.param_groups[0]["lr"], 0.002)

    def test_load_state_dict_post_hook(self):
        param = torch.rand(2, 3, requires_grad=True)
        param.grad = torch.rand(2, 3, requires_grad=True)
        opt = SGD([param], lr=0.001)

        opt.register_load_state_dict_post_hook(self._load_state_dict_post_hook)
        opt.load_state_dict(opt.state_dict())
        self.assertFalse(opt.state["ran_load_state_dict_pre_hook2"])
        self.assertTrue(opt.state["ran_load_state_dict_post_hook"])

    def test_load_state_dict_pre_post_hook(self):
        param = torch.rand(2, 3, requires_grad=True)
        param.grad = torch.rand(2, 3, requires_grad=True)
        opt = SGD([param], lr=0.001)

        opt.register_load_state_dict_pre_hook(self._load_state_dict_pre_hook2)
        opt.register_load_state_dict_post_hook(self._load_state_dict_post_hook)
        opt.load_state_dict(opt.state_dict())
        self.assertTrue(opt.state["ran_load_state_dict_pre_hook2"])
        self.assertTrue(opt.state["ran_load_state_dict_post_hook"])


def _diff_fn(p, grad, opt_differentiable_state, opt_class, kwargs, *ignored):
    # Ignored is the list of values in `opt_differentiable_state`, we do this
    # for `gradcheck` to correctly track the state tensors as function inputs
    # because otherwise it can't unpack the values in the `opt_differentiable_state`
    # dict
    p = p.clone()
    p.grad = grad
    opt_differentiable_state = {
        k: v.clone() if isinstance(v, torch.Tensor) else v
        for k, v in opt_differentiable_state.items()
    }
    opt = opt_class([p], **kwargs)
    opt.state[p].update(opt_differentiable_state)
    opt.step()
    return (p,) + tuple(
        v
        for v in opt.state[p].values()
        if isinstance(v, torch.Tensor) and v.requires_grad
    )


@skipIfTorchDynamo("Differentiable optimizers not supported")
class TestDifferentiableOptimizer(TestCase):

    def test_sgd(self):
        p = torch.rand(10, requires_grad=True, dtype=torch.float64)
        grad = torch.rand(10, requires_grad=True, dtype=torch.float64)
        mbuff = torch.rand(10, requires_grad=True, dtype=torch.float64)
        state = {"momentum_buffer": mbuff}
        gradcheck(
            _diff_fn,
            (
                p,
                grad,
                state,
                SGD,
                {"lr": 0.9, "differentiable": True},
                *state.values(),
            ),
        )


    def test_adam(self):
        state = {}
        p = torch.rand(10, requires_grad=True, dtype=torch.float64)
        grad = torch.rand(10, requires_grad=True, dtype=torch.float64)
        # `step` is not a continuous variable (even though we define it as a float)
        # and so it shouldn't require gradients.
        state["step"] = torch.tensor(10.0, requires_grad=False, dtype=torch.float64)
        state["exp_avg"] = torch.rand(10, requires_grad=True, dtype=torch.float64)
        state["exp_avg_sq"] = torch.rand(10, requires_grad=True, dtype=torch.float64)
        state["max_exp_avg_sq"] = torch.rand(
            10, requires_grad=True, dtype=torch.float64
        )

        gradcheck(
            _diff_fn,
            (
                p,
                grad,
                state,
                Adam,
                {"lr": 0.9, "differentiable": True, "amsgrad": True},
                *state.values(),
            ),
        )


    def test_rmsprop(self):
        state = {}
        p = torch.rand(10, requires_grad=True, dtype=torch.float64)
        grad = torch.rand(10, requires_grad=True, dtype=torch.float64)
        state["step"] = 0
        state["square_avg"] = torch.rand(10, requires_grad=True, dtype=torch.float64)
        state["momentum_buffer"] = torch.rand(
            10, requires_grad=True, dtype=torch.float64
        )
        # This can cause issues with large values and nan due to sqrt ops
        state["grad_avg"] = 1e-2 * torch.rand(
            10, requires_grad=True, dtype=torch.float64
        )
        gradcheck(
            _diff_fn,
            (
                p,
                grad,
                state,
                RMSprop,
                {
                    "lr": 0.9,
                    "maximize": True,
                    "momentum": 0.9,
                    "differentiable": True,
                    "centered": True,
                    "weight_decay": 0.1,
                },
                *state.values(),
            ),
        )


    def test_adadelta(self):
        state = {}
        p = torch.rand(10, requires_grad=True, dtype=torch.float64)
        grad = torch.rand(10, requires_grad=True, dtype=torch.float64)
        # `step` is not a continuous variable (even though we define it as a float)
        # and so it shouldn't require gradients.
        state["step"] = torch.tensor(10.0, requires_grad=False, dtype=torch.float64)
        state["square_avg"] = torch.rand(10, requires_grad=True, dtype=torch.float64)
        state["acc_delta"] = torch.rand(10, requires_grad=True, dtype=torch.float64)
        gradcheck(
            _diff_fn,
            (
                p,
                grad,
                state,
                Adadelta,
                {"lr": 0.9, "weight_decay": 0.1, "differentiable": True},
                *state.values(),
            ),
        )


    def test_adagrad(self):
        state = {}
        p = torch.rand(10, requires_grad=True, dtype=torch.float64)
        grad = torch.rand(10, requires_grad=True, dtype=torch.float64)
        # `step` is not a continuous variable (even though we define it as a float)
        # and so it shouldn't require gradients.
        state["step"] = torch.tensor(10.0, requires_grad=False, dtype=torch.float64)
        state["sum"] = torch.rand(10, requires_grad=True, dtype=torch.float64)
        gradcheck(
            _diff_fn,
            (
                p,
                grad,
                state,
                Adagrad,
                {"lr": 0.9, "weight_decay": 0.1, "differentiable": True},
                *state.values(),
            ),
        )


    def test_adamax(self):
        state = {}
        p = torch.rand(10, requires_grad=True, dtype=torch.float64)
        grad = torch.rand(10, requires_grad=True, dtype=torch.float64)
        # `step` is not a continuous variable (even though we define it as a float)
        # and so it shouldn't require gradients.
        state["step"] = torch.tensor(10.0, requires_grad=False, dtype=torch.float64)
        state["exp_avg"] = torch.rand(10, requires_grad=True, dtype=torch.float64)
        state["exp_inf"] = torch.rand(10, requires_grad=True, dtype=torch.float64)
        gradcheck(
            _diff_fn,
            (
                p,
                grad,
                state,
                Adamax,
                {"lr": 0.9, "weight_decay": 0.1, "differentiable": True},
                *state.values(),
            ),
        )


    @skipIfTorchDynamo("The inplace mu update fails with dynamo, "
                       "since this is only happening when differentiable is enabled, skipping for now")
    def test_asgd(self):
        state = {}
        p = torch.rand(10, requires_grad=True, dtype=torch.float64)
        grad = torch.rand(10, requires_grad=True, dtype=torch.float64)
        # `step` `eta` & `mu` are not continuous variables (even though we define them as floats)
        # and so they shouldn't require gradients.
        state["step"] = torch.tensor(10.0, requires_grad=False, dtype=torch.float64)
        state["eta"] = torch.tensor(0.9, requires_grad=False, dtype=torch.float64)
        state["mu"] = torch.tensor(1.0, requires_grad=False, dtype=torch.float64)
        state["ax"] = torch.rand(10, requires_grad=True, dtype=torch.float64)

        gradcheck(
            _diff_fn,
            (
                p,
                grad,
                state,
                ASGD,
                {"lr": 0.9, "differentiable": True},
                *state.values(),
            ),
        )

    def test_rprop(self):
        state = {}
        p = torch.rand(10, requires_grad=True, dtype=torch.float64)
        grad = torch.rand(10, requires_grad=True, dtype=torch.float64)
        # `step` is not a continuous variable (even though we define it as a float)
        # and so it shouldn't require gradients.
        state["step"] = torch.tensor(10.0, requires_grad=False, dtype=torch.float64)
        state["prev"] = torch.rand(10, requires_grad=True, dtype=torch.float64)
        state["step_size"] = torch.rand(10, requires_grad=True, dtype=torch.float64)

        gradcheck(
            _diff_fn,
            (
                p,
                grad,
                state,
                Rprop,
                {"lr": 0.9, "differentiable": True},
                *state.values(),
            ),
        )

    def test_adamw(self):
        state = {}
        p = torch.rand(10, requires_grad=True, dtype=torch.float64)
        grad = torch.rand(10, requires_grad=True, dtype=torch.float64)
        # `step` is not a continuous variable (even though we define it as a float)
        # and so it shouldn't require gradients.
        state["step"] = torch.tensor(10.0, requires_grad=False, dtype=torch.float64)
        state["exp_avg"] = torch.rand(10, requires_grad=True, dtype=torch.float64)
        state["exp_avg_sq"] = torch.rand(10, requires_grad=True, dtype=torch.float64)
        state["max_exp_avg_sq"] = torch.rand(
            10, requires_grad=True, dtype=torch.float64
        )

        gradcheck(
            _diff_fn,
            (
                p,
                grad,
                state,
                AdamW,
                {"lr": 0.9, "differentiable": True, "amsgrad": True},
                *state.values(),
            ),
        )

    def test_nadam(self):
        state = {}
        p = torch.rand(10, requires_grad=True, dtype=torch.float64)
        grad = torch.rand(10, requires_grad=True, dtype=torch.float64)
        # `step` is not a continuous variable (even though we define it as a float)
        # and so it shouldn't require gradients.
        state["step"] = torch.tensor(10.0, requires_grad=False, dtype=torch.float64)
        state["exp_avg"] = torch.rand(10, requires_grad=True, dtype=torch.float64)
        state["exp_avg_sq"] = torch.rand(10, requires_grad=True, dtype=torch.float64)
        state["mu_product"] = torch.tensor(1.0, requires_grad=True, dtype=torch.float64)

        gradcheck(
            _diff_fn,
            (
                p,
                grad,
                state,
                NAdam,
                {"lr": 0.9, "differentiable": True},
                *state.values(),
            ),
        )

        gradcheck(
            _diff_fn,
            (
                p,
                grad,
                state,
                NAdam,
                {"lr": 0.9, "decoupled_weight_decay": True, "differentiable": True},
                *state.values(),
            ),
        )

    def test_radam(self):
        state = {}
        p = torch.rand(10, requires_grad=True, dtype=torch.float64)
        grad = torch.rand(10, requires_grad=True, dtype=torch.float64)
        # `step` is not a continuous variable (even though we define it as a float)
        # and so it shouldn't require gradients.
        state["step"] = torch.tensor(10.0, requires_grad=False, dtype=torch.float64)
        state["exp_avg"] = torch.rand(10, requires_grad=True, dtype=torch.float64)
        state["exp_avg_sq"] = torch.rand(10, requires_grad=True, dtype=torch.float64)

        gradcheck(
            _diff_fn,
            (
                p,
                grad,
                state,
                RAdam,
                {"lr": 0.9, "differentiable": True},
                *state.values(),
            ),
        )
        gradcheck(
            _diff_fn,
            (
                p,
                grad,
                state,
                RAdam,
                {"lr": 0.9, "weight_decay": 0.1, "decoupled_weight_decay": True, "differentiable": True},
                *state.values(),
            ),
        )

    @unittest.skipIf(not TEST_CUDA, "test requires CUDA")
    def test_defaults_changed_to_foreach(self):
        from torch.optim import (adam, adamw, nadam, sgd, radam, rmsprop, rprop,
                                 asgd, adamax, adadelta, adagrad)
        multi_optims = ((Adam, adam, "_multi_tensor_adam"),
                        (AdamW, adamw, "_multi_tensor_adamw"),
                        (NAdam, nadam, "_multi_tensor_nadam"),
                        (SGD, sgd, "_multi_tensor_sgd"),
                        (RAdam, radam, "_multi_tensor_radam"),
                        (RMSprop, rmsprop, "_multi_tensor_rmsprop"),
                        (Rprop, rprop, "_multi_tensor_rprop"),
                        (ASGD, asgd, "_multi_tensor_asgd"),
                        (Adamax, adamax, "_multi_tensor_adamax"),
                        (Adadelta, adadelta, "_multi_tensor_adadelta"),
                        (Adagrad, adagrad, "_multi_tensor_adagrad"),)

        model = torch.nn.Linear(5, 5)
        model.to(dtype=torch.float64, device="cuda")
        input = torch.rand(2, 5, dtype=torch.float64, device="cuda")

        for opt, mod, func in multi_optims:
            defaults = {}
            if opt == SGD:
                defaults["lr"] = 1e-2
            optimizer = opt(model.parameters(), **defaults)
            optimizer.zero_grad()
            output = model(input)
            loss = output.sum()
            loss.backward()
            with patch.object(mod, func) as mocked_foreach_impl:
                optimizer.step()
                self.assertTrue(mocked_foreach_impl.called)


if __name__ == "__main__":
    print("These tests should be run through test/test_optim.py instead")<|MERGE_RESOLUTION|>--- conflicted
+++ resolved
@@ -665,382 +665,6 @@
                 )
             )
 
-<<<<<<< HEAD
-    def _test_derived_optimizers_varying_tensors(self, optimizer_with_kwargs, kwarg):
-        if not torch.cuda.is_available():
-            return
-        assert kwarg in ("foreach", "fused")
-
-        # Specifically test that inputting params of different dtypes and devices
-        # is handled equivalently on the foreach and fused implementations as the
-        # single tensor implementations. We need multiple GPUs (vs just a CPU and
-        # GPU) because fused adam only works on GPUs. (Thus we only run the tests
-        # that call into this helper when TEST_MULTIGPU.)
-        params = [
-            torch.rand(2, 3, dtype=torch.float64, device='cuda:0', requires_grad=True),
-            torch.rand(2, 3, dtype=torch.float32, device='cuda:0', requires_grad=True),
-            torch.rand(2, 3, dtype=torch.float16, device='cuda:0', requires_grad=True),
-            torch.rand(2, 3, dtype=torch.bfloat16, device='cuda:0', requires_grad=True),
-            torch.rand(2, 3, dtype=torch.float64, device='cuda:1', requires_grad=True),
-            torch.rand(2, 3, dtype=torch.float32, device='cuda:1', requires_grad=True),
-            torch.rand(2, 3, dtype=torch.float16, device='cuda:1', requires_grad=True),
-            torch.rand(2, 3, dtype=torch.bfloat16, device='cuda:1', requires_grad=True),
-            torch.randint(1024, (2, 3), dtype=torch.int64, device='cuda:1', requires_grad=False),
-        ]
-
-        for p in params:
-            if p.requires_grad:
-                p.grad = torch.rand_like(p, device=p.device, dtype=p.dtype)
-
-        kIterations = 7 if kwarg == "foreach" else 1
-        for optimizer_constructor, kwargs in optimizer_with_kwargs:
-            res, state = [], []
-            for enabled in (False, True):
-                kwargs_clone = deepcopy(kwargs)
-                if optimizer_constructor.__name__ == "ASGD" and kwarg == "foreach" and not enabled:
-                    # single tensor ASGD does not support capturable
-                    kwargs_clone["capturable"] = False
-                kwargs_clone[kwarg] = enabled
-
-                params_clone = []
-                for p in params:
-                    p_clone = p.clone().detach()
-                    if p.requires_grad:
-                        p_clone.requires_grad = True
-                        p_clone.grad = p.grad.clone().detach()
-                        params_clone.append(p_clone)
-
-                optimizer = optimizer_constructor(params_clone, **kwargs_clone)
-                for _ in range(kIterations):
-                    optimizer.step()
-
-                state.append(optimizer.state)
-                res.append(params_clone)
-
-            st_state = state[0]
-            mt_state = state[1]
-            for st_p, mt_p in zip(res[0], res[1]):
-                # Increasing the tolerance as we are collating lots of ops together for optimizers and
-                # the designated tolerances are for single op only.
-                single_rtol, single_atol = torch.testing._comparison.get_tolerances(mt_p.dtype, rtol=None, atol=None)
-                rtol = 5 * single_rtol
-                atol = 5 * single_atol
-
-                self.assertEqual(st_p, mt_p, rtol=rtol, atol=atol)
-
-                # check that optimizer states are the same
-                st_p_state = st_state[st_p]
-                mt_p_state = mt_state[mt_p]
-
-                for k in st_p_state:
-                    actual = mt_p_state[k]
-                    self.assertEqual(st_p_state[k], actual, rtol=rtol, atol=atol)
-
-    def _test_derived_optimizers(self, optimizer_pairs_with_flags, flag, reduced_precision=False, assert_step_dtype=None):
-        if not torch.cuda.is_available():
-            return
-        assert flag in ("foreach", "fused")
-
-        # why 7? iteration 7 is where we start to see differences for RAdam
-        # params interacting with the small eps value, because that's right
-        # after rho_t becomes greater than 5 in step 6.
-        kIterations = 7
-        device = "cuda"
-        for optimizer_constructor, params in optimizer_pairs_with_flags:
-            res, state = [], []
-            for flag_value in (False, True):
-                input = torch.tensor(
-                    [0.1, 0.2, 0.3, 0.4, 0.5, 0.6], dtype=torch.float64, device=device
-                ).reshape(3, 2)
-
-                torch.manual_seed(1)
-                model = torch.nn.Sequential(
-                    torch.nn.Linear(2, 3),
-                    torch.nn.Sigmoid(),
-                    torch.nn.Linear(3, 1),
-                    torch.nn.Sigmoid(),
-                )
-                model.to(dtype=torch.float64, device=device)
-                params_with_flags = deepcopy(params)
-                if optimizer_constructor.__name__ == "ASGD" and flag == "foreach" and not flag_value:
-                    # single tensor ASGD does not support capturable
-                    params_with_flags["capturable"] = False
-                params_with_flags[flag] = flag_value
-
-                # foreach/fused optimizers should be tested with a param_groups['params'] with
-                # zero_size tensor as its last param.
-                # ref: https://github.com/pytorch/pytorch/issues/100701
-                empty_param = torch.empty((), device=device, dtype=torch.float64)
-                parameters = list(model.parameters()) + [empty_param]
-
-                optimizer = optimizer_constructor(parameters, **params_with_flags)
-
-                for i in range(kIterations):
-                    optimizer.zero_grad()
-                    output = model(input)
-                    loss = output.sum()
-                    loss.backward()
-
-                    # Test that step behaves as expected (a no-op) when grads are set to None
-                    if i == 0:
-                        optimizer.zero_grad(set_to_none=True)
-
-                    optimizer.step()
-
-                if assert_step_dtype is not None:
-                    p_state = optimizer.state[parameters[0]]
-                    if torch.is_tensor(p_state.get("step", None)):
-                        self.assertEqual(p_state["step"].dtype, assert_step_dtype)
-
-                state.append(optimizer.state)
-                res.append(model.parameters())
-
-            st_state = state[0]
-            mt_state = state[1]
-
-            assert_eq_kwargs = {}
-            if reduced_precision:
-                assert_eq_kwargs = {'atol': 1e-5, 'rtol': 1e-4}
-
-            for st_p, mt_p in zip(res[0], res[1]):
-                self.assertEqual(st_p, mt_p, **assert_eq_kwargs)
-
-                # check that optimizer states are the same
-                st_p_state = st_state[st_p]
-                mt_p_state = mt_state[mt_p]
-
-                for k in st_p_state:
-                    self.assertEqual(st_p_state[k], mt_p_state[k], **assert_eq_kwargs)
-
-    def _test_foreach_memory(self, optimizer_pairs_with_flags):
-        if not torch.cuda.is_available():
-            return
-
-        device = "cuda"
-        nparams = 10
-        for optimizer_constructor, kwargs in optimizer_pairs_with_flags:
-            max_mems = []
-            for flag_value in (False, True):
-                kwargs_with_flags = deepcopy(kwargs)
-                if optimizer_constructor.__name__ == "ASGD" and kwargs_with_flags.get("capturable", False) and not flag_value:
-                    # single tensor ASGD does not support capturable
-                    kwargs_with_flags["capturable"] = False
-
-                kwargs_with_flags["foreach"] = flag_value
-
-
-                # The 128 is critical here! Our CUDACachingAllocator allocates in blocks of 512,
-                # meaning any tensor that occupies <512 bytes of memory will allocate a whole
-                # 512 bytes anyway. We use 128 (since datasize would be 4 bytes) so that param
-                # is size 512 exactly, making our later calculations for intermediate_size easy.
-                param = torch.rand(128, device=device)
-                params = [torch.rand_like(param) for _ in range(nparams)]
-
-                optimizer = optimizer_constructor(
-                    params, **kwargs_with_flags
-                )
-
-                for p in params:
-                    p.grad = torch.rand_like(p)
-
-                optimizer.step()
-                import gc
-                gc.collect()
-                torch.cuda.reset_peak_memory_stats()
-                optimizer.step()
-                gc.collect()
-                max_mems.append(torch.cuda.max_memory_allocated())
-
-            st_max_mem, mt_max_mem = max_mems
-            intermediate_size = nparams * param.nelement() * param.element_size()
-            nintermediates = 1  # we expect a budget of 1 intermediate most of the time
-            if (kwargs_with_flags.get('capturable') or
-                    optimizer_constructor.__name__ in ["Adadelta", "ASGD"]):
-                # with capturable in Adam(W), we have 2 extra intermediates for the bias_corrections
-                # with Adadelta, we have 2 extra for (acc_delta + eps) and (square_avg + eps)
-                # ASGD allocates axs, 2x mus, 2x etas, and grads at the same time
-                nintermediates = 3
-                if optimizer_constructor.__name__ == "NAdam":
-                    # with capturable in NAdam, we have 3 extra intermediates for the
-                    # bias_correction, mus, and mu_nexts
-                    nintermediates = 5
-
-            elif optimizer_constructor.__name__ in ["NAdam", "Adagrad", "RMSprop"]:
-                # NAdam uses two intermediates at the same time (grads & exp_avg_sq_sqrt)
-                # Adagrad uses std and grads at the same time
-                # RMSprop uses avg and grads
-                nintermediates = 2
-
-            self.assertLessEqual(mt_max_mem, st_max_mem + intermediate_size * nintermediates)
-
-    @property
-    def _multi_tensor_optimizer_configs(self):
-        return [
-            (Adam, dict(weight_decay=1.0, amsgrad=False)),
-            (Adam, dict(weight_decay=0.0, amsgrad=True)),
-            (Adam, dict(weight_decay=0.0, amsgrad=False, maximize=True)),
-            (Adam, dict(weight_decay=1.0, amsgrad=True, maximize=True)),
-            (Adam, dict(weight_decay=0.0, amsgrad=False, capturable=True, maximize=True)),
-            (Adam, dict(weight_decay=1.0, amsgrad=True, capturable=True, maximize=True)),
-            (
-                Adam,
-                dict(lr=torch.tensor(.001), weight_decay=1.0, amsgrad=True,
-                     capturable=True, maximize=True)
-            ),
-            (AdamW, dict(weight_decay=1.0, amsgrad=False)),
-            (AdamW, dict(weight_decay=0.0, amsgrad=True)),
-            (AdamW, dict(weight_decay=1.0, amsgrad=True, maximize=True)),
-            (AdamW, dict(weight_decay=0.0, amsgrad=False, maximize=True)),
-            (AdamW, dict(weight_decay=1.0, amsgrad=True, capturable=True, maximize=True)),
-            (AdamW, dict(weight_decay=0.0, amsgrad=False, capturable=True, maximize=True)),
-            (
-                AdamW,
-                dict(lr=torch.tensor(.001), weight_decay=0.0, amsgrad=False,
-                     capturable=True, maximize=True)
-            ),
-            (NAdam, dict(weight_decay=0.0, momentum_decay=6e-3)),
-            (NAdam, dict(weight_decay=1.0, momentum_decay=6e-3)),
-            (NAdam, dict(weight_decay=0.0, momentum_decay=4e-3)),
-            (NAdam, dict(weight_decay=0.01, momentum_decay=4e-3)),
-            (NAdam, dict(weight_decay=0.0, momentum_decay=6e-3, capturable=True)),
-            (NAdam, dict(weight_decay=0.01, momentum_decay=4e-3, capturable=True)),
-            (NAdam, dict(weight_decay=0.0, momentum_decay=4e-3, decoupled_weight_decay=True)),
-            (
-                NAdam,
-                dict(weight_decay=0.01, momentum_decay=4e-3, decoupled_weight_decay=True),
-            ),
-            (
-                NAdam,
-                dict(weight_decay=0.01, momentum_decay=4e-3,
-                     decoupled_weight_decay=True, capturable=True),
-            ),
-            (
-                SGD,
-                dict(lr=0.2, momentum=1, dampening=0, weight_decay=1, nesterov=True),
-            ),
-            (
-                SGD,
-                dict(lr=0.2, momentum=1, dampening=0.5, weight_decay=1, nesterov=False),
-            ),
-            (
-                SGD,
-                dict(lr=0.2, momentum=1, dampening=0, weight_decay=1, nesterov=True, maximize=True),
-            ),
-            (
-                SGD,
-                dict(lr=0.2, momentum=1, dampening=0.5, weight_decay=1, nesterov=False, maximize=True),
-            ),
-            (RAdam, dict(weight_decay=0, eps=1e-6)),
-            (RAdam, dict(weight_decay=0)),
-            (RAdam, dict(weight_decay=1, eps=1e-6)),
-            (RAdam, dict(weight_decay=1)),
-            (RAdam, dict(weight_decay=0, decoupled_weight_decay=True)),
-            (RAdam, dict(weight_decay=1, decoupled_weight_decay=True)),
-            (RMSprop, dict(weight_decay=1, momentum=1, centered=True)),
-            (RMSprop, dict(weight_decay=1, momentum=0, centered=True)),
-            (RMSprop, dict(weight_decay=1, momentum=1, centered=False)),
-            (RMSprop, dict(weight_decay=0, momentum=1, centered=False)),
-            (Rprop, dict(lr=1e-2, etas=(0.5, 1.2), step_sizes=(1e-6, 50))),
-            (Rprop, dict(lr=1e-2, etas=(0.5, 1.2), step_sizes=(1e-6, 50), maximize=True)),
-            (ASGD, dict(weight_decay=0)),
-            (ASGD, dict(weight_decay=1)),
-            (ASGD, dict(weight_decay=0, maximize=True)),
-            (ASGD, dict(weight_decay=1, maximize=True)),
-            (ASGD, dict(weight_decay=0, capturable=True)),
-            (ASGD, dict(weight_decay=1, capturable=True)),
-            (ASGD, dict(weight_decay=0, maximize=True, capturable=True)),
-            (ASGD, dict(weight_decay=1, maximize=True, capturable=True)),
-            (Adamax, dict(weight_decay=0)),
-            (Adamax, dict(weight_decay=1)),
-            (Adamax, dict(weight_decay=0, maximize=True)),
-            (Adamax, dict(weight_decay=1, maximize=True)),
-            (Adadelta, dict(weight_decay=0)),
-            (Adadelta, dict(weight_decay=1)),
-            (Adadelta, dict(weight_decay=0, maximize=True)),
-            (Adadelta, dict(weight_decay=1, maximize=True)),
-            (Adagrad, dict(weight_decay=0)),
-            (Adagrad, dict(weight_decay=1)),
-            (Adagrad, dict(weight_decay=0, maximize=True)),
-            (Adagrad, dict(weight_decay=1, maximize=True)),
-        ]
-
-
-    def test_multi_tensor_optimizers_default_dtype(self):
-        # https://github.com/pytorch/pytorch/issues/110940
-        # We coerce step to always be float32 unless the
-        # default dtype is higher prec float64
-        default_dtype = torch.tensor(0.0).dtype
-        for dtype in [torch.float64, torch.float16]:
-            try:
-                torch.set_default_dtype(dtype)
-                self._test_derived_optimizers(
-                    self._multi_tensor_optimizer_configs,
-                    "foreach",
-                    reduced_precision=dtype == torch.float16,
-                    assert_step_dtype=torch.float64 if dtype == torch.float64 else torch.float32
-                )
-            finally:
-                torch.set_default_dtype(default_dtype)
-
-    @unittest.skipIf(not TEST_MULTIGPU, "only one GPU detected")
-    def test_multi_tensor_optimizers_with_varying_tensors(self):
-        self._test_derived_optimizers_varying_tensors(self._multi_tensor_optimizer_configs, "foreach")
-
-    @unittest.skipIf(not torch.cuda.is_available(), "Requires a GPU")
-    @largeTensorTest("72GB", "cuda")
-    @skipIfRocm
-    def test_multi_tensor_optimizers_with_large_tensors(self):
-        for optimizer_ctor, optimizer_params in self._multi_tensor_optimizer_configs:
-            # note(crcrpar): H100 wasn't sufficient for Adamax, surprisingly
-            if optimizer_ctor == Adamax:
-                continue
-            params = [torch.ones(2 ** 32, device="cuda", dtype=torch.float16)]
-            params[0].grad = torch.zeros_like(params[0])
-            optimizer = optimizer_ctor(params, foreach=True, **optimizer_params)
-            optimizer.step()
-
-    def test_peak_mem_multi_tensor_optimizers(self):
-        configs = [
-            (o, d) for (o, d) in self._multi_tensor_optimizer_configs if o.__name__ in [
-                "Adadelta", "Adagrad", "Adamax", "Adam", "AdamW", "ASGD", "NAdam",
-                "RAdam", "RMSprop", "RProp", "SGD"
-            ]
-        ]
-        self._test_foreach_memory(configs)
-
-    @property
-    def _fused_optimizer_configs(self):
-        return tuple(itertools.product(
-            (Adam, AdamW),
-            (
-                dict(weight_decay=1., lr=torch.tensor(0.001), amsgrad=False, capturable=True, maximize=True),
-                dict(weight_decay=1., amsgrad=False, capturable=True, maximize=True),
-                dict(weight_decay=1., amsgrad=False, maximize=True),
-                dict(weight_decay=1., amsgrad=True),
-                dict(weight_decay=0., amsgrad=False),
-                dict(weight_decay=0., amsgrad=True, capturable=True, maximize=True),
-                dict(weight_decay=0., amsgrad=True, maximize=True),
-            ),
-        ))
-
-    def test_fused_optimizers(self):
-        self._test_derived_optimizers(self._fused_optimizer_configs, "fused")
-
-    @unittest.skipIf(not TEST_MULTIGPU, "only one GPU detected")
-    def test_fused_optimizers_with_varying_tensors(self):
-        self._test_derived_optimizers_varying_tensors(self._fused_optimizer_configs, "fused")
-
-    @unittest.skipIf(not torch.cuda.is_available(), "Requires a GPU")
-    @largeTensorTest("64GB", "cuda")
-    @skipIfRocm
-    def test_fused_optimizers_with_large_tensors(self):
-        for optimizer_ctor, optimizer_params in self._fused_optimizer_configs:
-            params = [torch.ones(2 ** 32, device="cuda", dtype=torch.float16)]
-            params[0].grad = torch.zeros_like(params[0])
-            optimizer = optimizer_ctor(params, fused=True, **optimizer_params)
-            optimizer.step()
-=======
->>>>>>> 639eb361
 
     def test_adam(self):
         self._test_basic_cases(
