import argparse
import datetime
import re
import sys
import warnings
from collections import defaultdict

import torch
from torch._C import parse_schema


# How to run this test locally:
# 1 Have two virtual environments (eg conda env), one without PyTorch installed (venv_nightly)
#   one with your local changes (venv_yours).
# In venv_nightly:
# 2. First ensure that Pytorch is uninstalled, but all prereqs are installed
# 3. Install torch nightly build with
#    `pip install --pre torch -f https://download.pytorch.org/whl/nightly/cpu/torch_nightly.html`
# 4. Generate original schemas with
#    `python test/forward_backward_compatibility/dump_all_function_schemas.py --filename nightly_schemas.txt`
# Now in venv_yours:
# 5. Run this test with
#    `python test/forward_backward_compatibility/check_forward_backward_compatibility.py --existing-schemas nightly_schemas.txt`

# The date specifies how long the allowlist exclusion should apply to.
#
#   - If we NEVER give BC guarantee for an operator, you can put the
#     date arbitrarily far in the future.
#   - Otherwise, pick a date that is far enough in the future that you
#     believe you can land your diff before then.
#
# Allowlist entries can be removed after the date listed on them passes.
#
# Allowlist item format:
# [
#   0: function name regex
#   1: date until which the allowlist entry is valid
#   2: (optional) function argument regex
# ]
#
# NB: function name DOES NOT include overload name!
ALLOW_LIST = [
    ("c10_experimental", datetime.date(9999, 1, 1)),
    # Internal
    ("static", datetime.date(9999, 1, 1)),
    ("prim::ModuleDictIndex", datetime.date(9999, 1, 1)),
    ("prim::MKLDNNRelu6", datetime.date(9999, 1, 1)),
    ("prim::MKLDNNRelu6_", datetime.date(9999, 1, 1)),
    ("prim::Concat", datetime.date(9999, 1, 1)),
    ("aten::_NestedTensor_GeneralizedBMM", datetime.date(9999, 1, 1)),
    # Internal, profiler-specific ops
    ("profiler::_call_end_callbacks_on_jit_fut*", datetime.date(9999, 1, 1)),
    ("profiler::_record_function_enter", datetime.date(9999, 1, 1)),
    ("aten::_cholesky_helper", datetime.date(9999, 1, 1)),
    ("aten::_lstsq_helper", datetime.date(9999, 1, 1)),
    ("aten::_syevd_helper", datetime.date(9999, 1, 1)),
    ("aten::_linalg_solve_out_helper_", datetime.date(9999, 1, 1)),
    ("aten::select_backward", datetime.date(9999, 1, 1)),
    ("aten::lstsq", datetime.date(9999, 1, 1)),
    ("aten::lstsq.X", datetime.date(9999, 1, 1)),
    ("aten::slice_backward", datetime.date(9999, 1, 1)),
    ("aten::diagonal_backward", datetime.date(9999, 1, 1)),
    ("aten::rowwise_prune", datetime.date(9999, 1, 1)),
    ("aten::eig", datetime.date(9999, 1, 1)),
    ("aten::eig.e", datetime.date(9999, 1, 1)),
    ("aten::adaptive_avg_pool3d_backward", datetime.date(9999, 1, 1)),
    ("aten::_embedding_bag_dense_backward", datetime.date(9999, 1, 1)),
    ("aten::matrix_rank", datetime.date(9999, 1, 1)),
    ("aten::matrix_rank.tol", datetime.date(9999, 1, 1)),
    ("aten::randperm", datetime.date(9999, 1, 1)),
    ("aten::solve", datetime.date(9999, 1, 1)),
    ("aten::solve.solution", datetime.date(9999, 1, 1)),
    ("aten::_solve_helper", datetime.date(9999, 1, 1)),
    ("aten::_convolution_nogroup", datetime.date(9999, 1, 1)),
    ("aten::miopen_convolution_backward", datetime.date(9999, 1, 1)),
    ("aten::miopen_convolution_backward_bias", datetime.date(9999, 1, 1)),
    ("aten::miopen_convolution_backward_input", datetime.date(9999, 1, 1)),
    ("aten::miopen_convolution_backward_weight", datetime.date(9999, 1, 1)),
    ("aten::miopen_convolution_transpose_backward", datetime.date(9999, 1, 1)),
    ("aten::miopen_convolution_transpose_backward_input", datetime.date(9999, 1, 1)),
    ("aten::miopen_convolution_transpose_backward_weight", datetime.date(9999, 1, 1)),
    ("aten::miopen_depthwise_convolution_backward", datetime.date(9999, 1, 1)),
    ("aten::miopen_depthwise_convolution_backward_input", datetime.date(9999, 1, 1)),
    ("aten::miopen_depthwise_convolution_backward_weight", datetime.date(9999, 1, 1)),
    ("aten::_nested_tensor", datetime.date(9999, 1, 1)),
    ("prepacked::unpack_prepacked_sizes_conv2d", datetime.date(9999, 1, 1)),
    ("prepacked::unpack_prepacked_sizes_linear", datetime.date(9999, 1, 1)),
    ("aten::_symeig_helper", datetime.date(9999, 1, 1)),
    ("aten::symeig", datetime.date(9999, 1, 1)),
    ("aten::symeig.e", datetime.date(9999, 1, 1)),
    ("aten::native_multi_head_self_attention", datetime.date(9999, 1, 1)),
    ("aten::_native_multi_head_self_attention", datetime.date(9999, 1, 1)),
    ("aten::grid_sampler_3d_backward", datetime.date(9999, 1, 1)),
    ("aten::_transform_bias_rescale_qkv", datetime.date(9999, 1, 1)),
    ("prim::infer_squeeze_size.dim", datetime.date(9999, 1, 1)),
    ("prim::infer_squeeze_size", datetime.date(9999, 1, 1)),
    ("aten::_weight_norm_cuda_interface", datetime.date(9999, 1, 1)),
    ("aten::_weight_norm_cuda_interface_backward", datetime.date(9999, 1, 1)),
    ("aten::empty.SymInt", datetime.date(9999, 1, 1)),
    # nested tensor temporary auxiliary ops
    ("aten::_reshape_nested", datetime.date(9999, 1, 1)),
    ("aten::_reshape_nested_backward", datetime.date(9999, 1, 1)),
    ("aten::mps_linear", datetime.date(9999, 1, 1)),
    ("aten::_mps_linear", datetime.date(9999, 1, 1)),
    ("aten::_mps_max_pool2d", datetime.date(9999, 1, 1)),
    ("aten::_mps_max_pool2d.out", datetime.date(9999, 1, 1)),
    ("aten::mps_max_pool2d_backward", datetime.date(9999, 1, 1)),
    ("aten::mps_max_pool2d_backward.out", datetime.date(9999, 1, 1)),
    # TODO: FIXME: prims shouldn't be checked
    ("prims::.*", datetime.date(9999, 1, 1)),
    ("aten::_amp_foreach_non_finite_check_and_unscale.out", datetime.date(2022, 9, 1)),
    ("aten::_amp_foreach_non_finite_check_and_unscale_", datetime.date(2022, 9, 1)),
    ("aten::_cudnn_rnn_backward.out", datetime.date(2022, 9, 1)),
    ("aten::_foreach_abs.out", datetime.date(2022, 9, 1)),
    ("aten::_foreach_abs_", datetime.date(2022, 9, 1)),
    ("aten::_foreach_acos.out", datetime.date(2022, 9, 1)),
    ("aten::_foreach_acos_", datetime.date(2022, 9, 1)),
    ("aten::_foreach_add.List_out", datetime.date(2022, 9, 1)),
    ("aten::_foreach_add.ScalarList_out", datetime.date(2022, 9, 1)),
    ("aten::_foreach_add.Scalar_out", datetime.date(2022, 9, 1)),
    ("aten::_foreach_add_.List", datetime.date(2022, 9, 1)),
    ("aten::_foreach_add_.Scalar", datetime.date(2022, 9, 1)),
    ("aten::_foreach_add_.ScalarList", datetime.date(2022, 9, 1)),
    ("aten::_foreach_addcdiv.ScalarList_out", datetime.date(2022, 9, 1)),
    ("aten::_foreach_addcdiv.Scalar_out", datetime.date(2022, 9, 1)),
    ("aten::_foreach_addcdiv_.Scalar", datetime.date(2022, 9, 1)),
    ("aten::_foreach_addcdiv_.ScalarList", datetime.date(2022, 9, 1)),
    ("aten::_foreach_addcmul.ScalarList_out", datetime.date(2022, 9, 1)),
    ("aten::_foreach_addcmul.Scalar_out", datetime.date(2022, 9, 1)),
    ("aten::_foreach_addcmul_.Scalar", datetime.date(2022, 9, 1)),
    ("aten::_foreach_addcmul_.ScalarList", datetime.date(2022, 9, 1)),
    ("aten::_foreach_asin.out", datetime.date(2022, 9, 1)),
    ("aten::_foreach_asin_", datetime.date(2022, 9, 1)),
    ("aten::_foreach_atan.out", datetime.date(2022, 9, 1)),
    ("aten::_foreach_atan_", datetime.date(2022, 9, 1)),
    ("aten::_foreach_ceil.out", datetime.date(2022, 9, 1)),
    ("aten::_foreach_ceil_", datetime.date(2022, 9, 1)),
    ("aten::_foreach_cos.out", datetime.date(2022, 9, 1)),
    ("aten::_foreach_cos_", datetime.date(2022, 9, 1)),
    ("aten::_foreach_cosh.out", datetime.date(2022, 9, 1)),
    ("aten::_foreach_cosh_", datetime.date(2022, 9, 1)),
    ("aten::_foreach_div.List_out", datetime.date(2022, 9, 1)),
    ("aten::_foreach_div.ScalarList_out", datetime.date(2022, 9, 1)),
    ("aten::_foreach_div.Scalar_out", datetime.date(2022, 9, 1)),
    ("aten::_foreach_div_.List", datetime.date(2022, 9, 1)),
    ("aten::_foreach_div_.Scalar", datetime.date(2022, 9, 1)),
    ("aten::_foreach_div_.ScalarList", datetime.date(2022, 9, 1)),
    ("aten::_foreach_erf.out", datetime.date(2022, 9, 1)),
    ("aten::_foreach_erf_", datetime.date(2022, 9, 1)),
    ("aten::_foreach_erfc.out", datetime.date(2022, 9, 1)),
    ("aten::_foreach_erfc_", datetime.date(2022, 9, 1)),
    ("aten::_foreach_exp.out", datetime.date(2022, 9, 1)),
    ("aten::_foreach_exp_", datetime.date(2022, 9, 1)),
    ("aten::_foreach_expm1.out", datetime.date(2022, 9, 1)),
    ("aten::_foreach_expm1_", datetime.date(2022, 9, 1)),
    ("aten::_foreach_floor.out", datetime.date(2022, 9, 1)),
    ("aten::_foreach_floor_", datetime.date(2022, 9, 1)),
    ("aten::_foreach_frac.out", datetime.date(2022, 9, 1)),
    ("aten::_foreach_frac_", datetime.date(2022, 9, 1)),
    ("aten::_foreach_lgamma.out", datetime.date(2022, 9, 1)),
    ("aten::_foreach_lgamma_", datetime.date(2022, 9, 1)),
    ("aten::_foreach_log.out", datetime.date(2022, 9, 1)),
    ("aten::_foreach_log10.out", datetime.date(2022, 9, 1)),
    ("aten::_foreach_log10_", datetime.date(2022, 9, 1)),
    ("aten::_foreach_log1p.out", datetime.date(2022, 9, 1)),
    ("aten::_foreach_log1p_", datetime.date(2022, 9, 1)),
    ("aten::_foreach_log2.out", datetime.date(2022, 9, 1)),
    ("aten::_foreach_log2_", datetime.date(2022, 9, 1)),
    ("aten::_foreach_log_", datetime.date(2022, 9, 1)),
    ("aten::_foreach_maximum.List_out", datetime.date(2022, 9, 1)),
    ("aten::_foreach_maximum_.List", datetime.date(2022, 9, 1)),
    ("aten::_foreach_minimum.List_out", datetime.date(2022, 9, 1)),
    ("aten::_foreach_minimum_.List", datetime.date(2022, 9, 1)),
    ("aten::_foreach_mul.List_out", datetime.date(2022, 9, 1)),
    ("aten::_foreach_mul.ScalarList_out", datetime.date(2022, 9, 1)),
    ("aten::_foreach_mul.Scalar_out", datetime.date(2022, 9, 1)),
    ("aten::_foreach_mul_.List", datetime.date(2022, 9, 1)),
    ("aten::_foreach_mul_.Scalar", datetime.date(2022, 9, 1)),
    ("aten::_foreach_mul_.ScalarList", datetime.date(2022, 9, 1)),
    ("aten::_foreach_neg.out", datetime.date(2022, 9, 1)),
    ("aten::_foreach_neg_", datetime.date(2022, 9, 1)),
    ("aten::_foreach_norm.Scalar_out", datetime.date(2022, 9, 1)),
    ("aten::_foreach_reciprocal.out", datetime.date(2022, 9, 1)),
    ("aten::_foreach_reciprocal_", datetime.date(2022, 9, 1)),
    ("aten::_foreach_round.out", datetime.date(2022, 9, 1)),
    ("aten::_foreach_round_", datetime.date(2022, 9, 1)),
    ("aten::_foreach_sigmoid.out", datetime.date(2022, 9, 1)),
    ("aten::_foreach_sigmoid_", datetime.date(2022, 9, 1)),
    ("aten::_foreach_sin.out", datetime.date(2022, 9, 1)),
    ("aten::_foreach_sin_", datetime.date(2022, 9, 1)),
    ("aten::_foreach_sinh.out", datetime.date(2022, 9, 1)),
    ("aten::_foreach_sinh_", datetime.date(2022, 9, 1)),
    ("aten::_foreach_sqrt.out", datetime.date(2022, 9, 1)),
    ("aten::_foreach_sqrt_", datetime.date(2022, 9, 1)),
    ("aten::_foreach_sub.List_out", datetime.date(2022, 9, 1)),
    ("aten::_foreach_sub.ScalarList_out", datetime.date(2022, 9, 1)),
    ("aten::_foreach_sub.Scalar_out", datetime.date(2022, 9, 1)),
    ("aten::_foreach_sub_.List", datetime.date(2022, 9, 1)),
    ("aten::_foreach_sub_.Scalar", datetime.date(2022, 9, 1)),
    ("aten::_foreach_sub_.ScalarList", datetime.date(2022, 9, 1)),
    ("aten::_foreach_tan.out", datetime.date(2022, 9, 1)),
    ("aten::_foreach_tan_", datetime.date(2022, 9, 1)),
    ("aten::_foreach_tanh.out", datetime.date(2022, 9, 1)),
    ("aten::_foreach_tanh_", datetime.date(2022, 9, 1)),
    ("aten::_foreach_trunc.out", datetime.date(2022, 9, 1)),
    ("aten::_foreach_trunc_", datetime.date(2022, 9, 1)),
    ("aten::_foreach_zero.out", datetime.date(2022, 9, 1)),
    ("aten::_foreach_zero_", datetime.date(2022, 9, 1)),
    ("aten::_histogramdd_bin_edges.out", datetime.date(2022, 9, 1)),
    ("aten::chunk", datetime.date(2022, 9, 1)),
    ("aten::dequantize.tensors_out", datetime.date(2022, 9, 1)),
    ("aten::dsplit.array", datetime.date(2022, 9, 1)),
    ("aten::dsplit.int", datetime.date(2022, 9, 1)),
    ("aten::hsplit.array", datetime.date(2022, 9, 1)),
    ("aten::hsplit.int", datetime.date(2022, 9, 1)),
    ("aten::lstm_mps_backward.out", datetime.date(2022, 9, 1)),
    ("aten::miopen_rnn_backward.out", datetime.date(2022, 9, 1)),
    ("aten::quantize_per_tensor.tensors_out", datetime.date(2022, 9, 1)),
    ("aten::split", datetime.date(2022, 9, 1)),
    ("aten::split.Tensor", datetime.date(2022, 9, 1)),
    ("aten::split.sizes", datetime.date(2022, 9, 1)),
    ("aten::split_copy.Tensor_out", datetime.date(2022, 9, 1)),
    ("aten::split_with_sizes", datetime.date(2022, 9, 1)),
    ("aten::split_with_sizes_copy.out", datetime.date(2022, 9, 1)),
    ("aten::tensor_split.indices", datetime.date(2022, 9, 1)),
    ("aten::tensor_split.sections", datetime.date(2022, 9, 1)),
    ("aten::tensor_split.tensor_indices_or_sections", datetime.date(2022, 9, 1)),
    ("aten::unbind.Dimname", datetime.date(2022, 9, 1)),
    ("aten::unbind.int", datetime.date(2022, 9, 1)),
    ("aten::unbind_copy.int_out", datetime.date(2022, 9, 1)),
    ("aten::unsafe_split.Tensor_out", datetime.date(2022, 9, 1)),
    ("aten::unsafe_split_with_sizes.out", datetime.date(2022, 9, 1)),
    ("aten::vsplit.array", datetime.date(2022, 9, 1)),
    ("aten::vsplit.int", datetime.date(2022, 9, 1)),
    ("aten::sym_numel", datetime.date(2022, 10, 1)),
    ("aten::to_padded_tensor", datetime.date(2022, 10, 1)),
    ("aten::nested_to_padded_tensor", datetime.date(2022, 10, 1)),
    ("aten::nested_tensor", datetime.date(2022, 10, 15)),
    ("aten::_nested_tensor_layer_norm", datetime.date(2022, 10, 15)),
    ("aten::_torch_cuda_cu_linker_symbol_op", datetime.date(2022, 11, 1)),
    ("aten::_test_inductor_realize", datetime.date(2023, 1, 1)),

    ("aten::upsample_linear1d_backward", datetime.date(2022, 12, 15)),
    ("aten::upsample_bicubic2d_backward", datetime.date(2022, 12, 15)),
    ("aten::upsample_trilinear3d", datetime.date(2022, 12, 15)),
    ("aten::upsample_bilinear2d", datetime.date(2022, 12, 15)),
    ("aten::upsample_nearest3d", datetime.date(2022, 12, 15)),
    ("aten::upsample_nearest2d_backward", datetime.date(2022, 12, 15)),
    ("aten::upsample_bilinear2d_backward", datetime.date(2022, 12, 15)),
    ("aten::upsample_trilinear3d_backward", datetime.date(2022, 12, 15)),
    ("aten::upsample_nearest2d", datetime.date(2022, 12, 15)),
    ("aten::upsample_bicubic2d", datetime.date(2022, 12, 15)),
    ("aten::upsample_nearest1d_backward", datetime.date(2022, 12, 15)),
    ("aten::upsample_nearest3d_backward", datetime.date(2022, 12, 15)),
    ("aten::upsample_linear1d", datetime.date(2022, 12, 15)),
    ("aten::upsample_nearest1d", datetime.date(2022, 12, 15)),
    ("aten::_upsample_nearest_exact3d", datetime.date(2022, 12, 15)),
    ("aten::_upsample_nearest_exact3d_backward", datetime.date(2022, 12, 15)),
    ("aten::_upsample_bilinear2d_aa", datetime.date(2022, 12, 15)),
    ("aten::_upsample_bilinear2d_aa_backward", datetime.date(2022, 12, 15)),
    ("aten::_upsample_bicubic2d_aa", datetime.date(2022, 12, 15)),
    ("aten::_upsample_bicubic2d_aa_backward", datetime.date(2022, 12, 15)),
    ("aten::_upsample_nearest_exact1d", datetime.date(2022, 12, 15)),
    ("aten::_upsample_nearest_exact1d_backward", datetime.date(2022, 12, 15)),
    ("aten::_upsample_nearest_exact2d", datetime.date(2022, 12, 15)),
    ("aten::_upsample_nearest_exact2d_backward", datetime.date(2022, 12, 15)),
    ("aten::_scaled_dot_product_attention", datetime.date(2023, 8, 1)),
    ("aten::_chunk_grad_outputs_efficient_attention", datetime.date(2023, 8, 1)),
    ("aten::_scaled_dot_product_flash_attention", datetime.date(2023, 9, 30)),
    ("aten::_flash_attention_forward", datetime.date(2023, 9, 30)),
    ("aten::_flash_attention_backward", datetime.date(2023, 9, 30)),
    ("aten::_sparse_mask_helper", datetime.date(2023, 3, 15)),
    ("mkldnn::_convolution_pointwise.binary", datetime.date(2022, 12, 15)),
    ("prim::CudaFusionIvalGuard", datetime.date(2023, 2, 1)),
    ("prim::CudaFusionGuard", datetime.date(2023, 2, 1)),
    ("prim::CudaFusionGroup", datetime.date(2023, 2, 1)),
    ("prim::CudaFusionViewGuard", datetime.date(2023, 2, 1)),
    ("prim::CudaFusionSizeEq", datetime.date(2023, 2, 1)),
    ("prim::transpose_copy.int", datetime.date(2023, 2, 1)),
    ("prim::expand_as_copy", datetime.date(2023, 2, 1)),
    ("prim::squeeze_copy", datetime.date(2023, 2, 1)),
    ("prim::squeeze_copy.dim", datetime.date(2023, 2, 1)),
    ("prim::unsqueeze_copy", datetime.date(2023, 2, 1)),
    ("prim::expand_copy", datetime.date(2023, 2, 1)),
    ("prim::flatten_copy", datetime.date(2023, 2, 1)),
    ("prim::add_optional", datetime.date(2023, 2, 1)),
    ("prim::reshape_copy", datetime.date(2023, 2, 1)),
    ("prim::permute_copy", datetime.date(2023, 2, 1)),
    ("prim::infer_unsqueeze_size", datetime.date(2023, 2, 1)),
    ("prim::t_copy", datetime.date(2023, 2, 1)),
    ("prim::view_copy", datetime.date(2023, 2, 1)),
    # BetterTransformer 1.0 internal operators
    ("aten::_transformer_decoder_only_layer_fwd", datetime.date(9999, 1, 1)),
    ("aten::_native_decoder_only_multi_head_attention",
     datetime.date(9999, 1, 1)),
    ("mkldnn::_convolution_pointwise_.binary", datetime.date(2023, 7, 1)),
    # These ops were moved to python under the c10d_functional namespace
    ("c10d::allreduce_", datetime.date(2023, 7, 30)),
    ("aten::wait_tensor", datetime.date(9999, 1, 30)),
    ("aten::reduce_scatter_tensor", datetime.date(9999, 1, 30)),
    ("aten::all_gather_into_tensor", datetime.date(9999, 1, 30)),
    ("aten::all_reduce", datetime.date(9999, 1, 30)),
    ("aten::to_sparse.out", datetime.date(2023, 12, 31)),
    ("aten::to_sparse.sparse_dim_out", datetime.date(2023, 12, 31)),
    ("aten::to_sparse_bsc.out", datetime.date(2023, 12, 31)),
    ("aten::to_sparse_bsr.out", datetime.date(2023, 12, 31)),
    ("aten::to_sparse_csc.out", datetime.date(2023, 12, 31)),
    ("aten::to_sparse_csr.out", datetime.date(2023, 12, 31)),
    ("aten::_structured_sparse_linear", datetime.date(2023, 12, 31)),
    ("aten::batch_norm_backward_elemt.out", datetime.date(2023, 12, 31)),
    ("aten::batch_norm_backward_elemt", datetime.date(2023, 12, 31)),
    ("aten::sym_constrain_range", datetime.date(2023, 12, 31)),
    ("aten::fbgemm_linear_int8_weight_fp32_activation", datetime.date(2023, 12, 31)),
    ("aten::fbgemm_linear_int8_weight", datetime.date(2023, 12, 31)),
    ("aten::fbgemm_linear_quantize_weight", datetime.date(2023, 12, 31)),
    ("aten::fbgemm_pack_gemm_matrix_fp16", datetime.date(2023, 12, 31)),
    ("aten::fbgemm_linear_fp16_weight_fp32_activation", datetime.date(2023, 12, 31)),
    ("aten::fbgemm_linear_fp16_weight", datetime.date(2023, 12, 31)),
    ("aten::fbgemm_pack_quantized_matrix", datetime.date(2023, 12, 31)),
    ("aten::quantized_lstm_cell", datetime.date(2023, 12, 31)),
    ("aten::quantized_gru_cell", datetime.date(2023, 12, 31)),
    ("aten::quantized_rnn_relu_cell", datetime.date(2023, 12, 31)),
    ("aten::quantized_rnn_tanh_cell", datetime.date(2023, 12, 31)),
<<<<<<< HEAD
    ("profiler::_record_function_exit", datetime.date(2023, 12, 31)),
=======
    ("quantized::make_quantized_cell_params", datetime.date(2023, 12, 31)),
>>>>>>> d321fbb4
]

ALLOW_LIST_COMPILED = [
    (
        re.compile(item[0]),
        item[1],
        re.compile(item[2]) if len(item) > 2 else None,
    ) for item in ALLOW_LIST if item[1] >= datetime.date.today()
]

def allow_listed(schema):
    for item in ALLOW_LIST_COMPILED:
        if item[0].search(str(schema)):
            if len(item) > 2 and item[2] is not None:
                # if arguments regex is present, use it
                return bool(item[2].search(str(schema)))
            return True
    return False


# The nightly will fail to parse newly added syntax to schema declarations
# Add new schemas that will fail the nightly here
dont_parse_list = [
    ("_TorchScriptTesting.*", datetime.date(2099, 9, 17)),
    ("test_backend", datetime.date(2099, 9, 17)),
    ("dist_c10d", datetime.date(2099, 9, 17)),
    ("__backends__.nnc", datetime.date(2099, 9, 17)),
]

def has_valid_upgraders(schema, version_map):
    # we want to parse through the map to find if
    # the schema has valid upgraders. Since the
    # version map has entry for each overload
    # we need to do some ugly parsing.

    # the name of the operator
    schema_name = schema.name

    if schema_name not in version_map:
        return False

    entries = version_map[schema_name]

    possible_overloads = []
    possible_schemas = []
    for key, upgrader_schema_entries in entries.items():
        possible_overloads.append(key)
        possible_schemas.extend(upgrader_schema_entries)

    # let's make sure this existing schema is part of possible
    # schemas
    for old_schema in possible_schemas:
        if old_schema == schema:
            return True

    return False

def dont_parse(schema_line):
    for item in dont_parse_list:
        if item[1] < datetime.date.today():
            continue
        regexp = re.compile(item[0])
        if regexp.search(schema_line):
            return True
    return False

def load_schemas_to_dict():
    new_schemas = torch._C._jit_get_all_schemas()
    new_schemas += torch._C._jit_get_custom_class_schemas()
    new_schema_dict = defaultdict(list)
    for s in new_schemas:
        new_schema_dict[s.name].append(s)
    return new_schema_dict

def process_version_map(version_map):
    # version map maps full schema name to
    # list of upgraders. Since we only have
    # the name of the schema (aka no overload)
    # we want to first process the map to make
    # the key lookup easier. After this it will be:
    # Dict[schema_name, Dict[overload, List[schema]]]

    output = defaultdict(dict)
    for (key, entries) in version_map.items():
        operator_name = key.split(".")[0]
        schema_entries = [parse_schema(entry.old_schema) for entry in entries]
        output[operator_name][key] = schema_entries
    return output

def check_bc(existing_schemas):
    new_schema_dict = load_schemas_to_dict()
    version_map = process_version_map(torch._C._get_operator_version_map())
    is_bc = True
    broken_ops = []
    for existing_schema in existing_schemas:
        if allow_listed(existing_schema):
            print("schema: ", str(existing_schema), " found on allowlist, skipping")
            continue
        if has_valid_upgraders(existing_schema, version_map):
            print("schema: ", str(existing_schema), " has valid upgrader, skipping")
            continue
        print("processing existing schema: ", str(existing_schema))
        matching_new_schemas = new_schema_dict.get(existing_schema.name, [])
        found = False
        for matching_new_schema in matching_new_schemas:
            if matching_new_schema.is_backward_compatible_with(existing_schema):
                found = True
                break
        if not found:
            print(
                "Can NOT find backward compatible schemas after changes "
                "for schema {} from the following candidates:\n[\n{}\n]".format(
                    str(existing_schema),
                    "\n\t".join(str(s) for s in matching_new_schemas),
                )
            )
            # TODO Print out more details about why candidates don't match.
            broken_ops.append(str(existing_schema))
            is_bc = False
    if is_bc:
        print("Found backward compatible schemas for all existing schemas")
    else:
        print(
            "The PR is introducing backward incompatible changes to the "
            "operator library. Please contact PyTorch team to confirm "
            "whether this change is wanted or not. \n\nBroken ops: "
            "[\n\t{}\n]".format("\n\t".join(broken_ops))
        )
    return is_bc

def check_fc(existing_schemas):
    new_schema_dict = load_schemas_to_dict()
    is_fc = True
    broken_ops = []
    for existing_schema in existing_schemas:
        if allow_listed(existing_schema):
            print("schema: ", str(existing_schema), " found on allowlist, skipping")
            continue
        print("processing existing schema: ", str(existing_schema))
        matching_new_schemas = new_schema_dict.get(existing_schema.name, [])
        found = False
        possible_failure_reasons = []
        for matching_new_schema in matching_new_schemas:
            is_compatible, reason = matching_new_schema.check_forward_compatible_with(existing_schema)
            if is_compatible:
                found = True
                break
            if reason != "":
                possible_failure_reasons.append(reason)
        if not found:
            print(
                "Can NOT find forward compatible schemas after changes "
                "for schema {} from the following candidates:\n[\n{}\n]".format(
                    str(existing_schema),
                    "\n\t".join(str(s) for s in matching_new_schemas),
                )
            )
            print(
                "Refer to following reasons for failure "
                "to find FC schema:\n[\n{}\n]".format(
                    "\n\t".join(str(r) for r in possible_failure_reasons)
                )
            )
            broken_ops.append(str(existing_schema))
            is_fc = False
    if is_fc:
        print("Found forward compatible schemas for all existing schemas")
    else:
        warnings.warn(
            "The PR is introducing a potentially forward incompatible changes to the "
            "operator library. Please contact PyTorch team to confirm "
            "whether this change is wanted or not. \n\nBroken ops: "
            "[\n\t{}\n]".format("\n\t".join(broken_ops))
        )


if __name__ == "__main__":
    parser = argparse.ArgumentParser(description="Process some integers.")
    parser.add_argument(
        "--existing-schemas",
        help="filename to load existing schemas",
        type=str,
        default="schemas.txt",
    )
    args = parser.parse_args()
    existing_schema_dict = {}
    slist = []
    with open(args.existing_schemas) as f:
        while True:
            line = f.readline()
            if not line:
                break

            if dont_parse(line.strip()):
                print("Not parsing schema line: ", line.strip())
                continue
            s = parse_schema(line.strip())
            slist.append(s)

    # TODO in case there is FC breaking changes,
    # we just warn for now until there is a policy.
    check_fc(slist)

    if not check_bc(slist):
        sys.exit(1)<|MERGE_RESOLUTION|>--- conflicted
+++ resolved
@@ -321,11 +321,8 @@
     ("aten::quantized_gru_cell", datetime.date(2023, 12, 31)),
     ("aten::quantized_rnn_relu_cell", datetime.date(2023, 12, 31)),
     ("aten::quantized_rnn_tanh_cell", datetime.date(2023, 12, 31)),
-<<<<<<< HEAD
+    ("quantized::make_quantized_cell_params", datetime.date(2023, 12, 31)),
     ("profiler::_record_function_exit", datetime.date(2023, 12, 31)),
-=======
-    ("quantized::make_quantized_cell_params", datetime.date(2023, 12, 31)),
->>>>>>> d321fbb4
 ]
 
 ALLOW_LIST_COMPILED = [
