--- conflicted
+++ resolved
@@ -270,7 +270,75 @@
 
         self.check_output_and_recompiles(fn, count=1)
 
-<<<<<<< HEAD
+    @unittest.skipIf(not HAS_CUDA, "requires cuda")
+    def test_issue106555(self):
+        DEVICE = torch.device("cuda:0")
+        NUM_FEATURES = 256
+
+        def bias_sigmoid_mul(x1, x2, bias):
+            x2 = torch.sigmoid(x2 + bias)
+            y = x1 * x2
+            return y
+
+        bias_sigmoid_mul_jit = torch.compile(bias_sigmoid_mul)
+
+        class ModuleWithJit(nn.Module):
+            def __init__(self):
+                super().__init__()
+                self.linear_1 = nn.Linear(NUM_FEATURES, NUM_FEATURES, bias=True)
+                self.linear_2 = nn.Linear(NUM_FEATURES, NUM_FEATURES, bias=False)
+                self.linear_2_bias = nn.Parameter(torch.zeros(NUM_FEATURES))
+
+            def forward(self, input_tensor):
+                x1 = self.linear_1(input_tensor)
+                x2 = self.linear_2(input_tensor)
+                output = bias_sigmoid_mul_jit(x1, x2, self.linear_2_bias)
+                return output
+
+        class Model(nn.Module):
+            def __init__(self):
+                super().__init__()
+                self.module_with_jit_1 = ModuleWithJit()
+                self.module_with_jit_2 = ModuleWithJit()
+
+            def forward(self, x, gradient_checkpointing: bool):
+                if gradient_checkpointing:
+                    y = torch.utils.checkpoint.checkpoint(
+                        self._forward, x, use_reentrant=True
+                    )
+                else:
+                    y = self._forward(x)
+                return y
+
+            def _forward(self, x):
+                x = x + self.module_with_jit_1(x)
+                x = x + self.module_with_jit_2(x.transpose(-2, -3)).transpose(-2, -3)
+                return x
+
+        torch.cuda.set_device(device=DEVICE)
+        torch.manual_seed(1234567890)
+        model = Model()
+        model.train()
+        model.to(device=DEVICE)
+        model_parameters = list(model.parameters())
+
+        torch.manual_seed(1234567890)
+        input_tensor = torch.randn(1, 128, 256, NUM_FEATURES).to(device=DEVICE)
+        input_tensor.requires_grad = True
+        target_tensor = torch.randn(1, 128, 256, NUM_FEATURES).to(
+            dtype=input_tensor.dtype, device=DEVICE
+        )
+
+        for iteration in range(10):
+            for param in model_parameters:
+                param.grad = None
+            output_tensor = model(
+                x=input_tensor.clone(),
+                gradient_checkpointing=True,
+            )
+            loss = torch.mean(torch.abs(target_tensor - output_tensor))
+            loss.backward()
+
     def test_duplicate_symint_args(self):
         count = 0
 
@@ -293,76 +361,6 @@
                 torch.autograd.backward([x, x], [grad_output, grad_output])
 
         self.assertEqual(count, 2)
-=======
-    @unittest.skipIf(not HAS_CUDA, "requires cuda")
-    def test_issue106555(self):
-        DEVICE = torch.device("cuda:0")
-        NUM_FEATURES = 256
-
-        def bias_sigmoid_mul(x1, x2, bias):
-            x2 = torch.sigmoid(x2 + bias)
-            y = x1 * x2
-            return y
-
-        bias_sigmoid_mul_jit = torch.compile(bias_sigmoid_mul)
-
-        class ModuleWithJit(nn.Module):
-            def __init__(self):
-                super().__init__()
-                self.linear_1 = nn.Linear(NUM_FEATURES, NUM_FEATURES, bias=True)
-                self.linear_2 = nn.Linear(NUM_FEATURES, NUM_FEATURES, bias=False)
-                self.linear_2_bias = nn.Parameter(torch.zeros(NUM_FEATURES))
-
-            def forward(self, input_tensor):
-                x1 = self.linear_1(input_tensor)
-                x2 = self.linear_2(input_tensor)
-                output = bias_sigmoid_mul_jit(x1, x2, self.linear_2_bias)
-                return output
-
-        class Model(nn.Module):
-            def __init__(self):
-                super().__init__()
-                self.module_with_jit_1 = ModuleWithJit()
-                self.module_with_jit_2 = ModuleWithJit()
-
-            def forward(self, x, gradient_checkpointing: bool):
-                if gradient_checkpointing:
-                    y = torch.utils.checkpoint.checkpoint(
-                        self._forward, x, use_reentrant=True
-                    )
-                else:
-                    y = self._forward(x)
-                return y
-
-            def _forward(self, x):
-                x = x + self.module_with_jit_1(x)
-                x = x + self.module_with_jit_2(x.transpose(-2, -3)).transpose(-2, -3)
-                return x
-
-        torch.cuda.set_device(device=DEVICE)
-        torch.manual_seed(1234567890)
-        model = Model()
-        model.train()
-        model.to(device=DEVICE)
-        model_parameters = list(model.parameters())
-
-        torch.manual_seed(1234567890)
-        input_tensor = torch.randn(1, 128, 256, NUM_FEATURES).to(device=DEVICE)
-        input_tensor.requires_grad = True
-        target_tensor = torch.randn(1, 128, 256, NUM_FEATURES).to(
-            dtype=input_tensor.dtype, device=DEVICE
-        )
-
-        for iteration in range(10):
-            for param in model_parameters:
-                param.grad = None
-            output_tensor = model(
-                x=input_tensor.clone(),
-                gradient_checkpointing=True,
-            )
-            loss = torch.mean(torch.abs(target_tensor - output_tensor))
-            loss.backward()
->>>>>>> e0334bc6
 
 
 def load_test_module(name):
