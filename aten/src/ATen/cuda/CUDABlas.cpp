/*
  Provides the implementations of CUDA BLAS function templates.
 */

#include <ATen/ATen.h>
#include <ATen/cuda/CUDABlas.h>
#include <ATen/cuda/Exceptions.h>
#include <ATen/cuda/CUDADataType.h>
#include <c10/cuda/CUDACachingAllocator.h>
#include <c10/cuda/CUDAFunctions.h>
#include <c10/macros/Export.h>
#include <c10/util/irange.h>

#ifdef USE_ROCM
// until hipblas has an API to accept flags, we must use rocblas here
#include <hipblas/hipblas.h>
#include <rocblas/rocblas.h>
#define PYTORCH_ROCBLAS_VERSION_DECIMAL (ROCBLAS_VERSION_MAJOR * 100 + ROCBLAS_VERSION_MINOR)
#define USE_GEMM_FLAGS_FP16_ALT_IMPL (PYTORCH_ROCBLAS_VERSION_DECIMAL >= 242)
// needed to work around calling rocblas API instead of hipblas API
static rocblas_operation hipOperationToRocOperation(hipblasOperation_t op)
{
    switch(op)
    {
    case HIPBLAS_OP_N:
        return rocblas_operation_none;
    case HIPBLAS_OP_T:
        return rocblas_operation_transpose;
    case HIPBLAS_OP_C:
        return rocblas_operation_conjugate_transpose;
    }
    AT_ERROR("HIPBLAS_STATUS_INVALID_ENUM");
}
static hipblasStatus_t rocBLASStatusToHIPStatus(rocblas_status error)
{
    switch(error)
    {
    case rocblas_status_size_unchanged:
    case rocblas_status_size_increased:
    case rocblas_status_success:
        return HIPBLAS_STATUS_SUCCESS;
    case rocblas_status_invalid_handle:
        return HIPBLAS_STATUS_NOT_INITIALIZED;
    case rocblas_status_not_implemented:
        return HIPBLAS_STATUS_NOT_SUPPORTED;
    case rocblas_status_invalid_pointer:
    case rocblas_status_invalid_size:
    case rocblas_status_invalid_value:
        return HIPBLAS_STATUS_INVALID_VALUE;
    case rocblas_status_memory_error:
        return HIPBLAS_STATUS_ALLOC_FAILED;
    case rocblas_status_internal_error:
        return HIPBLAS_STATUS_INTERNAL_ERROR;
    }
    AT_ERROR("HIPBLAS_STATUS_INVALID_ENUM");
}
// hipblas does not have hipblasSetMathMode
#define hipblasSetMathMode(handle, flags) HIPBLAS_STATUS_SUCCESS
// until we use hiblas v2
// hipify correctly maps things like CUDA_R_16F to HIP_R_16F,
// however hipblas v1 is still using its custom type
#ifndef HIPBLAS_V2
#define HIP_R_16F  HIPBLAS_R_16F
#define HIP_R_32F  HIPBLAS_R_32F
#define HIP_R_64F  HIPBLAS_R_64F
#define HIP_C_16F  HIPBLAS_C_16F
#define HIP_C_32F  HIPBLAS_C_32F
#define HIP_C_64F  HIPBLAS_C_64F
#define HIP_R_8I   HIPBLAS_R_8I
#define HIP_R_8U   HIPBLAS_R_8U
#define HIP_R_32I  HIPBLAS_R_32I
#define HIP_R_32U  HIPBLAS_R_32U
#define HIP_C_8I   HIPBLAS_C_8I
#define HIP_C_8U   HIPBLAS_C_8U
#define HIP_C_32I  HIPBLAS_C_32I
#define HIP_C_32U  HIPBLAS_C_32U
#define HIP_R_16BF HIPBLAS_R_16B
#define HIP_C_16BF HIPBLAS_C_16B
#endif
#endif

#define CUDABLAS_POSINT_CHECK(FD, X)         \
  TORCH_CHECK(                               \
      (X > 0 && X <= INT_MAX),               \
      "at::cuda::blas::" #FD " argument " #X \
      " must be positive and less than ",    \
      INT_MAX,                               \
      " but got ",                           \
      X)

#define CUDABLAS_NONNEGINT_CHECK(FD, X)       \
  TORCH_CHECK(                                \
      (X >= 0 && X <= INT_MAX),               \
      "at::cuda::blas::" #FD " argument " #X  \
      " must be non-negative and less than ", \
      INT_MAX,                                \
      " but got ",                            \
      X)

namespace {

static cublasOperation_t _cublasOpFromChar(char op) {
  switch (op) {
    case 'n':
    case 'N':
      return CUBLAS_OP_N;
    case 't':
    case 'T':
      return CUBLAS_OP_T;
    case 'c':
    case 'C':
      return CUBLAS_OP_C;
  }
  AT_ERROR(
      "_cublasOpFromChar input should be 't', 'n' or 'c' but got `", op, "`");
}

static void _cublasAdjustLdLevel2(int64_t m, int64_t n, int64_t* lda) {
  // Note: leading dimensions generally are checked that they are > 0
  // and at least as big the result requires (even if the value won't
  // be used).

  // Q: Why does Level3 check trans but this doesn't?
  // A: In level 2, the sizes (m, n) specify the size of A
  // (independent of trans value). In level 3. the sizes (m, n, k)
  // specify the sizes of op(A), op(B) where op depend on trans
  // values.
  if (n <= 1)
    *lda = std::max<int64_t>(m, 1);
}

static void _cublasAdjustLdLevel3(
    char transa,
    char transb,
    int64_t m,
    int64_t n,
    int64_t k,
    int64_t* lda,
    int64_t* ldb,
    int64_t* ldc) {
  bool transa_ = ((transa != 'n') && (transa != 'N'));
  bool transb_ = ((transb != 'n') && (transb != 'N'));

  // Note: leading dimensions generally are checked that they are > 0
  // and at least as big the result requires (even if the value won't
  // be used).
  if (n <= 1)
    *ldc = std::max<int64_t>(m, 1);

  if (transa_) {
    if (m <= 1)
      *lda = std::max<int64_t>(k, 1);
  } else {
    if (k <= 1)
      *lda = std::max<int64_t>(m, 1);
  }

  if (transb_) {
    if (k <= 1)
      *ldb = std::max<int64_t>(n, 1);
  } else {
    if (n <= 1)
      *ldb = std::max<int64_t>(k, 1);
  }
}

#ifndef USE_ROCM
uint32_t _getAlignment(uintptr_t address) {
  // alignment are in bytes
  uint32_t alignment = 256;
  for (; ; alignment /= 2) {
    if (!(address % alignment)) {
      return alignment;
    }
  }
}
#endif

static size_t _parseChosenWorkspaceSize() {
  const char * val = getenv("CUBLASLT_WORKSPACE_SIZE");
#ifdef USE_ROCM
  if (!val) {
    // accept either env var
    val = getenv("HIPBLASLT_WORKSPACE_SIZE");
  }
#endif
  size_t workspace_size = 1024; /* default size in KiB according to #73328 */
  if (val) {
    try {
      workspace_size = std::stoi(val);
    } catch(std::invalid_argument const& e) {
      TORCH_WARN("invalid CUBLASLT_WORKSPACE_SIZE,",
                 " using default workspace size of ", workspace_size, " bytes.");
    } catch(std::out_of_range const& e) {
      TORCH_WARN("CUBLASLT_WORKSPACE_SIZE out of range,",
                 " using default workspace size of ", workspace_size, " bytes.");
    }
  }
  return workspace_size * 1024;
}

static size_t _getWorkspaceSize() {
  static size_t workspace_size = _parseChosenWorkspaceSize();
  return workspace_size;
}

} // anonymous namespace

namespace at::cuda::blas {

/* LEVEL 3 BLAS FUNCTIONS */

#define GEMM_CHECK_ARGVALUES(Dtype)           \
  do {                                        \
    CUDABLAS_NONNEGINT_CHECK(gemm<Dtype>, m); \
    CUDABLAS_NONNEGINT_CHECK(gemm<Dtype>, n); \
    CUDABLAS_NONNEGINT_CHECK(gemm<Dtype>, k); \
    CUDABLAS_POSINT_CHECK(gemm<Dtype>, lda);  \
    CUDABLAS_POSINT_CHECK(gemm<Dtype>, ldb);  \
    CUDABLAS_POSINT_CHECK(gemm<Dtype>, ldc);  \
  } while (0)

#define BGEMM_CHECK_ARGVALUES(Dtype)           \
  do {                                        \
    CUDABLAS_NONNEGINT_CHECK(bgemm<Dtype>, m); \
    CUDABLAS_NONNEGINT_CHECK(bgemm<Dtype>, n); \
    CUDABLAS_NONNEGINT_CHECK(bgemm<Dtype>, k); \
    CUDABLAS_POSINT_CHECK(bgemm<Dtype>, lda);  \
    CUDABLAS_POSINT_CHECK(bgemm<Dtype>, ldb);  \
    CUDABLAS_POSINT_CHECK(bgemm<Dtype>, ldc);  \
    CUDABLAS_NONNEGINT_CHECK(bgemm<Dtype>, num_batches);  \
  } while (0)

template <>
void bgemm<double>(CUDABLAS_BGEMM_ARGTYPES(double)) {
  // See Note [Writing Nondeterministic Operations]
  globalContext().alertCuBLASConfigNotDeterministic();
  cublasHandle_t handle = at::cuda::getCurrentCUDABlasHandle();
  cublasOperation_t opa = _cublasOpFromChar(transa);
  cublasOperation_t opb = _cublasOpFromChar(transb);
  _cublasAdjustLdLevel3(transa, transb, m, n, k, &lda, &ldb, &ldc);
  BGEMM_CHECK_ARGVALUES(double);
  TORCH_CUDABLAS_CHECK(cublasDgemmStridedBatched(
      handle, opa, opb, m, n, k, &alpha, a, lda, stridea, b, ldb, strideb, &beta, c, ldc, stridec, num_batches));
}

template <>
void bgemm<float>(CUDABLAS_BGEMM_ARGTYPES(float)) {
  // See Note [Writing Nondeterministic Operations]
  globalContext().alertCuBLASConfigNotDeterministic();
  cublasHandle_t handle = at::cuda::getCurrentCUDABlasHandle();
  cublasOperation_t opa = _cublasOpFromChar(transa);
  cublasOperation_t opb = _cublasOpFromChar(transb);
  _cublasAdjustLdLevel3(transa, transb, m, n, k, &lda, &ldb, &ldc);
  BGEMM_CHECK_ARGVALUES(float);
  TORCH_CUDABLAS_CHECK(cublasSgemmStridedBatched(
      handle, opa, opb, m, n, k, &alpha, a, lda, stridea, b, ldb, strideb, &beta, c, ldc, stridec, num_batches));
}

template <>
void bgemm<c10::complex<double>>(CUDABLAS_BGEMM_ARGTYPES(c10::complex<double>)) {
  // See Note [Writing Nondeterministic Operations]
  globalContext().alertCuBLASConfigNotDeterministic();
  cublasHandle_t handle = at::cuda::getCurrentCUDABlasHandle();
  cublasOperation_t opa = _cublasOpFromChar(transa);
  cublasOperation_t opb = _cublasOpFromChar(transb);
  _cublasAdjustLdLevel3(transa, transb, m, n, k, &lda, &ldb, &ldc);
  BGEMM_CHECK_ARGVALUES(c10::complex<double>);
  TORCH_CUDABLAS_CHECK(cublasZgemmStridedBatched(
      handle, opa, opb, m, n, k, reinterpret_cast<const cuDoubleComplex*>(&alpha), reinterpret_cast<const cuDoubleComplex*>(a),
      lda, stridea, reinterpret_cast<const cuDoubleComplex*>(b), ldb, strideb, reinterpret_cast<const cuDoubleComplex*>(&beta),
      reinterpret_cast<cuDoubleComplex*>(c), ldc, stridec, num_batches));
}

template <>
void bgemm<c10::complex<float>>(CUDABLAS_BGEMM_ARGTYPES(c10::complex<float>)) {
  // See Note [Writing Nondeterministic Operations]
  globalContext().alertCuBLASConfigNotDeterministic();
  cublasHandle_t handle = at::cuda::getCurrentCUDABlasHandle();
  cublasOperation_t opa = _cublasOpFromChar(transa);
  cublasOperation_t opb = _cublasOpFromChar(transb);
  _cublasAdjustLdLevel3(transa, transb, m, n, k, &lda, &ldb, &ldc);
  BGEMM_CHECK_ARGVALUES(c10::complex<float>);
  TORCH_CUDABLAS_CHECK(cublasCgemmStridedBatched(
      handle, opa, opb, m, n, k, reinterpret_cast<const cuComplex*>(&alpha), reinterpret_cast<const cuComplex*>(a),
      lda, stridea, reinterpret_cast<const cuComplex*>(b), ldb, strideb, reinterpret_cast<const cuComplex*>(&beta),
      reinterpret_cast<cuComplex*>(c), ldc, stridec, num_batches));
}

template <>
void bgemm<at::Half>(CUDABLAS_BGEMM_ARGTYPES(at::Half)) {
  // See Note [Writing Nondeterministic Operations]
  globalContext().alertCuBLASConfigNotDeterministic();
  cublasHandle_t handle = at::cuda::getCurrentCUDABlasHandle();
  cublasOperation_t opa = _cublasOpFromChar(transa);
  cublasOperation_t opb = _cublasOpFromChar(transb);
  _cublasAdjustLdLevel3(transa, transb, m, n, k, &lda, &ldb, &ldc);
  BGEMM_CHECK_ARGVALUES(at::Half);
  float falpha = alpha;
  float fbeta = beta;
#ifdef USE_ROCM
  int flag = 0;
#if USE_GEMM_FLAGS_FP16_ALT_IMPL
  flag = at::ROCmBackwardPassGuard::is_backward_pass() ? rocblas_gemm_flags_fp16_alt_impl : 0;
#endif
  TORCH_CUDABLAS_CHECK(rocBLASStatusToHIPStatus(rocblas_gemm_strided_batched_ex((rocblas_handle)handle,
                                   hipOperationToRocOperation(opa),
                                   hipOperationToRocOperation(opb), (int)m, (int)n, (int)k,
                                   (void*)&falpha, a, rocblas_datatype_f16_r, (int)lda, stridea,
                                   b, rocblas_datatype_f16_r, (int)ldb, strideb,
                                   (void*)&fbeta, c, rocblas_datatype_f16_r, (int)ldc, stridec,
                                   c, rocblas_datatype_f16_r, (int)ldc, stridec,
                                   (int) num_batches, rocblas_datatype_f32_r, rocblas_gemm_algo_standard,
                                   0, flag)));
#else
  cudaDeviceProp* prop = at::cuda::getCurrentDeviceProperties();
  if (prop->major >= 5){
    TORCH_CUDABLAS_CHECK(cublasGemmStridedBatchedEx(
      handle, opa, opb, m, n, k,
      (void*)(&falpha), a, CUDA_R_16F, lda, stridea,
      b, CUDA_R_16F, ldb, strideb, (void*)(&fbeta),
      c, CUDA_R_16F, ldc, stridec,
      num_batches, CUDA_R_32F, CUBLAS_GEMM_DEFAULT_TENSOR_OP));
  } else {
    for (const auto i : c10::irange(num_batches)) {
      at::cuda::blas::gemm<at::Half>(
        transa, transb,
        m, n, k,
        alpha, (a + i * stridea), lda,
        (b + i * strideb), ldb, beta,
        (c + i * stridec), ldc);
    }
  }
#endif // USE_ROCM
}

template <>
void bgemm<at::BFloat16>(CUDABLAS_BGEMM_ARGTYPES(at::BFloat16)) {
  // See Note [Writing Nondeterministic Operations]
  globalContext().alertCuBLASConfigNotDeterministic();
  BGEMM_CHECK_ARGVALUES(at::BFloat16);
  cublasHandle_t handle = at::cuda::getCurrentCUDABlasHandle();
  cublasOperation_t opa = _cublasOpFromChar(transa);
  cublasOperation_t opb = _cublasOpFromChar(transb);
  const float falpha = alpha;
  const float fbeta = beta;
  _cublasAdjustLdLevel3(transa, transb, m, n, k, &lda, &ldb, &ldc);

#if defined(USE_ROCM) && ROCM_VERSION >= 60000
  auto compute_type = CUBLAS_COMPUTE_32F;
#else
  auto compute_type = CUDA_R_32F;
#endif
  TORCH_CUDABLAS_CHECK(cublasGemmStridedBatchedEx(handle,
                                  opa, opb, (int)m, (int)n, (int)k,
                                  (void*)&falpha, a, CUDA_R_16BF, (int)lda, stridea,
                                  b, CUDA_R_16BF, (int)ldb, strideb,
                                  (void*)&fbeta, c, CUDA_R_16BF, (int)ldc, stridec,
                                  (int)num_batches,
                                  compute_type,
                                  CUBLAS_GEMM_DEFAULT_TENSOR_OP));
}

template <>
void gemm<double>(CUDABLAS_GEMM_ARGTYPES(double)) {
  // See Note [Writing Nondeterministic Operations]
  globalContext().alertCuBLASConfigNotDeterministic();
  cublasHandle_t handle = at::cuda::getCurrentCUDABlasHandle();
  cublasOperation_t opa = _cublasOpFromChar(transa);
  cublasOperation_t opb = _cublasOpFromChar(transb);
  _cublasAdjustLdLevel3(transa, transb, m, n, k, &lda, &ldb, &ldc);
  GEMM_CHECK_ARGVALUES(double);
  TORCH_CUDABLAS_CHECK(cublasDgemm(
      handle, opa, opb, m, n, k, &alpha, a, lda, b, ldb, &beta, c, ldc));
}

template <>
void gemm<float>(CUDABLAS_GEMM_ARGTYPES(float)) {
  // See Note [Writing Nondeterministic Operations]
  globalContext().alertCuBLASConfigNotDeterministic();
  cublasHandle_t handle = at::cuda::getCurrentCUDABlasHandle();
  cublasOperation_t opa = _cublasOpFromChar(transa);
  cublasOperation_t opb = _cublasOpFromChar(transb);
  _cublasAdjustLdLevel3(transa, transb, m, n, k, &lda, &ldb, &ldc);
  GEMM_CHECK_ARGVALUES(float);
  TORCH_CUDABLAS_CHECK(cublasSgemm(
      handle, opa, opb, m, n, k, &alpha, a, lda, b, ldb, &beta, c, ldc));
}

template <>
void gemm<c10::complex<double>>(CUDABLAS_GEMM_ARGTYPES(c10::complex<double>)) {
  // See Note [Writing Nondeterministic Operations]
  globalContext().alertCuBLASConfigNotDeterministic();
  cublasHandle_t handle = at::cuda::getCurrentCUDABlasHandle();
  cublasOperation_t opa = _cublasOpFromChar(transa);
  cublasOperation_t opb = _cublasOpFromChar(transb);
  _cublasAdjustLdLevel3(transa, transb, m, n, k, &lda, &ldb, &ldc);
  GEMM_CHECK_ARGVALUES(c10::complex<double>);
  TORCH_CUDABLAS_CHECK(cublasZgemm(
      handle, opa, opb, m, n, k, reinterpret_cast<const cuDoubleComplex*>(&alpha), reinterpret_cast<const cuDoubleComplex*>(a),
      lda, reinterpret_cast<const cuDoubleComplex*>(b), ldb, reinterpret_cast<const cuDoubleComplex*>(&beta),
      reinterpret_cast<cuDoubleComplex*>(c), ldc));
}

template <>
void gemm<c10::complex<float>>(CUDABLAS_GEMM_ARGTYPES(c10::complex<float>)) {
  // See Note [Writing Nondeterministic Operations]
  globalContext().alertCuBLASConfigNotDeterministic();
  cublasHandle_t handle = at::cuda::getCurrentCUDABlasHandle();
  cublasOperation_t opa = _cublasOpFromChar(transa);
  cublasOperation_t opb = _cublasOpFromChar(transb);
  _cublasAdjustLdLevel3(transa, transb, m, n, k, &lda, &ldb, &ldc);
  GEMM_CHECK_ARGVALUES(c10::complex<float>);
  TORCH_CUDABLAS_CHECK(cublasCgemm(
      handle, opa, opb, m, n, k, reinterpret_cast<const cuComplex*>(&alpha), reinterpret_cast<const cuComplex*>(a),
      lda, reinterpret_cast<const cuComplex*>(b), ldb, reinterpret_cast<const cuComplex*>(&beta),
      reinterpret_cast<cuComplex*>(c), ldc));
}

template <>
void gemm<at::Half>(CUDABLAS_GEMM_ARGTYPES(at::Half)) {
  // See Note [Writing Nondeterministic Operations]
  globalContext().alertCuBLASConfigNotDeterministic();
  cublasHandle_t handle = at::cuda::getCurrentCUDABlasHandle();
  cublasOperation_t opa = _cublasOpFromChar(transa);
  cublasOperation_t opb = _cublasOpFromChar(transb);
  float falpha = alpha;
  float fbeta = beta;
  _cublasAdjustLdLevel3(transa, transb, m, n, k, &lda, &ldb, &ldc);
  GEMM_CHECK_ARGVALUES(at::Half);
#ifdef USE_ROCM
  int flag = 0;
#if USE_GEMM_FLAGS_FP16_ALT_IMPL
  flag = at::ROCmBackwardPassGuard::is_backward_pass() ? rocblas_gemm_flags_fp16_alt_impl : 0;
#endif
  TORCH_CUDABLAS_CHECK(rocBLASStatusToHIPStatus(rocblas_gemm_ex(
      (rocblas_handle)handle,
      hipOperationToRocOperation(opa),
      hipOperationToRocOperation(opb),
      m,
      n,
      k,
      &falpha,
      a,
      rocblas_datatype_f16_r,
      lda,
      b,
      rocblas_datatype_f16_r,
      ldb,
      &fbeta,
      c,
      rocblas_datatype_f16_r,
      ldc,
      c,
      rocblas_datatype_f16_r,
      ldc,
      rocblas_datatype_f32_r,
      rocblas_gemm_algo_standard,
      0,
      flag)));
#else
  cudaDeviceProp* prop = at::cuda::getCurrentDeviceProperties();
  if (prop->major >= 5) {
#ifndef USE_ROCM
    cublasMath_t cublas_flags = CUBLAS_DEFAULT_MATH;
    if (!at::globalContext().allowFP16ReductionCuBLAS()) {
      cublas_flags = static_cast<cublasMath_t>(cublas_flags | CUBLAS_MATH_DISALLOW_REDUCED_PRECISION_REDUCTION);
    }
#endif
    // Disallow fp16 reductions that could lead to unexpected overflow issues.
    TORCH_CUDABLAS_CHECK(cublasSetMathMode(handle, cublas_flags));
    TORCH_CUDABLAS_CHECK(cublasGemmEx(
        handle,
        opa,
        opb,
        m,
        n,
        k,
        &falpha,
        a,
        CUDA_R_16F,
        lda,
        b,
        CUDA_R_16F,
        ldb,
        &fbeta,
        c,
        CUDA_R_16F,
        ldc,
        CUDA_R_32F,
        CUBLAS_GEMM_DEFAULT_TENSOR_OP));
    TORCH_CUDABLAS_CHECK(cublasSetMathMode(handle, CUBLAS_DEFAULT_MATH));
  } else {
    TORCH_CUDABLAS_CHECK(cublasSgemmEx(
        handle,
        opa,
        opb,
        m,
        n,
        k,
        &falpha,
        a,
        CUDA_R_16F,
        lda,
        b,
        CUDA_R_16F,
        ldb,
        &fbeta,
        c,
        CUDA_R_16F,
        ldc));
  }
#endif
}

template <>
void gemm<at::BFloat16>(CUDABLAS_GEMM_ARGTYPES(at::BFloat16)) {
  globalContext().alertCuBLASConfigNotDeterministic();
  cublasHandle_t handle = at::cuda::getCurrentCUDABlasHandle();
  cublasOperation_t opa = _cublasOpFromChar(transa);
  cublasOperation_t opb = _cublasOpFromChar(transb);
  float falpha = alpha;
  float fbeta = beta;
  _cublasAdjustLdLevel3(transa, transb, m, n, k, &lda, &ldb, &ldc);
  GEMM_CHECK_ARGVALUES(at::BFloat16);
#ifndef USE_ROCM
  cublasMath_t cublas_flags = CUBLAS_DEFAULT_MATH;
  if (!at::globalContext().allowBF16ReductionCuBLAS()) {
    cublas_flags = static_cast<cublasMath_t>(cublas_flags | CUBLAS_MATH_DISALLOW_REDUCED_PRECISION_REDUCTION);
  }
#endif
#if defined(USE_ROCM) && ROCM_VERSION >= 60000
  auto compute_type = CUBLAS_COMPUTE_32F;
#else
  auto compute_type = CUDA_R_32F;
#endif
  TORCH_CUDABLAS_CHECK(cublasSetMathMode(handle, cublas_flags));
  TORCH_CUDABLAS_CHECK(cublasGemmEx(
      handle,
      opa,
      opb,
      m,
      n,
      k,
      &falpha,
      a,
      CUDA_R_16BF,
      lda,
      b,
      CUDA_R_16BF,
      ldb,
      &fbeta,
      c,
      CUDA_R_16BF,
      ldc,
      compute_type,
      CUBLAS_GEMM_DEFAULT_TENSOR_OP));
  TORCH_CUDABLAS_CHECK(cublasSetMathMode(handle, CUBLAS_DEFAULT_MATH));
}

#if (!defined(USE_ROCM) && !defined(_MSC_VER)) || (defined(USE_ROCM) && ROCM_VERSION >= 50700)

#if defined(USE_ROCM) && ROCM_VERSION >= 50700 && ROCM_VERSION < 60000
// only for rocm 5.7 where we first supported hipblaslt, it was difficult
// to hipify correctly without this change.
#define hipDataType hipblasDatatype_t
#endif

// hipblaslt custom types were a temporary work-around
#if defined(USE_ROCM) && ROCM_VERSION >= 60000 && HIPBLASLT_CUSTOM_DATA_TYPE
hipblasltDatatype_t hipToLt(hipDataType type) {
    switch (type) {
        case HIP_R_32F: return HIPBLASLT_R_32F;
        case HIP_R_64F: return HIPBLASLT_R_64F;
        case HIP_R_16F: return HIPBLASLT_R_16F;
        case HIP_R_8I: return HIPBLASLT_R_8I;
        case HIP_C_32F: return HIPBLASLT_C_32F;
        case HIP_C_64F: return HIPBLASLT_C_64F;
        case HIP_C_16F: return HIPBLASLT_C_16F;
        case HIP_C_8I: return HIPBLASLT_C_8I;
        case HIP_R_8U: return HIPBLASLT_R_8U;
        case HIP_C_8U: return HIPBLASLT_C_8U;
        case HIP_R_32I: return HIPBLASLT_R_32I;
        case HIP_C_32I: return HIPBLASLT_C_32I;
        case HIP_R_32U: return HIPBLASLT_R_32U;
        case HIP_C_32U: return HIPBLASLT_C_32U;
        case HIP_R_16BF: return HIPBLASLT_R_16B;
        case HIP_C_16BF: return HIPBLASLT_C_16B;
        default: TORCH_CHECK(false);
    }
}
#define HIPTOLT(type) hipToLt(type)
#else
#define HIPTOLT(type) type
#endif

#if defined(USE_ROCM) && ROCM_VERSION >= 60000 && HIPBLASLT_CUSTOM_COMPUTE_TYPE
hipblasLtComputeType_t hipblasToLt(hipblasComputeType_t type) {
    switch (type) {
        case HIPBLAS_COMPUTE_32F: return HIPBLASLT_COMPUTE_F32;
        case HIPBLAS_COMPUTE_32F_FAST_16F: return HIPBLASLT_COMPUTE_F32_FAST_F16;
        case HIPBLAS_COMPUTE_32F_FAST_TF32: return HIPBLASLT_COMPUTE_F32_FAST_XF32;
        case HIPBLAS_COMPUTE_64F: return HIPBLASLT_COMPUTE_F64;
        case HIPBLAS_COMPUTE_32I: return HIPBLASLT_COMPUTE_I32;
        default: TORCH_CHECK(false);
    }
}
#define HIPCOMPTOLT(type) hipblasToLt(type)
#else
#define HIPCOMPTOLT(type) type
#endif

namespace {
// Following the pattern of CuSparseDescriptor
// Defined here for now because this is the only place cublas_lt interface is
// used but can be moved to a header once cublas_lt interface is used in
// multiple places.
template <typename T, cublasStatus_t (*destructor)(T*)>
struct CuBlasLtDeleter {
  void operator()(T* x) {
    if (x != nullptr) {
      TORCH_CUDABLAS_CHECK(destructor(x));
    }
  }
};

template <typename T, cublasStatus_t (*destructor)(T*)>
class CuBlasLtDescriptor {
 public:
  T* descriptor() const {
    return descriptor_.get();
  }
  T* descriptor() {
    return descriptor_.get();
  }

 protected:
  std::unique_ptr<T, CuBlasLtDeleter<T, destructor>> descriptor_;
};

class CuBlasLtMatmulDescriptor : public CuBlasLtDescriptor<
                                     cublasLtMatmulDescOpaque_t,
                                     &cublasLtMatmulDescDestroy> {
 public:
  CuBlasLtMatmulDescriptor(
      cublasComputeType_t compute_type,
      cudaDataType_t scale_type) {
    cublasLtMatmulDesc_t raw_descriptor = nullptr;
    TORCH_CUDABLAS_CHECK(
        cublasLtMatmulDescCreate(&raw_descriptor, HIPCOMPTOLT(compute_type), HIPTOLT(scale_type)));
    descriptor_.reset(raw_descriptor);
  }
  template <typename T>
  inline void setAttribute(cublasLtMatmulDescAttributes_t attr, const T value) {
    TORCH_CUDABLAS_CHECK(::cublasLtMatmulDescSetAttribute(descriptor(), attr, &value, sizeof(T)));
  }
};

class CuBlasLtMatrixLayout : public CuBlasLtDescriptor<
                                 cublasLtMatrixLayoutOpaque_t,
                                 &cublasLtMatrixLayoutDestroy> {
 public:
  CuBlasLtMatrixLayout(
      cudaDataType_t type,
      uint64_t rows,
      uint64_t cols,
      int64_t ld,
      bool t = false) {
    cublasLtMatrixLayout_t raw_descriptor = nullptr;
    TORCH_CUDABLAS_CHECK(
        cublasLtMatrixLayoutCreate(&raw_descriptor, HIPTOLT(type), t ? cols : rows, t ? rows : cols, ld));
    descriptor_.reset(raw_descriptor);
  }
};

class CuBlasLtMatmulPreference : public CuBlasLtDescriptor<
                                     cublasLtMatmulPreferenceOpaque_t,
                                     &cublasLtMatmulPreferenceDestroy> {
 public:
  CuBlasLtMatmulPreference() {
    cublasLtMatmulPreference_t raw_descriptor = nullptr;
    TORCH_CUDABLAS_CHECK(cublasLtMatmulPreferenceCreate(&raw_descriptor));
    descriptor_.reset(raw_descriptor);
  }
  template <typename T>
  inline void setAttribute(cublasLtMatmulPreferenceAttributes_t attr, const T value) {
    TORCH_CUDABLAS_CHECK(::cublasLtMatmulPreferenceSetAttribute(descriptor(), attr, &value, sizeof(T)));
  }
};
} // namespace

template <typename Dtype>
void gemm_and_bias(
    bool transpose_mat1,
    bool transpose_mat2,
    int64_t m,
    int64_t n,
    int64_t k,
    at::opmath_type<Dtype> alpha_val,
    const Dtype* mat1_ptr,
    int64_t mat1_ld,
    const Dtype* mat2_ptr,
    int64_t mat2_ld,
    const Dtype* bias,
    Dtype* result_ptr,
    int64_t result_ld,
    GEMMAndBiasActivationEpilogue activation) {
  using opmath_t = at::opmath_type<Dtype>;
  opmath_t beta_val = 0; // bias is added in epilogue

  cudaDataType_t abcType = CUDA_R_32F;
  cublasComputeType_t computeType = CUBLAS_COMPUTE_32F;
  cudaDataType_t scaleType = CUDA_R_32F;
  if constexpr (std::is_same_v<Dtype, double>) {
#if !defined(USE_ROCM) || (defined(USE_ROCM) && ROCM_VERSION >= 60000)
    abcType = CUDA_R_64F;
    computeType = CUBLAS_COMPUTE_64F;
    scaleType = CUDA_R_64F;
#else
    TORCH_CHECK(false, "gemm_and_bias is only supported for double type on ROCm 6.0 and above");
#endif
  } else if constexpr (std::is_same_v<Dtype, float>) {
#ifndef USE_ROCM
    if (at::globalContext().allowTF32CuBLAS()) {
      computeType = CUBLAS_COMPUTE_32F_FAST_TF32;
    }
#endif
    abcType = CUDA_R_32F;
  } else if constexpr (std::is_same_v<Dtype, at::Half>) {
    abcType = CUDA_R_16F;
  } else if constexpr (std::is_same_v<Dtype, at::BFloat16>) {
    abcType = CUDA_R_16BF;
  }

  CuBlasLtMatmulDescriptor computeDesc(computeType, scaleType);
  cublasOperation_t transa = transpose_mat1 ? CUBLAS_OP_T : CUBLAS_OP_N;
  computeDesc.setAttribute(CUBLASLT_MATMUL_DESC_TRANSA, transa);
  cublasOperation_t transb = transpose_mat2 ? CUBLAS_OP_T : CUBLAS_OP_N;
  computeDesc.setAttribute(CUBLASLT_MATMUL_DESC_TRANSB, transb);
  cublasLtEpilogue_t epilogue = CUBLASLT_EPILOGUE_BIAS;
  if (activation == GEMMAndBiasActivationEpilogue::RELU) {
    epilogue = CUBLASLT_EPILOGUE_RELU_BIAS;
  } else if (activation == GEMMAndBiasActivationEpilogue::GELU) {
#if CUDA_VERSION >= 11040 || defined(USE_ROCM)
    epilogue = CUBLASLT_EPILOGUE_GELU_BIAS;
#endif
  }
  computeDesc.setAttribute(CUBLASLT_MATMUL_DESC_EPILOGUE, epilogue);
  computeDesc.setAttribute(CUBLASLT_MATMUL_DESC_BIAS_POINTER, bias);

  CuBlasLtMatrixLayout Adesc(abcType, m, k, mat1_ld, transpose_mat1);
  CuBlasLtMatrixLayout Bdesc(abcType, k, n, mat2_ld, transpose_mat2);
  CuBlasLtMatrixLayout Cdesc(abcType, m, n, result_ld);

  CuBlasLtMatmulPreference preference;
  // See https://github.com/pytorch/pytorch/issues/73328 for reasoning behind
  // setting this to 1M.
  size_t workspaceSize = _getWorkspaceSize();
  preference.setAttribute(CUBLASLT_MATMUL_PREF_MAX_WORKSPACE_BYTES, workspaceSize);

#ifndef USE_ROCM
  uint32_t a_alignment = _getAlignment(reinterpret_cast<uintptr_t>(mat1_ptr));
  uint32_t b_alignment = _getAlignment(reinterpret_cast<uintptr_t>(mat2_ptr));
  uint32_t c_alignment = _getAlignment(reinterpret_cast<uintptr_t>(result_ptr));
  uint32_t d_alignment = _getAlignment(reinterpret_cast<uintptr_t>(bias));
  preference.setAttribute(CUBLASLT_MATMUL_PREF_MIN_ALIGNMENT_A_BYTES, a_alignment);
  preference.setAttribute(CUBLASLT_MATMUL_PREF_MIN_ALIGNMENT_B_BYTES, b_alignment);
  preference.setAttribute(CUBLASLT_MATMUL_PREF_MIN_ALIGNMENT_C_BYTES, c_alignment);
  preference.setAttribute(CUBLASLT_MATMUL_PREF_MIN_ALIGNMENT_D_BYTES, d_alignment);
#endif

  auto& allocator = *::c10::cuda::CUDACachingAllocator::get();
  auto workspace = allocator.allocate(workspaceSize);

  cublasLtMatmulHeuristicResult_t heuristicResult = {};
  int returnedResult = 0;
  cublasLtHandle_t ltHandle = at::cuda::getCurrentCUDABlasLtHandle();
  TORCH_CUDABLAS_CHECK(cublasLtMatmulAlgoGetHeuristic(
      ltHandle,
      computeDesc.descriptor(),
      Adesc.descriptor(),
      Bdesc.descriptor(),
      Cdesc.descriptor(),
      Cdesc.descriptor(),
      preference.descriptor(),
      1,
      &heuristicResult,
      &returnedResult));
  if (returnedResult == 0) {
    TORCH_CUDABLAS_CHECK(CUBLAS_STATUS_NOT_SUPPORTED);
  }

  cublasStatus_t cublasStatus = cublasLtMatmul(
      ltHandle,
      computeDesc.descriptor(),
      &alpha_val,
      mat1_ptr,
      Adesc.descriptor(),
      mat2_ptr,
      Bdesc.descriptor(),
      &beta_val,
      result_ptr,
      Cdesc.descriptor(),
      result_ptr,
      Cdesc.descriptor(),
      &heuristicResult.algo,
      workspace.mutable_get(),
      workspaceSize,
      at::cuda::getCurrentCUDAStream());
  TORCH_CHECK(
      cublasStatus == CUBLAS_STATUS_SUCCESS,
      "CUDA error: ",
      at::cuda::blas::_cublasGetErrorEnum(cublasStatus),
      " when calling cublasLtMatmul with transpose_mat1 ",
      transpose_mat1,
      " transpose_mat2 ",
      transpose_mat2,
      " m ",
      m,
      " n ",
      n,
      " k ",
      k,
      " mat1_ld ",
      mat1_ld,
      " mat2_ld ",
      mat2_ld,
      " result_ld ",
      result_ld,
      " abcType ",
      abcType,
      " computeType ",
      computeType,
      " scaleType ",
      scaleType);
}

template void gemm_and_bias(
    bool transpose_mat1,
    bool transpose_mat2,
    int64_t m,
    int64_t n,
    int64_t k,
    at::opmath_type<double> alpha_val,
    const double* mat1_ptr,
    int64_t mat1_ld,
    const double* mat2_ptr,
    int64_t mat2_ld,
    const double* bias,
    double* result_ptr,
    int64_t result_ld,
    GEMMAndBiasActivationEpilogue activation);

template void gemm_and_bias(
    bool transpose_mat1,
    bool transpose_mat2,
    int64_t m,
    int64_t n,
    int64_t k,
    at::opmath_type<float> alpha_val,
    const float* mat1_ptr,
    int64_t mat1_ld,
    const float* mat2_ptr,
    int64_t mat2_ld,
    const float* bias,
    float* result_ptr,
    int64_t result_ld,
    GEMMAndBiasActivationEpilogue activation);

template void gemm_and_bias(
    bool transpose_mat1,
    bool transpose_mat2,
    int64_t m,
    int64_t n,
    int64_t k,
    at::opmath_type<at::Half> alpha_val,
    const at::Half* mat1_ptr,
    int64_t mat1_ld,
    const at::Half* mat2_ptr,
    int64_t mat2_ld,
    const at::Half* bias,
    at::Half* result_ptr,
    int64_t result_ld,
    GEMMAndBiasActivationEpilogue activation);

template void gemm_and_bias(
    bool transpose_mat1,
    bool transpose_mat2,
    int64_t m,
    int64_t n,
    int64_t k,
    at::opmath_type<at::BFloat16> alpha_val,
    const at::BFloat16* mat1_ptr,
    int64_t mat1_ld,
    const at::BFloat16* mat2_ptr,
    int64_t mat2_ld,
    const at::BFloat16* bias,
    at::BFloat16* result_ptr,
    int64_t result_ld,
    GEMMAndBiasActivationEpilogue activation);

void scaled_gemm(
    char transa,
    char transb,
    int64_t m,
    int64_t n,
    int64_t k,
    const void* mat1_ptr,
    const void* mat1_scale_ptr,
    int64_t mat1_ld,
    ScalarType mat1_dtype,
    const void* mat2_ptr,
    const void* mat2_scale_ptr,
    int64_t mat2_ld,
    ScalarType mat2_dtype,
    const void* bias_ptr,
    ScalarType bias_dtype,
    void* result_ptr,
    const void *result_scale_ptr,
    int64_t result_ld,
    ScalarType result_dtype,
    void* amax_ptr,
    bool use_fast_accum) {
  #if CUDA_VERSION >= 11080
  const auto computeType = CUBLAS_COMPUTE_32F;
  const auto scaleType = CUDA_R_32F;
  const int8_t fastAccuMode = use_fast_accum ? 1 : 0;
  CuBlasLtMatmulDescriptor computeDesc(computeType, scaleType);
  computeDesc.setAttribute(CUBLASLT_MATMUL_DESC_TRANSA, _cublasOpFromChar(transa));
  computeDesc.setAttribute(CUBLASLT_MATMUL_DESC_TRANSB, _cublasOpFromChar(transb));
  computeDesc.setAttribute(CUBLASLT_MATMUL_DESC_A_SCALE_POINTER, mat1_scale_ptr);
  computeDesc.setAttribute(CUBLASLT_MATMUL_DESC_B_SCALE_POINTER, mat2_scale_ptr);
  computeDesc.setAttribute(CUBLASLT_MATMUL_DESC_D_SCALE_POINTER, result_scale_ptr);
  computeDesc.setAttribute(CUBLASLT_MATMUL_DESC_AMAX_D_POINTER, amax_ptr);
  computeDesc.setAttribute(CUBLASLT_MATMUL_DESC_FAST_ACCUM, fastAccuMode);
  CuBlasLtMatrixLayout Adesc(ScalarTypeToCudaDataType(mat1_dtype), m, k, mat1_ld, transa == 't');
  CuBlasLtMatrixLayout Bdesc(ScalarTypeToCudaDataType(mat2_dtype), k, n, mat2_ld, transb == 't');
  CuBlasLtMatrixLayout Cdesc(ScalarTypeToCudaDataType(bias_dtype), m, n, result_ld);
  CuBlasLtMatrixLayout Ddesc(ScalarTypeToCudaDataType(result_dtype), m, n, result_ld);
  if (bias_ptr) {
    computeDesc.setAttribute(CUBLASLT_MATMUL_DESC_BIAS_POINTER, bias_ptr);
    computeDesc.setAttribute(CUBLASLT_MATMUL_DESC_EPILOGUE, CUBLASLT_EPILOGUE_BIAS);
    computeDesc.setAttribute(CUBLASLT_MATMUL_DESC_BIAS_DATA_TYPE, ScalarTypeToCudaDataType(bias_dtype));
  }
  size_t workspaceSize = _getWorkspaceSize();
  auto& allocator = *::c10::cuda::CUDACachingAllocator::get();
  auto workspace = allocator.allocate(workspaceSize);

  CuBlasLtMatmulPreference preference;
  preference.setAttribute(CUBLASLT_MATMUL_PREF_MAX_WORKSPACE_BYTES, workspaceSize);
  cublasLtMatmulHeuristicResult_t heuristicResult = {};
  int returnedResult = 0;
  cublasLtHandle_t ltHandle = at::cuda::getCurrentCUDABlasLtHandle();
  TORCH_CUDABLAS_CHECK(cublasLtMatmulAlgoGetHeuristic(
      ltHandle,
      computeDesc.descriptor(),
      Adesc.descriptor(),
      Bdesc.descriptor(),
      Cdesc.descriptor(),
      Ddesc.descriptor(),
      preference.descriptor(),
      1,
      &heuristicResult,
      &returnedResult));
  if (returnedResult == 0) {
    TORCH_CUDABLAS_CHECK(CUBLAS_STATUS_NOT_SUPPORTED);
  }
  float alpha_val = 1.0;
  float beta_val = 0.0;
  cublasStatus_t cublasStatus = cublasLtMatmul(
      ltHandle,
      computeDesc.descriptor(),
      &alpha_val,
      mat1_ptr,
      Adesc.descriptor(),
      mat2_ptr,
      Bdesc.descriptor(),
      &beta_val,
      nullptr,
      Cdesc.descriptor(),
      result_ptr,
      Ddesc.descriptor(),
      &heuristicResult.algo,
      workspace.mutable_get(),
      workspaceSize,
      at::cuda::getCurrentCUDAStream());
  TORCH_CHECK(
      cublasStatus == CUBLAS_STATUS_SUCCESS,
      "CUDA error: ",
      at::cuda::blas::_cublasGetErrorEnum(cublasStatus),
      " when calling cublasLtMatmul with transpose_mat1 ",
      transa,
      " transpose_mat2 ",
      transb,
      " m ",
      m,
      " n ",
      n,
      " k ",
      k,
      " mat1_ld ",
      mat1_ld,
      " mat2_ld ",
      mat2_ld,
      " result_ld ",
      result_ld,
      " computeType ",
      computeType,
      " scaleType ",
      scaleType);
  return;
  #endif // CUDA_VERSION >= 11080
  TORCH_CHECK(false, "scaled_gemm is only supported for CUDA 11.8 and above");
}

void int8_gemm(
    bool transpose_mat1,
    bool transpose_mat2,
    int64_t m,
    int64_t n,
    int64_t k,
    const int8_t* mat1_ptr,
    int64_t mat1_ld,
    const int8_t* mat2_ptr,
    int64_t mat2_ld,
    int32_t* result_ptr,
    int64_t result_ld) {
#if !defined(USE_ROCM) || (defined(USE_ROCM) && ROCM_VERSION >= 60000)

  cublasComputeType_t computeType = CUBLAS_COMPUTE_32I;
  cudaDataType_t scaleType = CUDA_R_32I;

  cudaDataType_t abType = CUDA_R_8I;
  cudaDataType_t cType = CUDA_R_32I;

  CuBlasLtMatmulDescriptor computeDesc(computeType, scaleType);
  cublasOperation_t transa = transpose_mat1 ? CUBLAS_OP_T : CUBLAS_OP_N;
  computeDesc.setAttribute(CUBLASLT_MATMUL_DESC_TRANSA, transa);
  cublasOperation_t transb = transpose_mat2 ? CUBLAS_OP_T : CUBLAS_OP_N;
  computeDesc.setAttribute(CUBLASLT_MATMUL_DESC_TRANSB, transb);


  CuBlasLtMatrixLayout Adesc(abType, m, k, mat1_ld, transpose_mat1);
  CuBlasLtMatrixLayout Bdesc(abType, k, n, mat2_ld, transpose_mat2);
  CuBlasLtMatrixLayout Cdesc(cType, m, n, result_ld);

  cublasLtHandle_t ltHandle = at::cuda::getCurrentCUDABlasLtHandle();

  // cublas team: alpha and beta need to be the same dtype as of scaleType
  at::opmath_type<int32_t> alpha_val = 1;
  int32_t beta_val = 0;

  cublasStatus_t cublasStatus = cublasLtMatmul(
      ltHandle,
      computeDesc.descriptor(),
      &alpha_val,
      mat1_ptr,
      Adesc.descriptor(),
      mat2_ptr,
      Bdesc.descriptor(),
      &beta_val,
      result_ptr,
      Cdesc.descriptor(),
      result_ptr,
      Cdesc.descriptor(),
      nullptr, // Heuristics don't seem to work for int8
      nullptr, // Non-zero workspace doesn't seem to work.
      0,
      at::cuda::getCurrentCUDAStream());
  TORCH_CHECK(
      cublasStatus == CUBLAS_STATUS_SUCCESS,
      "CUDA error: ",
      at::cuda::blas::_cublasGetErrorEnum(cublasStatus),
      " when calling cublasLtMatmul with transpose_mat1 ",
      transpose_mat1,
      " transpose_mat2 ",
      transpose_mat2,
      " m ",
      m,
      " n ",
      n,
      " k ",
      k,
      " mat1_ld ",
      mat1_ld,
      " mat2_ld ",
      mat2_ld,
      " result_ld ",
      result_ld,
      " abType ",
      abType,
      " cType ",
      cType,
      " computeType ",
      computeType,
      " scaleType ",
      scaleType);
#else
  TORCH_CHECK(false, "int8_gemm is only supported for ROCm 6.0 and above");
#endif // !defined(USE_ROCM) || (defined(USE_ROCM) && ROCM_VERSION >= 60000)
}
#endif // (!defined(USE_ROCM) && !defined(_MSC_VER)) || (defined(USE_ROCM) && ROCM_VERSION >= 50700)

// ROCm 5.6 hipblas matches the const Dtype *A API, but prior hipblas does not.
<<<<<<< HEAD
#if defined(USE_ROCM) && ROCM_VERSION <= 50600
=======
#if defined(USE_ROCM) && ROCM_VERSION < 50600
>>>>>>> 4c6e8424
#define ROCM_CONST_BUG
#else
#define ROCM_CONST_BUG const
#endif

template <>
void trsm<float>(CUDABLAS_TRSM_ARGTYPES(float)) {
  TORCH_CUDABLAS_CHECK(cublasStrsm(
      handle, side, uplo, trans, diag, m, n, alpha, A, lda, B, ldb));
}

template <>
void trsm<double>(CUDABLAS_TRSM_ARGTYPES(double)) {
  TORCH_CUDABLAS_CHECK(cublasDtrsm(
      handle, side, uplo, trans, diag, m, n, alpha, A, lda, B, ldb));
}

template <>
void trsm<c10::complex<float>>(CUDABLAS_TRSM_ARGTYPES(c10::complex<float>)) {
  TORCH_CUDABLAS_CHECK(cublasCtrsm(
      handle,
      side,
      uplo,
      trans,
      diag,
      m,
      n,
      reinterpret_cast<const cuComplex*>(alpha),
      reinterpret_cast<ROCM_CONST_BUG cuComplex*>(A),
      lda,
      reinterpret_cast<cuComplex*>(B),
      ldb));
}

template <>
void trsm<c10::complex<double>>(CUDABLAS_TRSM_ARGTYPES(c10::complex<double>)) {
  TORCH_CUDABLAS_CHECK(cublasZtrsm(
      handle,
      side,
      uplo,
      trans,
      diag,
      m,
      n,
      reinterpret_cast<const cuDoubleComplex*>(alpha),
      reinterpret_cast<ROCM_CONST_BUG cuDoubleComplex*>(A),
      lda,
      reinterpret_cast<cuDoubleComplex*>(B),
      ldb));
}

template <>
void trsmBatched<float>(CUDABLAS_TRSM_BATCHED_ARGTYPES(float)) {
  TORCH_CUDABLAS_CHECK(cublasStrsmBatched(
      handle,
      side,
      uplo,
      trans,
      diag,
      m,
      n,
      alpha,
      A,
      lda,
      B,
      ldb,
      batchCount));
}

template <>
void trsmBatched<double>(CUDABLAS_TRSM_BATCHED_ARGTYPES(double)) {
  TORCH_CUDABLAS_CHECK(cublasDtrsmBatched(
      handle,
      side,
      uplo,
      trans,
      diag,
      m,
      n,
      alpha,
      A,
      lda,
      B,
      ldb,
      batchCount));
}

template <>
void trsmBatched<c10::complex<float>>(
    CUDABLAS_TRSM_BATCHED_ARGTYPES(c10::complex<float>)) {
  TORCH_CUDABLAS_CHECK(cublasCtrsmBatched(
      handle,
      side,
      uplo,
      trans,
      diag,
      m,
      n,
      reinterpret_cast<const cuComplex*>(alpha),
      reinterpret_cast<cuComplex**>(A),
      lda,
      reinterpret_cast<cuComplex**>(B),
      ldb,
      batchCount));
}

template <>
void trsmBatched<c10::complex<double>>(
    CUDABLAS_TRSM_BATCHED_ARGTYPES(c10::complex<double>)) {
  TORCH_CUDABLAS_CHECK(cublasZtrsmBatched(
      handle,
      side,
      uplo,
      trans,
      diag,
      m,
      n,
      reinterpret_cast<const cuDoubleComplex*>(alpha),
      reinterpret_cast<cuDoubleComplex**>(A),
      lda,
      reinterpret_cast<cuDoubleComplex**>(B),
      ldb,
      batchCount));
}

/* LEVEL 2 BLAS FUNCTIONS */

#define GEMV_CHECK_ARGVALUES(Dtype)           \
  do {                                        \
    CUDABLAS_NONNEGINT_CHECK(gemv<Dtype>, m); \
    CUDABLAS_NONNEGINT_CHECK(gemv<Dtype>, n); \
    CUDABLAS_POSINT_CHECK(gemv<Dtype>, lda);  \
    CUDABLAS_POSINT_CHECK(gemv<Dtype>, incx); \
    CUDABLAS_POSINT_CHECK(gemv<Dtype>, incy); \
  } while (0)

template <>
void gemv<c10::complex<double>>(CUDABLAS_GEMV_ARGTYPES(c10::complex<double>)) {
  // See Note [Writing Nondeterministic Operations]
  globalContext().alertCuBLASConfigNotDeterministic();
  cublasHandle_t handle = at::cuda::getCurrentCUDABlasHandle();
  cublasOperation_t op = _cublasOpFromChar(trans);
  _cublasAdjustLdLevel2(m, n, &lda);
  GEMV_CHECK_ARGVALUES(c10::complex<double>);
  TORCH_CUDABLAS_CHECK(
      cublasZgemv(handle, op, m, n, reinterpret_cast<const cuDoubleComplex*>(&alpha), reinterpret_cast<const cuDoubleComplex*>(a),
      lda, reinterpret_cast<const cuDoubleComplex*>(x), incx, reinterpret_cast<const cuDoubleComplex*>(&beta),
      reinterpret_cast<cuDoubleComplex*>(y), incy));
}

template <>
void gemv<c10::complex<float>>(CUDABLAS_GEMV_ARGTYPES(c10::complex<float>)) {
  // gemv is bw bound, and does not benefit from TF32. But the precision
  // loss still happens on TF32. So we disable it here.
  NoTF32Guard disable_tf32;
  // See Note [Writing Nondeterministic Operations]
  globalContext().alertCuBLASConfigNotDeterministic();
  cublasHandle_t handle = at::cuda::getCurrentCUDABlasHandle();
  cublasOperation_t op = _cublasOpFromChar(trans);
  _cublasAdjustLdLevel2(m, n, &lda);
  GEMV_CHECK_ARGVALUES(c10::complex<float>);
  TORCH_CUDABLAS_CHECK(
      cublasCgemv(handle, op, m, n, reinterpret_cast<const cuComplex*>(&alpha), reinterpret_cast<const cuComplex*>(a),
      lda, reinterpret_cast<const cuComplex*>(x), incx, reinterpret_cast<const cuComplex*>(&beta),
      reinterpret_cast<cuComplex*>(y), incy));
}

template <>
void gemv<double>(CUDABLAS_GEMV_ARGTYPES(double)) {
  // See Note [Writing Nondeterministic Operations]
  globalContext().alertCuBLASConfigNotDeterministic();
  cublasHandle_t handle = at::cuda::getCurrentCUDABlasHandle();
  cublasOperation_t op = _cublasOpFromChar(trans);
  _cublasAdjustLdLevel2(m, n, &lda);
  GEMV_CHECK_ARGVALUES(double);
  TORCH_CUDABLAS_CHECK(
      cublasDgemv(handle, op, m, n, &alpha, a, lda, x, incx, &beta, y, incy));
}

template <>
void gemv<float>(CUDABLAS_GEMV_ARGTYPES(float)) {
  // gemv is bw bound, and does not benefit from TF32. But the precision
  // loss still happens on TF32. So we disable it here.
  NoTF32Guard disable_tf32;
  // See Note [Writing Nondeterministic Operations]
  globalContext().alertCuBLASConfigNotDeterministic();
  cublasHandle_t handle = at::cuda::getCurrentCUDABlasHandle();
  cublasOperation_t op = _cublasOpFromChar(trans);
  _cublasAdjustLdLevel2(m, n, &lda);
  GEMV_CHECK_ARGVALUES(float);
  TORCH_CUDABLAS_CHECK(
      cublasSgemv(handle, op, m, n, &alpha, a, lda, x, incx, &beta, y, incy));
}

template <>
void gemv<at::Half>(CUDABLAS_GEMV_ARGTYPES(at::Half)) {
  // In general, cublas regards matrices as column-major.
  // The cublasS/Dgemv usages in cuda::blas::gemv<float>/<double> above
  // require that external blas::gemv callers obey the following convention:
  //
  // If "a" is row-major with shape (output, summed) in blas::gemv's caller,
  // caller interprets it as column-major with shape (summed, output), passes
  // summed and output respectively to our local vars m, n, and requests that cublas
  // internally transpose ("trans") the column-major interpretation of a.
  //
  // There's no such thing as "cublasHalfgemv", so here we hack gemv with a gemm.
  // However, we must allow the same calling convention, because the caller shouldn't
  // have to swap args based on whether it's calling blas::gemv<at::Half> or <float>.

  bool trans_bool = (_cublasOpFromChar(trans) != CUBLAS_OP_N);
  if (trans_bool) {
    std::swap(m, n);
  }
  // After swap, local vars m, n contain the output and summed sizes respectively,
  // regardless of whether "a" was row-major or column-major in gemv<>'s caller.

  // To handle the possibility incy > 1, interprets vector y as column-major matrix with one row
  // (shape (1, output)) and leading dim incy.
  // trans(a)*x would compute a matrix with one column (shape (output, 1)) which wouldn't match y.
  // So instead, we interpret x similarly to y, as a column-major matrix with one row
  // (shape (1, summed)) and leading dim incx.  The gemm then carries out x*transpose(trans(a)) to
  // produce a matrix with one row (shape (1, output)), matching y.
  char trans_flipped = (trans_bool ? 'n' : 't');
  gemm<at::Half>(
      'n', trans_flipped, 1, m, n, alpha, x, incx, a, lda, beta, y, incy);
}

template <>
void gemv<at::BFloat16>(CUDABLAS_GEMV_ARGTYPES(at::BFloat16)) {
  bool trans_bool = (_cublasOpFromChar(trans) != CUBLAS_OP_N);
  if (trans_bool) {
    std::swap(m, n);
  }
  char trans_flipped = (trans_bool ? 'n' : 't');
  gemm<at::BFloat16>(
      'n', trans_flipped, 1, m, n, alpha, x, incx, a, lda, beta, y, incy);
}

/* LEVEL 1 BLAS FUNCTIONS */

template <>
void dot<double>(CUDABLAS_DOT_ARGTYPES(double)) {
  TORCH_CUDABLAS_CHECK(cublasDdot(handle, n, x, incx, y, incy, result));
}

template <>
void dot<float>(CUDABLAS_DOT_ARGTYPES(float)) {
  TORCH_CUDABLAS_CHECK(cublasSdot(handle, n, x, incx, y, incy, result));
}

template <>
void dot<c10::complex<double>>(CUDABLAS_DOT_ARGTYPES(c10::complex<double>)) {
  TORCH_CUDABLAS_CHECK(cublasZdotu(handle, n, reinterpret_cast<const cuDoubleComplex*>(x),
                                   incx, reinterpret_cast<const cuDoubleComplex*>(y), incy,
                                   reinterpret_cast<cuDoubleComplex*>(result)));
}

template <>
void dot<c10::complex<float>>(CUDABLAS_DOT_ARGTYPES(c10::complex<float>)) {
  TORCH_CUDABLAS_CHECK(cublasCdotu(handle, n, reinterpret_cast<const cuComplex*>(x),
                                   incx, reinterpret_cast<const cuComplex*>(y), incy,
                                   reinterpret_cast<cuComplex*>(result)));
}

template <>
void dot<at::Half>(CUDABLAS_DOT_ARGTYPES(at::Half)) {
  TORCH_CUDABLAS_CHECK(cublasDotEx(
      handle,
      n,
      x,
      CUDA_R_16F,
      incx,
      y,
      CUDA_R_16F,
      incy,
      result,
      CUDA_R_16F,
      CUDA_R_32F));
}

template <>
void dot<at::BFloat16>(CUDABLAS_DOT_ARGTYPES(at::BFloat16)) {
  TORCH_CUDABLAS_CHECK(cublasDotEx(
      handle,
      n,
      x,
      CUDA_R_16BF,
      incx,
      y,
      CUDA_R_16BF,
      incy,
      result,
      CUDA_R_16BF,
      CUDA_R_32F));
}

template <>
void vdot<c10::complex<float>>(CUDABLAS_DOT_ARGTYPES(c10::complex<float>)) {
  TORCH_CUDABLAS_CHECK(cublasCdotc(handle, n, reinterpret_cast<const cuComplex*>(x),
                                   incx, reinterpret_cast<const cuComplex*>(y), incy,
                                   reinterpret_cast<cuComplex*>(result)));
}

template <>
void vdot<c10::complex<double>>(CUDABLAS_DOT_ARGTYPES(c10::complex<double>)) {
  TORCH_CUDABLAS_CHECK(cublasZdotc(handle, n, reinterpret_cast<const cuDoubleComplex*>(x),
                                   incx, reinterpret_cast<const cuDoubleComplex*>(y), incy,
                                   reinterpret_cast<cuDoubleComplex*>(result)));
}

template <>
void getrsBatched<float>(CUDABLAS_GETRS_ARGTYPES(float)) {
  TORCH_CUDABLAS_CHECK(cublasSgetrsBatched(
      handle,
      trans,
      n,
      nrhs,
      dA_array,
      lda,
      ipiv_array,
      dB_array,
      ldb,
      info_array,
      batchsize));
}

template <>
void getrsBatched<double>(CUDABLAS_GETRS_ARGTYPES(double)) {
  TORCH_CUDABLAS_CHECK(cublasDgetrsBatched(
      handle,
      trans,
      n,
      nrhs,
      dA_array,
      lda,
      ipiv_array,
      dB_array,
      ldb,
      info_array,
      batchsize));
}

template <>
void getrsBatched<c10::complex<float>>(CUDABLAS_GETRS_ARGTYPES(c10::complex<float>)) {
  TORCH_CUDABLAS_CHECK(cublasCgetrsBatched(
      handle,
      trans,
      n,
      nrhs,
      reinterpret_cast<cuComplex**>(dA_array),
      lda,
      ipiv_array,
      reinterpret_cast<cuComplex**>(dB_array),
      ldb,
      info_array,
      batchsize));
}

template <>
void getrsBatched<c10::complex<double>>(CUDABLAS_GETRS_ARGTYPES(c10::complex<double>)) {
  TORCH_CUDABLAS_CHECK(cublasZgetrsBatched(
      handle,
      trans,
      n,
      nrhs,
      reinterpret_cast<cuDoubleComplex**>(dA_array),
      lda,
      ipiv_array,
      reinterpret_cast<cuDoubleComplex**>(dB_array),
      ldb,
      info_array,
      batchsize));
}

template <>
void geqrfBatched<float>(CUDABLAS_GEQRF_BATCHED_ARGTYPES(float)) {
  TORCH_CUDABLAS_CHECK(cublasSgeqrfBatched(
      handle, m, n, A_array, lda, tau_array, info, batchsize));
}

template <>
void geqrfBatched<double>(CUDABLAS_GEQRF_BATCHED_ARGTYPES(double)) {
  TORCH_CUDABLAS_CHECK(cublasDgeqrfBatched(
      handle, m, n, A_array, lda, tau_array, info, batchsize));
}

template <>
void geqrfBatched<c10::complex<float>>(
    CUDABLAS_GEQRF_BATCHED_ARGTYPES(c10::complex<float>)) {
  TORCH_CUDABLAS_CHECK(cublasCgeqrfBatched(
      handle,
      m,
      n,
      reinterpret_cast<cuComplex**>(A_array),
      lda,
      reinterpret_cast<cuComplex**>(tau_array),
      info,
      batchsize));
}

template <>
void geqrfBatched<c10::complex<double>>(
    CUDABLAS_GEQRF_BATCHED_ARGTYPES(c10::complex<double>)) {
  TORCH_CUDABLAS_CHECK(cublasZgeqrfBatched(
      handle,
      m,
      n,
      reinterpret_cast<cuDoubleComplex**>(A_array),
      lda,
      reinterpret_cast<cuDoubleComplex**>(tau_array),
      info,
      batchsize));
}

template <>
void getrfBatched<double>(
    int n, double** dA_array, int ldda, int* ipiv_array, int* info_array, int batchsize) {
  auto handle = at::cuda::getCurrentCUDABlasHandle();
  TORCH_CUDABLAS_CHECK(cublasDgetrfBatched(
      handle, n, dA_array, ldda, ipiv_array, info_array, batchsize));
}

template <>
void getrfBatched<float>(
    int n, float** dA_array, int ldda, int* ipiv_array, int* info_array, int batchsize) {
  auto handle = at::cuda::getCurrentCUDABlasHandle();
  TORCH_CUDABLAS_CHECK(cublasSgetrfBatched(
      handle, n, dA_array, ldda, ipiv_array, info_array, batchsize));
}

template <>
void getrfBatched<c10::complex<double>>(
    int n,
    c10::complex<double>** dA_array,
    int ldda,
    int* ipiv_array,
    int* info_array,
    int batchsize) {
  auto handle = at::cuda::getCurrentCUDABlasHandle();
  TORCH_CUDABLAS_CHECK(cublasZgetrfBatched(
      handle,
      n,
      reinterpret_cast<cuDoubleComplex**>(dA_array),
      ldda,
      ipiv_array,
      info_array,
      batchsize));
}

template <>
void getrfBatched<c10::complex<float>>(
    int n,
    c10::complex<float>** dA_array,
    int ldda,
    int* ipiv_array,
    int* info_array,
    int batchsize) {
  auto handle = at::cuda::getCurrentCUDABlasHandle();
  TORCH_CUDABLAS_CHECK(cublasCgetrfBatched(
      handle,
      n,
      reinterpret_cast<cuComplex**>(dA_array),
      ldda,
      ipiv_array,
      info_array,
      batchsize));
}


template <>
void gelsBatched<double>(CUDABLAS_GELS_BATCHED_ARGTYPES(double)) {
  TORCH_CUDABLAS_CHECK(cublasDgelsBatched(
      handle, trans, m, n, nrhs, dA_array, ldda, dC_array, lddc, info, devInfoArray, batchSize));
}

template <>
void gelsBatched<float>(CUDABLAS_GELS_BATCHED_ARGTYPES(float)) {
  TORCH_CUDABLAS_CHECK(cublasSgelsBatched(
      handle, trans, m, n, nrhs, dA_array, ldda, dC_array, lddc, info, devInfoArray, batchSize));
}

template <>
void gelsBatched<c10::complex<double>>(CUDABLAS_GELS_BATCHED_ARGTYPES(c10::complex<double>)) {
  TORCH_CUDABLAS_CHECK(cublasZgelsBatched(
      handle, trans,
      m, n, nrhs,
      reinterpret_cast<cuDoubleComplex**>(dA_array),
      ldda,
      reinterpret_cast<cuDoubleComplex**>(dC_array),
      lddc,
      info,
      devInfoArray,
      batchSize));
}

template <>
void gelsBatched<c10::complex<float>>(CUDABLAS_GELS_BATCHED_ARGTYPES(c10::complex<float>)) {
  TORCH_CUDABLAS_CHECK(cublasCgelsBatched(
      handle, trans,
      m, n, nrhs,
      reinterpret_cast<cuComplex**>(dA_array),
      ldda,
      reinterpret_cast<cuComplex**>(dC_array),
      lddc,
      info,
      devInfoArray,
      batchSize));
}

} // namespace at::cuda::blas<|MERGE_RESOLUTION|>--- conflicted
+++ resolved
@@ -1102,11 +1102,7 @@
 #endif // (!defined(USE_ROCM) && !defined(_MSC_VER)) || (defined(USE_ROCM) && ROCM_VERSION >= 50700)
 
 // ROCm 5.6 hipblas matches the const Dtype *A API, but prior hipblas does not.
-<<<<<<< HEAD
-#if defined(USE_ROCM) && ROCM_VERSION <= 50600
-=======
 #if defined(USE_ROCM) && ROCM_VERSION < 50600
->>>>>>> 4c6e8424
 #define ROCM_CONST_BUG
 #else
 #define ROCM_CONST_BUG const
